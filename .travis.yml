--- conflicted
+++ resolved
@@ -23,13 +23,8 @@
 
   - npm --silent run buildApps
 
-<<<<<<< HEAD
-  # - npm --silent run deploy-s3 -- -b cesium-dev -d cesium/$TRAVIS_BRANCH --confirm -c 'no-cache'
-  # - npm --silent run deploy-status -- --status success --message Deployed
-=======
   #- npm --silent run deploy-s3 -- -b cesium-dev -d cesium/$TRAVIS_BRANCH --confirm -c 'no-cache'
   #- npm --silent run deploy-status -- --status success --message Deployed
->>>>>>> fc7b2e13
 
   - npm --silent run test -- --browsers FirefoxHeadless --failTaskOnError --webgl-stub --release --suppressPassed
 
