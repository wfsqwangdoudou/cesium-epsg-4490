# Change Log

<<<<<<< HEAD
### 1.95 - 2022-07-01

##### Fixes :wrench:

- Fixed `FeatureDetection` for Microsoft Edge. [#10429](https://github.com/CesiumGS/cesium/pull/10429)
=======
### 1.94.2 - 2022-06-03

- This is an npm only release to fix the improperly published 1.94.1.
>>>>>>> 74dac36b

### 1.94.1 - 2022-06-03

##### Additions :tada:

- Added support for rendering individual models in 2D / CV using `ModelExperimental`. [#10419](https://github.com/CesiumGS/cesium/pull/10419)

##### Fixes :wrench:

- Fixed `Cesium3DTileColorBlendMode.REPLACE` for certain tilesets. [#10424](https://github.com/CesiumGS/cesium/pull/10424)
- Fixed a crash when applying a style to a vector tileset with point features. [#10427](https://github.com/CesiumGS/cesium/pull/10427)

### 1.94 - 2022-06-01

##### Breaking Changes :mega:

- Removed individual image-based lighting parameters from `Model` and `Cesium3DTileset`. [#10388](https://github.com/CesiumGS/cesium/pull/10388)
- Models and tilesets rendered with `ModelExperimental` must set `enableDebugWireframe` to true in order for `debugWireframe` to work in WebGL1. [#10344](https://github.com/CesiumGS/cesium/pull/10344)
- Removed `ImagerySplitPosition` and `Scene.imagerySplitPosition`. Use `SplitDirection` and `Scene.splitPosition` instead.[#10418](https://github.com/CesiumGS/cesium/pull/10418)
- Removed restriction on enabling `Scene.orderIndependentTranslucency` on iPad and iOS. [#10417](https://github.com/CesiumGS/cesium/pull/10417)

##### Additions :tada:

- Added `Cesium3DTileStyle.fromUrl` for loading a style from a url. [#10348](https://github.com/CesiumGS/cesium/pull/10348)
- Added `IndexDatatype.fromTypedArray`. [#10350](https://github.com/CesiumGS/cesium/pull/10350)
- Added `ModelAnimationCollection.animateWhilePaused` and `ModelAnimation.animationTime` to allow explicit control over a model's animations. [#9339](https://github.com/CesiumGS/cesium/pull/9339)
- Replaced `options.gltf` with `options.url` in `ModelExperimental.fromGltf`. [#10371](https://github.com/CesiumGS/cesium/pull/10371)
- Added support for 2D / CV mode for non-instanced tilesets rendered with `ModelExperimental`. [#10384](https://github.com/CesiumGS/cesium/pull/10384)
- Added `PolygonGraphics.textureCoordinates`, `PolygonGeometry.textureCoordinates`, `CoplanarPolygonGeometry.textureCoordinates`, which override the default `stRotation`-based texture coordinate calculation behaviour with the provided texture coordinates, specified in the form of a `PolygonHierarchy` of `Cartesian2` points. [#10109](https://github.com/CesiumGS/cesium/pull/10109)

##### Fixes :wrench:

- Fixed the rendering issues related to order-independent translucency on iOS devices. [#10417](https://github.com/CesiumGS/cesium/pull/10417)
- Fixed the inaccurate computation of bounding spheres for models not centered at (0,0,0) in their local space. [#10395](https://github.com/CesiumGS/cesium/pull/10395)
- Fixed the inaccurate computation of bounding spheres for `ModelExperimental`. [#10339](https://github.com/CesiumGS/cesium/pull/10339/)
- Fixed error when destroying a 3D tileset before it has finished loading. [#10363](Fixes https://github.com/CesiumGS/cesium/issues/10363)
- Fixed race condition which can occur when updating `Cesium3DTileStyle` before its `readyPromise` has resolved. [#10345](https://github.com/CesiumGS/cesium/issues/10345)
- Fixed label background rendering. [#10342](https://github.com/CesiumGS/cesium/issues/10342)
- Enabled support for loading web assembly modules in Edge. [#6541](https://github.com/CesiumGS/cesium/pull/6541)
- Fixed crash for zero-area `region` bounding volumes in a 3D Tileset. [#10351](https://github.com/CesiumGS/cesium/pull/10351)
- Fixed `Cesium3DTileset.debugShowUrl` so that it works for implicit tiles too. [#10372](https://github.com/CesiumGS/cesium/issues/10372)
- Fixed crash when loading a tileset without a metadata schema but has external tilesets with tile or content metadata. [#10387](https://github.com/CesiumGS/cesium/pull/10387)
- Fixed winding order for negatively scaled models in `ModelExperimental`. [#10405](https://github.com/CesiumGS/cesium/pull/10405)

##### Deprecated :hourglass_flowing_sand:

- Support for glTF 1.0 assets has been deprecated and will be removed in CesiumJS 1.95. Please convert any glTF 1.0 assets to glTF 2.0. [#10414](https://github.com/CesiumGS/cesium/pull/10414)
- Support for the glTF extension `KHR_techniques_webgl` has been deprecated and will be removed in CesiumJS 1.95. If custom GLSL shaders are needed, use `CustomShader` instead. [#10414](https://github.com/CesiumGS/cesium/pull/10414)
- `Model.gltf`, `Model.basePath`, `Model.pendingTextureLoads` (properties), and `Model.dequantizeInShader` (constructor option) were deprecate in CesiumJS 1.94 and will be removed in CesiumJS 1.95. [#10415](https://github.com/CesiumGS/cesium/pull/10415)
- `Model.boundingSphere` currently returns results in the model's local coordinate system, but in CesiumJS 1.95 it will be changed to return results in ECEF coordinates. [#10415](https://github.com/CesiumGS/cesium/pull/10415)
- `Cesium3DTileStyle` constructor parameters of `string` or `Resource` type have been deprecated and will be removed in CesiumJS 1.96. If loading a style from a url, use `Cesium3DTileStyle.fromUrl` instead. [#10348](https://github.com/CesiumGS/cesium/pull/10348)
- `Cesium3DTileStyle.readyPromise` and `Cesium3DTileStyle.ready` have been deprecated and will be removed in CesiumJS 1.96. If loading a style from a url, use `Cesium3DTileStyle.fromUrl` instead. [#10348](https://github.com/CesiumGS/cesium/pull/10348)

### 1.93 - 2022-05-02

##### Breaking Changes :mega:

- Temporarily disable `Scene.orderIndependentTranslucency` by default on iPad and iOS due to a WebGL regression, see [#9827](https://github.com/CesiumGS/cesium/issues/9827). The old default will be restored once the issue has been resolved.

##### Additions :tada:

- Improved rendering of ground and sky atmosphere. [#10063](https://github.com/CesiumGS/cesium/pull/10063)
- Added support for morph targets in `ModelExperimental`. [#10271](https://github.com/CesiumGS/cesium/pull/10271)
- Added support for skins in `ModelExperimental`. [#10282](https://github.com/CesiumGS/cesium/pull/10282)
- Added support for animations in `ModelExperimental`. [#10314](https://github.com/CesiumGS/cesium/pull/10314)
- Added `debugWireframe` to `ModelExperimental`. [#10332](https://github.com/CesiumGS/cesium/pull/10332)
- Added `GeoJsonSource.process` to support adding features without removing existing entities, similar to `CzmlDataSource.process`. [#9275](https://github.com/CesiumGS/cesium/issues/9275)
- `KmlDataSource` now exposes the `camera` and `canvas` properties, which are used to provide information about the state of the `Viewer` when making network requests for a [`Link`](https://developers.google.com/kml/documentation/kmlreference#link). Passing these values in the constructor is now optional.
- Prevent text selection in the Timeline widget. [#10325](https://github.com/CesiumGS/cesium/pull/10325)

##### Fixes :wrench:

- Fixed `GoogleEarthEnterpriseImageryProvider.requestImagery`, `GridImageryProvider.requestImagery`, and `TileCoordinateImageryProvider.requestImagery` return types to match interface. [#10265](https://github.com/CesiumGS/cesium/issues/10265)
- Various property and return TypeScript definitions were corrected, and the `Event` class was made generic in order to support strongly typed event callbacks. [#10292](https://github.com/CesiumGS/cesium/pull/10292)
- Fixed debug label rendering in `Cesium3dTilesInspector`. [#10246](https://github.com/CesiumGS/cesium/issues/10246)
- Fixed a crash that occurred in `ModelExperimental` when loading a Draco-compressed model with tangents. [#10294](https://github.com/CesiumGS/cesium/pull/10294)
- Fixed an incorrect model matrix computation for `i3dm` tilesets that are loaded using `ModelExperimental`. [#10302](https://github.com/CesiumGS/cesium/pull/10302)
- Fixed race condition during billboard clamping when the height reference changes. [#10191](https://github.com/CesiumGS/cesium/issues/10191)
- Fixed ability to run `test` and other support tasks from within the release zip file. [#10311](https://github.com/CesiumGS/cesium/pull/10311)

### 1.92 - 2022-04-01

##### Breaking Changes :mega:

- Removed `Cesium.when`. Any `Promise` in the Cesium API has changed to the native `Promise` API. Code bases using cesium will likely need updates after this change. See the [upgrade guide](https://community.cesium.com/t/cesiumjs-is-switching-from-when-js-to-native-promises-which-will-be-a-breaking-change-in-1-92/17213) for instructions on how to update your code base to be compliant with native promises.
- `ArcGisMapServerImageryProvider.readyPromise` will not reject if there is a failure unless the request cannot be retried.
- `SingleTileImageryProvider.readyPromise` will not reject if there is a failure unless the request cannot be retried.
- Removed links to SpecRunner.html and related Jasmine files for running unit tests in browsers.

##### Additions :tada:

- Added experimental support for the [3D Tiles 1.1 draft](https://github.com/CesiumGS/3d-tiles/pull/666). [#10189](https://github.com/CesiumGS/cesium/pull/10189)
- Added support for `EXT_structural_metadata` property attributes in `CustomShader` [#10228](https://github.com/CesiumGS/cesium/pull/10228)
- Added partial support for `EXT_structural_metadata` property textures in `CustomShader` [#10247](https://github.com/CesiumGS/cesium/pull/10247)
- Added `minimumPixelSize`, `scale`, and `maximumScale` to `ModelExperimental`. [#10092](https://github.com/CesiumGS/cesium/pull/10092)
- `Cesium3DTileset` now has a `splitDirection` property, allowing the tileset to only be drawn on the left or right side of the screen. This is useful for visual comparison of tilesets. [#10193](https://github.com/CesiumGS/cesium/pull/10193)
- Added `lightColor` to `ModelExperimental` [#10207](https://github.com/CesiumGS/cesium/pull/10207)
- Added image-based lighting to `ModelExperimental`. [#10234](https://github.com/CesiumGS/cesium/pull/10234)
- Added clipping planes to `ModelExperimental`. [#10250](https://github.com/CesiumGS/cesium/pull/10250)
- Added `Cartesian2.clamp`, `Cartesian3.clamp`, and `Cartesian4.clamp`. [#10197](https://github.com/CesiumGS/cesium/pull/10197)
- Added a 'renderable' property to 'Fog' to disable its visual rendering while preserving tiles culling at a distance. [#10186](https://github.com/CesiumGS/cesium/pull/10186)
- Refactored metadata API so `tileset.metadata` and `content.group.metadata` are more symmetric with `content.metadata` and `tile.metadata`. [#10224](https://github.com/CesiumGS/cesium/pull/10224)

##### Fixes :wrench:

- Fixed `Scene` documentation for `msaaSamples` property. [#10205](https://github.com/CesiumGS/cesium/pull/10205)
- Fixed a bug where `pnts` tiles would crash when `Cesium.ExperimentalFeatures.enableModelExperimental` was true. [#10183](https://github.com/CesiumGS/cesium/pull/10183)
- Fixed an issue with Firefox and dimensionless SVG images. [#9191](https://github.com/CesiumGS/cesium/pull/9191)
- Fixed `ShadowMap` documentation for `options.pointLightRadius` type. [#10195](https://github.com/CesiumGS/cesium/pull/10195)
- Fixed evaluation of `minimumLevel` on metadataFailure for TileMapServiceImageryProvider. [#10198](https://github.com/CesiumGS/cesium/pull/10198)
- Fixed a bug where models without normals would render as solid black. Now, such models will use unlit shading. [#10237](https://github.com/CesiumGS/cesium/pull/10237)

##### Deprecated :hourglass_flowing_sand:

- `ImagerySplitDirection` and `Scene.imagerySplitPosition` have been deprecated and will be removed in CesiumJS 1.94. Use `SplitDirection` and `Scene.splitPosition` instead.
- Tilesets and models should now specify image-based lighting parameters in `ImageBasedLighting` instead of as individual options. The individual parameters are deprecated and will be removed in CesiumJS 1.94. [#10226](https://github.com/CesiumGS/cesium/pull/10226)

### 1.91 - 2022-03-01

##### Breaking Changes :mega:

- In Cesium 1.92, `when.js` will be removed and replaced with native promises. `Cesium.when` is deprecated and will be removed in 1.92. Any `Promise` returned from a function as of 1.92 will switch the native `Promise` API. Code bases using cesium will likely need updates after this change. See the [upgrade guide](https://community.cesium.com/t/cesiumjs-is-switching-from-when-js-to-native-promises-which-will-be-a-breaking-change-in-1-92/17213) for instructions on how to update your code base to be compliant with native promises.
- Fixed an inconsistently handled exception in `camera.getPickRay` that arises when the scene is not rendered. `camera.getPickRay` can now return undefined. [#10139](https://github.com/CesiumGS/cesium/pull/10139)

##### Additions :tada:

- Added MSAA support for WebGL2. Enabled in the `Viewer` constructor with the `msaaSamples` option and can be controlled through `Scene.msaaSamples`.
- glTF contents now use `ModelExperimental` by default. [#10055](https://github.com/CesiumGS/cesium/pull/10055)
- Added the ability to toggle back-face culling in `ModelExperimental`. [#10070](https://github.com/CesiumGS/cesium/pull/10070)
- Added `depthPlaneEllipsoidOffset` to `Viewer` and `Scene` constructors to address rendering artifacts below the WGS84 ellipsoid. [#9200](https://github.com/CesiumGS/cesium/pull/9200)
- Added support for `debugColorTiles` in `ModelExperimental`. [#10071](https://github.com/CesiumGS/cesium/pull/10071)
- Added support for shadows in `ModelExperimental`. [#10077](https://github.com/CesiumGS/cesium/pull/10077)
- Added `packArray` and `unpackArray` for matrix types. [#10118](https://github.com/CesiumGS/cesium/pull/10118)
- Added more affine transformation helper functions to `Matrix2`, `Matrix3`, and `Matrix4`. [#10124](https://github.com/CesiumGS/cesium/pull/10124)
  - Added `setScale`, `setUniformScale`, `setRotation`, `getRotation`, and `multiplyByUniformScale` to `Matrix2`.
  - Added `setScale`, `setUniformScale`, `setRotation`, and `multiplyByUniformScale` to `Matrix3`.
  - Added `setUniformScale`, `setRotation`, `getRotation`, and `fromRotation` to `Matrix4`.
- Added `AxisAlignedBoundingBox.fromCorners`. [#10130](https://github.com/CesiumGS/cesium/pull/10130)
- Added `BoundingSphere.fromTransformation`. [#10130](https://github.com/CesiumGS/cesium/pull/10130)
- Added `OrientedBoundingBox.fromTransformation`, `OrientedBoundingBox.computeCorners`, and `OrientedBoundingBox.computeTransformation`. [#10130](https://github.com/CesiumGS/cesium/pull/10130)
- Added `Rectangle.subsection`. [#10130](https://github.com/CesiumGS/cesium/pull/10130)
- Added option to show tileset credits on screen. [#10144](https://github.com/CesiumGS/cesium/pull/10144)
- glTF copyrights now appear under the credits display. [#10138](https://github.com/CesiumGS/cesium/pull/10138)
- Credits are now sorted based on their number of occurrences. [#10141](https://github.com/CesiumGS/cesium/pull/10141)

##### Fixes :wrench:

- Fixed a bug where updating `ModelExperimental`'s model matrix would not update its bounding sphere. [#10078](https://github.com/CesiumGS/cesium/pull/10078)
- Fixed feature ID texture artifacts on Safari. [#10111](https://github.com/CesiumGS/cesium/pull/10111)
- Fixed a bug where a translucent shader applied to a `ModelExperimental` with opaque features was not being rendered. [#10110](https://github.com/CesiumGS/cesium/pull/10110)

### 1.90 - 2022-02-01

##### Additions :tada:

- Feature IDs for styling and picking in `ModelExperimental` can now be selected via `(tileset|model).featureIdIndex` and `(tileset|model).instanceFeatureIdIndex`. [#10018](https://github.com/CesiumGS/cesium/pull/10018)
- Added support for all types of feature IDs in `CustomShader`. [#10018](https://github.com/CesiumGS/cesium/pull/10018)
- Moved documentation for `CustomShader` into `Documentation/CustomShaderGuide/` to make it more discoverable. [#10054](https://github.com/CesiumGS/cesium/pull/10054)
- Added getters `Cesium3DTileFeature.featureId` and `ModelFeature.featureId` so the feature ID or batch ID can be accessed from a picked feature. [#10022](https://github.com/CesiumGS/cesium/pull/10022)
- Added `I3dmLoader` to transcode .i3dm to `ModelExperimental`. [#9968](https://github.com/CesiumGS/cesium/pull/9968)
- Added `PntsLoader` to transcode .pnts to `ModelExperimental`. [#9978](https://github.com/CesiumGS/cesium/pull/9978)
- Added point cloud attenuation support to `ModelExperimental`. [#9998](https://github.com/CesiumGS/cesium/pull/9998)

##### Fixes :wrench:

- Fixed an error when loading GeoJSON with null `stroke` or `fill` properties but valid opacity values. [#9717](https://github.com/CesiumGS/cesium/pull/9717)
- Fixed `scene.pickTranslucentDepth` for translucent point clouds with eye dome lighting. [#9991](https://github.com/CesiumGS/cesium/pull/9991)
- Added a setter for `tileset.pointCloudShading` that throws if set to `undefined` to clarify that this is disallowed. [#9998](https://github.com/CesiumGS/cesium/pull/9998)
- Fixes handling .b3dm `_BATCHID` accessors in `ModelExperimental` [#10008](https://github.com/CesiumGS/cesium/pull/10008) and [10031](https://github.com/CesiumGS/cesium/pull/10031)
- Fixed path entity being drawn when data is unavailable [#1704](https://github.com/CesiumGS/cesium/pull/1704)
- Fixed setting `tileset.imageBasedLightingFactor` has no effect on i3dm tile content. [#10020](https://github.com/CesiumGS/cesium/pull/10020)
- Zooming out is no longer sluggish when close to `screenSpaceCameraController.minimumDistance`. [#9932](https://github.com/CesiumGS/cesium/pull/9932)
- Fixed Particle System Weather sandcastle demo to work with new ES6 rules. [#10045](https://github.com/CesiumGS/cesium/pull/10045)

### 1.89 - 2022-01-03

##### Breaking Changes :mega:

- Removed `Scene.debugShowGlobeDepth`. [#9965](https://github.com/CesiumGS/cesium/pull/9965)
- Removed `CesiumInspectorViewModel.globeDepth` and `CesiumInspectorViewModel.pickDepth`. [#9965](https://github.com/CesiumGS/cesium/pull/9965)
- `barycentricCoordinates` returns `undefined` when the input triangle is degenerate. [#9175](https://github.com/CesiumGS/cesium/pull/9175)

##### Additions :tada:

- Added a `pointSize` field to custom vertex shaders for more control over shading point clouds. [#9960](https://github.com/CesiumGS/cesium/pull/9960)
- Added `lambertDiffuseMultiplier` property to Globe object to enhance terrain lighting. [#9878](https://github.com/CesiumGS/cesium/pull/9878)
- Added `getFeatureInfoUrl` option to `WebMapServiceImageryProvider` which reads the getFeatureInfo request URL for WMS service if it differs with the getCapabilities URL. [#9563](https://github.com/CesiumGS/cesium/pull/9563)
- Added `tileset.enableModelExperimental` so tilesets with `Model` and `ModelExperimental` can be mixed in the same scene. [#9982](https://github.com/CesiumGS/cesium/pull/9982)

##### Fixes :wrench:

- Fixed handling of vec3 vertex colors in `ModelExperimental`. [#9955](https://github.com/CesiumGS/cesium/pull/9955)
- Fixed handling of Draco quantized vec3 vertex colors in `ModelExperimental`. [#9957](https://github.com/CesiumGS/cesium/pull/9957)
- Fixed handling of vec3 vertex colors in `CustomShaderPipelineStage`. [#9964](https://github.com/CesiumGS/cesium/pull/9964)
- Fixes how `Camera.changed` handles changes in `heading`. [#9970](https://github.com/CesiumGS/cesium/pull/9970)
- Fixed handling of subtree root transforms in `Implicit3DTileContent`. [#9971](https://github.com/CesiumGS/cesium/pull/9971)
- Fixed issue in `ModelExperimental` where indices were not the correct data type after draco decode. [#9974](https://github.com/CesiumGS/cesium/pull/9974)
- Fixed WMS 1.3.0 `GetMap` `bbox` parameter so that it follows the axis ordering as defined in the EPSG database. [#9797](https://github.com/CesiumGS/cesium/pull/9797)
- Fixed `KmlDataSource` so that it can handle relative URLs for additional elements - video, audio, iframe etc. [#9328](https://github.com/CesiumGS/cesium/pull/9328)

### 1.88 - 2021-12-01

##### Fixes :wrench:

- Fixed a bug with .ktx2 textures having an incorrect minification filter. [#9876](https://github.com/CesiumGS/cesium/pull/9876/)
- Fixed incorrect diffuse texture alpha in glTFs with the `KHR_materials_pbrSpecularGlossiness` extension. [#9943](https://github.com/CesiumGS/cesium/pull/9943)

### 1.87.1 - 2021-11-09

##### Additions :tada:

- Added experimental implementations of [3D Tiles Next](https://github.com/CesiumGS/3d-tiles/tree/main/next). The following extensions are supported:
  - [3DTILES_content_gltf](https://github.com/CesiumGS/3d-tiles/tree/main/extensions/3DTILES_content_gltf) for using glTF models directly as tile contents
  - [3DTILES_metadata](https://github.com/CesiumGS/3d-tiles/tree/main/extensions/3DTILES_metadata) for adding structured metadata to tilesets, tiles, or groups of tile content
  - [EXT_mesh_features](https://github.com/KhronosGroup/glTF/pull/2082) for adding feature identification and feature metadata to glTF models
  - [3DTILES_implicit_tiling](https://github.com/CesiumGS/3d-tiles/tree/main/extensions/3DTILES_implicit_tiling) for a compact representation of quadtrees and octrees
  - [3DTILES_bounding_volume_S2](https://github.com/CesiumGS/3d-tiles/tree/main/extensions/3DTILES_bounding_volume_S2) for [S2](https://s2geometry.io/) bounding volumes
  - [3DTILES_multiple_contents](https://github.com/CesiumGS/3d-tiles/tree/main/extensions/3DTILES_multiple_contents) for storing multiple contents within a single tile
- Added `ModelExperimental`, a new experimental architecture for loading glTF models. It is disabled by default; set `ExperimentalFeatures.enableModelExperimental = true` to enable it.
- Added `CustomShader` class for styling `Cesium3DTileset` or `ModelExperimental` with custom GLSL shaders
- Added Sandcastle examples for 3D Tiles Next: [Photogrammetry Classification](http://sandcastle.cesium.com/index.html?src=3D%20Tiles%20Next%20Photogrammetry%20Classification.html&label=3D%20Tiles%20Next), [CDB Yemen](http://sandcastle.cesium.com/index.html?src=3D%20Tiles%20Next%20CDB%20Yemen.html&label=3D%20Tiles%20Next), and [S2 Globe](http://sandcastle.cesium.com/index.html?src=3D%20Tiles%20Next%20S2%20Globe.html&label=3D%20Tiles%20Next)

### 1.87 - 2021-11-01

##### Additions :tada:

- Added `ScreenOverlay` support to `KmlDataSource`. [#9864](https://github.com/CesiumGS/cesium/pull/9864)
- Added back some support for Draco attribute quantization as a workaround until a full fix in the next Draco version. [#9904](https://github.com/CesiumGS/cesium/pull/9904)
- Added `CumulusCloud.color` for customizing cloud colors. [#9877](https://github.com/CesiumGS/cesium/pull/9877)

##### Fixes :wrench:

- Point cloud styles that reference a missing property now treat the missing property as `undefined` rather than throwing an error. [#9882](https://github.com/CesiumGS/cesium/pull/9882)
- Fixed Draco attribute quantization in point clouds. [#9908](https://github.com/CesiumGS/cesium/pull/9908)
- Fixed crashes caused by the cloud noise texture exceeding WebGL's maximum supported texture size. [#9885](https://github.com/CesiumGS/cesium/pull/9885)
- Updated third-party zip.js library to 2.3.12 to fix compatibility with Webpack 4. [#9897](https://github.com/cesiumgs/cesium/pull/9897)

### 1.86.1 - 2021-10-15

##### Fixes :wrench:

- Fixed zip.js configurations causing CesiumJS to not work with Node 16. [#9861](https://github.com/CesiumGS/cesium/pull/9861)
- Fixed a bug in `Rectangle.union` with rectangles that span the entire globe. [#9866](https://github.com/CesiumGS/cesium/pull/9866)

### 1.86 - 2021-10-01

##### Breaking Changes :mega:

- Updated to Draco 1.4.1 and temporarily disabled attribute quantization. [#9847](https://github.com/CesiumGS/cesium/issues/9847)

##### Fixes :wrench:

- Fixed incorrect behavior in `CameraFlightPath` when using Columbus View. [#9192](https://github.com/CesiumGS/cesium/pull/9192)

### 1.85 - 2021-09-01

##### Breaking Changes :mega:

- Removed `Scene.terrainExaggeration` and `options.terrainExaggeration` for `CesiumWidget`, `Viewer`, and `Scene`, which were deprecated in CesiumJS 1.83. Use `Globe.terrainExaggeration` instead.

##### Additions :tada:

- Added `CloudCollection` and `CumulusCloud` for adding procedurally generated clouds to a scene. [#9737](https://github.com/CesiumGS/cesium/pull/9737)
- `BingMapsGeocoderService` now takes an optional [Culture Code](https://docs.microsoft.com/en-us/bingmaps/rest-services/common-parameters-and-types/supported-culture-codes) for localizing results. [#9729](https://github.com/CesiumGS/cesium/pull/9729)

##### Fixes :wrench:

- Fixed several crashes related to point cloud eye dome lighting. [#9719](https://github.com/CesiumGS/cesium/pull/9719)

### 1.84 - 2021-08-02

##### Breaking Changes :mega:

- Dropped support for Internet Explorer, which was deprecated in CesiumJS 1.83.

##### Additions :tada:

- Added a `polylinePositions` getter to `Cesium3DTileFeature` that gets the decoded positions of a polyline vector feature. [#9684](https://github.com/CesiumGS/cesium/pull/9684)
- Added `ImageryLayerCollection.pickImageryLayers`, which determines the imagery layers that are intersected by a pick ray. [#9651](https://github.com/CesiumGS/cesium/pull/9651)

##### Fixes :wrench:

- Fixed an issue where styling vector points based on their batch table properties would crash. [#9692](https://github.com/CesiumGS/cesium/pull/9692)
- Fixed an issue in `TileBoundingRegion.distanceToCamera` that caused incorrect results when the camera was on the opposite site of the globe. [#9678](https://github.com/CesiumGS/cesium/pull/9678)
- Fixed an error with removing a CZML datasource when the clock interval has a duration of zero. [#9637](https://github.com/CesiumGS/cesium/pull/9637)
- Fixed the ability to set a material's image to `undefined` and `Material.DefaultImageId`. [#9644](https://github.com/CesiumGS/cesium/pull/9644)
- Fixed render crash when creating a `polylineVolume` with very close points. [#9669](https://github.com/CesiumGS/cesium/pull/9669)
- Fixed a bug in `PolylineGeometry` that incorrectly shifted colors when duplicate positions were removed. [#9676](https://github.com/CesiumGS/cesium/pull/9676)
- Fixed the calculation of `OrientedBoundingBox.distancedSquaredTo` such that they handle `halfAxes` with magnitudes near zero. [#9670](https://github.com/CesiumGS/cesium/pull/9670)
- Fixed a crash that would hang the browser if a `Label` was created with a soft hyphen in its text. [#9682](https://github.com/CesiumGS/cesium/pull/9682)
- Fixed the incorrect calculation of `distanceSquaredTo` in `BoundingSphere`. [#9686](https://github.com/CesiumGS/cesium/pull/9686)

### 1.83 - 2021-07-01

##### Breaking Changes :mega:

- Dropped support for KTX1 and Crunch textures; use the [`ktx2ktx2`](https://github.com/KhronosGroup/KTX-Software) converter tool to update existing KTX1 files.

##### Additions :tada:

- Added support for KTX2 and Basis Universal compressed textures. [#9513](https://github.com/CesiumGS/cesium/issues/9513)
  - Added support for glTF models with the [`KHR_texture_basisu`](https://github.com/KhronosGroup/glTF/blob/master/extensions/2.0/Khronos/KHR_texture_basisu/README.md) extension.
  - Added support for 8-bit, 16-bit float, and 32-bit float KTX2 specular environment maps.
  - Added support for KTX2 images in `Material`.
  - Added new `PixelFormat` and `WebGLConstants` enums from WebGL extensions `WEBGL_compressed_texture_etc`, `WEBGL_compressed_texture_astc`, and `EXT_texture_compression_bptc`.
- Added dynamic terrain exaggeration with `Globe.terrainExaggeration` and `Globe.terrainExaggerationRelativeHeight`. [#9603](https://github.com/CesiumGS/cesium/pull/9603)
- Added `CustomHeightmapTerrainProvider`, a simple `TerrainProvider` that gets height values from a callback function. [#9604](https://github.com/CesiumGS/cesium/pull/9604)
- Added the ability to hide outlines on OSM Buildings and other tilesets and glTF models using the `CESIUM_primitive_outline` extension. [#8959](https://github.com/CesiumGS/cesium/issues/8959)
- Added checks for supported 3D Tiles extensions. [#9552](https://github.com/CesiumGS/cesium/issues/9552)
- Added option to ignore extraneous colorspace information in glTF textures and `ImageBitmap`. [#9624](https://github.com/CesiumGS/cesium/pull/9624)
- Added `options.fadingEnabled` parameter to `ShadowMap` to control whether shadows fade out when the light source is close to the horizon. [#9565](https://github.com/CesiumGS/cesium/pull/9565)
- Added documentation clarifying that the `outlineWidth` property will be ignored on all major browsers on Windows platforms. [#9600](https://github.com/CesiumGS/cesium/pull/9600)
- Added documentation for `KmlTour`, `KmlTourFlyTo`, and `KmlTourWait`. Added documentation and a `kmlTours` getter to `KmlDataSource`. Removed references to `KmlTourSoundCues`. [#8073](https://github.com/CesiumGS/cesium/issues/8073)

##### Fixes :wrench:

- Fixed a regression where older tilesets without a top-level `geometricError` would fail to load. [#9618](https://github.com/CesiumGS/cesium/pull/9618)
- Fixed an issue in `WebMapTileServiceImageryProvider` where using URL subdomains caused query parameters to be dropped from requests. [#9606](https://github.com/CesiumGS/cesium/pull/9606)
- Fixed an issue in `ScreenSpaceCameraController.tilt3DOnTerrain` that caused unexpected camera behavior when tilting terrain diagonally along the screen. [#9562](https://github.com/CesiumGS/cesium/pull/9562)
- Fixed error handling in `GlobeSurfaceTile` to print terrain tile request errors to console. [#9570](https://github.com/CesiumGS/cesium/pull/9570)
- Fixed broken image URL in the KML Sandcastle. [#9579](https://github.com/CesiumGS/cesium/pull/9579)
- Fixed an error where the `positionToEyeEC` and `tangentToEyeMatrix` properties for custom materials were not set in `GlobeFS`. [#9597](https://github.com/CesiumGS/cesium/pull/9597)
- Fixed misleading documentation in `Matrix4.inverse` and `Matrix4.inverseTransformation` that used "affine transformation" instead of "rotation and translation" specifically. [#9608](https://github.com/CesiumGS/cesium/pull/9608)
- Fixed a regression where external images in glTF models were not being loaded with `preferImageBitmap`, which caused them to decode on the main thread and cause frame rate stuttering. [#9627](https://github.com/CesiumGS/cesium/pull/9627)
- Fixed misleading "else" case condition for `color` and `show` in `Cesium3DTileStyle`. A default `color` value is used if no `color` conditions are given. The default value for `show`, `true`, is used if no `show` conditions are given. [#9633](https://github.com/CesiumGS/cesium/pull/9633)
- Fixed a crash that occurred after disabling and re-enabling a post-processing stage. This also prevents the screen from randomly flashing when enabling stages for the first time. [#9649](https://github.com/CesiumGS/cesium/pull/9649)

##### Deprecated :hourglass_flowing_sand:

- `Scene.terrainExaggeration` and `options.terrainExaggeration` for `CesiumWidget`, `Viewer`, and `Scene` have been deprecated and will be removed in CesiumJS 1.85. They will be replaced with `Globe.terrainExaggeration`.
- Support for Internet Explorer has been deprecated and will end in CesiumJS 1.84.

### 1.82.1 - 2021-06-01

- This is an npm only release to fix the improperly published 1.82.0.

### 1.82 - 2021-06-01

##### Additions :tada:

- Added `FeatureDetection.supportsBigInt64Array`, `FeatureDetection.supportsBigUint64Array` and `FeatureDetection.supportsBigInt`.

##### Fixes :wrench:

- Fixed `processTerrain` in `decodeGoogleEarthEnterprisePacket` to handle a newer terrain packet format that includes water surface meshes after terrain meshes. [#9519](https://github.com/CesiumGS/cesium/pull/9519)

### 1.81 - 2021-05-01

##### Fixes :wrench:

- Fixed an issue where `Camera.flyTo` would not work properly with a non-WGS84 Ellipsoid. [#9498](https://github.com/CesiumGS/cesium/pull/9498)
- Fixed an issue where setting the `ViewportQuad` rectangle after creating the viewport had no effect.[#9511](https://github.com/CesiumGS/cesium/pull/9511)
- Fixed an issue where TypeScript was not picking up type defintions for `ArcGISTiledElevationTerrainProvider`. [#9522](https://github.com/CesiumGS/cesium/pull/9522)

##### Deprecated :hourglass_flowing_sand:

- `loadCRN` and `loadKTX` have been deprecated and will be removed in CesiumJS 1.83. They will be replaced with support for KTX2. [#9478](https://github.com/CesiumGS/cesium/pull/9478)

### 1.80 - 2021-04-01

##### Additions :tada:

- Added support for drawing ground primitives on translucent 3D Tiles. [#9399](https://github.com/CesiumGS/cesium/pull/9399)

### 1.79.1 - 2021-03-01

##### Fixes :wrench:

- Fixed a regression in 1.79 that broke terrain exaggeration. [#9397](https://github.com/CesiumGS/cesium/pull/9397)
- Fixed an issue where interpolating certain small rhumblines with surface distance 0.0 would not return the expected result. [#9430](https://github.com/CesiumGS/cesium/pull/9430)

### 1.79 - 2021-03-01

##### Breaking Changes :mega:

- Removed `Cesium3DTileset.url`, which was deprecated in CesiumJS 1.78. Use `Cesium3DTileset.resource.url` to retrieve the url value.
- Removed `EasingFunction.QUADRACTIC_IN`, which was deprecated in CesiumJS 1.77. Use `EasingFunction.QUADRATIC_IN`.
- Removed `EasingFunction.QUADRACTIC_OUT`, which was deprecated in CesiumJS 1.77. Use `EasingFunction.QUADRATIC_OUT`.
- Removed `EasingFunction.QUADRACTIC_IN_OUT`, which was deprecated in CesiumJS 1.77. Use `EasingFunction.QUADRATIC_IN_OUT`.
- Changed `TaskProcessor.maximumActiveTasks` constructor option to be infinity by default. [#9313](https://github.com/CesiumGS/cesium/pull/9313)

##### Fixes :wrench:

- Fixed an issue that prevented use of the full CesiumJS zip release package in a Node.js application.
- Fixed an issue where certain inputs to EllipsoidGeodesic would result in a surfaceDistance of NaN. [#9316](https://github.com/CesiumGS/cesium/pull/9316)
- Fixed `sampleTerrain` and `sampleTerrainMostDetailed` not working for `ArcGISTiledElevationTerrainProvider`. [#9286](https://github.com/CesiumGS/cesium/pull/9286)
- Consistent with the spec, CZML `polylineVolume` now expects its shape positions to specified using the `cartesian2` property. Use of the `cartesian` is also supported for backward-compatibility. [#9384](https://github.com/CesiumGS/cesium/pull/9384)
- Removed an unnecessary matrix copy each time a `Cesium3DTileset` is updated. [#9366](https://github.com/CesiumGS/cesium/pull/9366)

### 1.78 - 2021-02-01

##### Additions :tada:

- Added `BillboardCollection.show`, `EntityCluster.show`, `LabelCollection.show`, `PointPrimitiveCollection.show`, and `PolylineCollection.show` for a convenient way to control show of the entire collection [#9307](https://github.com/CesiumGS/cesium/pull/9307)
- `TaskProcessor` now accepts an absolute URL in addition to a worker name as it's first parameter. This makes it possible to use custom web workers with Cesium's task processing system without copying them to Cesium's Workers directory. [#9338](https://github.com/CesiumGS/cesium/pull/9338)
- Added `Cartesian2.cross` which computes the magnitude of the cross product of two vectors whose Z values are implicitly 0. [#9305](https://github.com/CesiumGS/cesium/pull/9305)
- Added `Math.previousPowerOfTwo`. [#9310](https://github.com/CesiumGS/cesium/pull/9310)

##### Fixes :wrench:

- Fixed an issue with `Math.mod` introducing a small amount of floating point error even when the input did not need to be altered. [#9354](https://github.com/CesiumGS/cesium/pull/9354)

##### Deprecated :hourglass_flowing_sand:

- `Cesium3DTileset.url` has been deprecated and will be removed in Cesium 1.79. Instead, use `Cesium3DTileset.resource.url` to retrieve the url value.

### 1.77 - 2021-01-04

##### Additions :tada:

- Added `ElevationBand` material, which maps colors and gradients to exact elevations. [#9132](https://github.com/CesiumGS/cesium/pull/9132)

##### Fixes :wrench:

- Fixed an issue where changing a model or tileset's `color`, `backFaceCulling`, or `silhouetteSize` would trigger an error. [#9271](https://github.com/CesiumGS/cesium/pull/9271)

##### Deprecated :hourglass_flowing_sand:

- `EasingFunction.QUADRACTIC_IN` was deprecated and will be removed in Cesium 1.79. It has been replaced with `EasingFunction.QUADRATIC_IN`. [#9220](https://github.com/CesiumGS/cesium/issues/9220)
- `EasingFunction.QUADRACTIC_OUT` was deprecated and will be removed in Cesium 1.79. It has been replaced with `EasingFunction.QUADRATIC_OUT`. [#9220](https://github.com/CesiumGS/cesium/issues/9220)
- `EasingFunction.QUADRACTIC_IN_OUT` was deprecated and will be removed in Cesium 1.79. It has been replaced with `EasingFunction.QUADRATIC_IN_OUT`. [#9220](https://github.com/CesiumGS/cesium/issues/9220)

### 1.76 - 2020-12-01

##### Fixes :wrench:

- Fixed an issue where tileset styles would be reapplied every frame when a tileset has a style and `tileset.preloadWhenHidden` is true and `tileset.show` is false. Also fixed a related issue where styles would be reapplied if the style being set is the same as the active style. [#9223](https://github.com/CesiumGS/cesium/pull/9223)
- Fixed JSDoc and TypeScript type definitions for `EllipsoidTangentPlane.fromPoints` which didn't list a return type. [#9227](https://github.com/CesiumGS/cesium/pull/9227)
- Updated DOMPurify from 1.0.8 to 2.2.2. [#9240](https://github.com/CesiumGS/cesium/issues/9240)

### 1.75 - 2020-11-02

##### Fixes :wrench:

- Fixed an issue in the PBR material where models with the `KHR_materials_unlit` extension had the normal attribute disabled. [#9173](https://github.com/CesiumGS/cesium/pull/9173).
- Fixed JSDoc and TypeScript type definitions for `writeTextToCanvas` which listed incorrect return type. [#9196](https://github.com/CesiumGS/cesium/pull/9196)
- Fixed JSDoc and TypeScript type definitions for `Viewer.globe` constructor option to allow disabling the globe on startup. [#9063](https://github.com/CesiumGS/cesium/pull/9063)

### 1.74 - 2020-10-01

##### Additions :tada:

- Added `Matrix3.inverseTranspose` and `Matrix4.inverseTranspose`. [#9135](https://github.com/CesiumGS/cesium/pull/9135)

##### Fixes :wrench:

- Fixed an issue where the camera zooming is stuck when looking up. [#9126](https://github.com/CesiumGS/cesium/pull/9126)
- Fixed an issue where Plane doesn't rotate correctly around the main local axis. [#8268](https://github.com/CesiumGS/cesium/issues/8268)
- Fixed clipping planes with non-uniform scale. [#9135](https://github.com/CesiumGS/cesium/pull/9135)
- Fixed an issue where ground primitives would get clipped at certain camera angles. [#9114](https://github.com/CesiumGS/cesium/issues/9114)
- Fixed a bug that could cause half of the globe to disappear when setting the `terrainProvider. [#9161](https://github.com/CesiumGS/cesium/pull/9161)
- Fixed a crash when loading Cesium OSM buildings with shadows enabled. [#9172](https://github.com/CesiumGS/cesium/pull/9172)

### 1.73 - 2020-09-01

##### Breaking Changes :mega:

- Removed `MapboxApi`, which was deprecated in CesiumJS 1.72. Pass your access token directly to the `MapboxImageryProvider` or `MapboxStyleImageryProvider` constructors.
- Removed `BingMapsApi`, which was deprecated in CesiumJS 1.72. Pass your access key directly to the `BingMapsImageryProvider` or `BingMapsGeocoderService` constructors.

##### Additions :tada:

- Added support for the CSS `line-height` specifier in the `font` property of a `Label`. [#8954](https://github.com/CesiumGS/cesium/pull/8954)
- `Viewer` now has default pick handling for `Cesium3DTileFeature` data and will display its properties in the default Viewer `InfoBox` as well as set `Viewer.selectedEntity` to a transient Entity instance representing the data. [#9121](https://github.com/CesiumGS/cesium/pull/9121).

##### Fixes :wrench:

- Fixed several artifacts on mobile devices caused by using insufficient precision. [#9064](https://github.com/CesiumGS/cesium/pull/9064)
- Fixed handling of `data:` scheme for the Cesium ion logo URL. [#9085](https://github.com/CesiumGS/cesium/pull/9085)
- Fixed an issue where the boundary rectangles in `TileAvailability` are not sorted correctly, causing terrain to sometimes fail to achieve its maximum detail. [#9098](https://github.com/CesiumGS/cesium/pull/9098)
- Fixed an issue where a request for an availability tile of the reference layer is delayed because the throttle option is on. [#9099](https://github.com/CesiumGS/cesium/pull/9099)
- Fixed an issue where Node.js tooling could not resolve package.json. [#9105](https://github.com/CesiumGS/cesium/pull/9105)
- Fixed classification artifacts on some mobile devices. [#9108](https://github.com/CesiumGS/cesium/pull/9108)
- Fixed an issue where Resource silently fails to load if being used multiple times. [#9093](https://github.com/CesiumGS/cesium/issues/9093)

### 1.72 - 2020-08-03

##### Breaking Changes :mega:

- CesiumJS no longer ships with a default Mapbox access token and Mapbox imagery layers have been removed from the `BaseLayerPicker` defaults. If you are using `MapboxImageryProvider` or `MapboxStyleImageryProvider`, use `options.accessToken` when initializing the imagery provider.

##### Additions :tada:

- Added support for glTF multi-texturing via `TEXCOORD_1`. [#9075](https://github.com/CesiumGS/cesium/pull/9075)

##### Deprecated :hourglass_flowing_sand:

- `MapboxApi.defaultAccessToken` was deprecated and will be removed in CesiumJS 1.73. Pass your access token directly to the MapboxImageryProvider or MapboxStyleImageryProvider constructors.
- `BingMapsApi` was deprecated and will be removed in CesiumJS 1.73. Pass your access key directly to the BingMapsImageryProvider or BingMapsGeocoderService constructors.

##### Fixes :wrench:

- Fixed `Color.fromCssColorString` when color string contains spaces. [#9015](https://github.com/CesiumGS/cesium/issues/9015)
- Fixed 3D Tileset replacement refinement when leaf is empty. [#8996](https://github.com/CesiumGS/cesium/pull/8996)
- Fixed a bug in the assessment of terrain tile visibility [#9033](https://github.com/CesiumGS/cesium/issues/9033)
- Fixed vertical polylines with `arcType: ArcType.RHUMB`, including lines drawn via GeoJSON. [#9028](https://github.com/CesiumGS/cesium/pull/9028)
- Fixed wall rendering when underground [#9041](https://github.com/CesiumGS/cesium/pull/9041)
- Fixed issue where a side of the wall was missing if the first position and the last position were equal [#9044](https://github.com/CesiumGS/cesium/pull/9044)
- Fixed `translucencyByDistance` for label outline color [#9003](https://github.com/CesiumGS/cesium/pull/9003)
- Fixed return value for `SampledPositionProperty.removeSample` [#9017](https://github.com/CesiumGS/cesium/pull/9017)
- Fixed issue where wall doesn't have correct texture coordinates when there are duplicate positions input [#9042](https://github.com/CesiumGS/cesium/issues/9042)
- Fixed an issue where clipping planes would not clip at the correct distances on some Android devices, most commonly reproducible on devices with `Mali` GPUs that do not support float textures via WebGL [#9023](https://github.com/CesiumGS/cesium/issues/9023)

### 1.71 - 2020-07-01

##### Breaking Changes :mega:

- Updated `WallGeometry` to respect the order of positions passed in, instead of making the positions respect a counter clockwise winding order. This will only affect the look of walls with an image material. If this changed the way your wall is drawing, reverse the order of the positions. [#8955](https://github.com/CesiumGS/cesium/pull/8955/)

##### Additions :tada:

- Added `backFaceCulling` property to `Cesium3DTileset` and `Model` to support viewing the underside or interior of a tileset or model. [#8981](https://github.com/CesiumGS/cesium/pull/8981)
- Added `Ellipsoid.surfaceArea` for computing the approximate surface area of a rectangle on the surface of an ellipsoid. [#8986](https://github.com/CesiumGS/cesium/pull/8986)
- Added support for PolylineVolume in CZML. [#8841](https://github.com/CesiumGS/cesium/pull/8841)
- Added `Color.toCssHexString` for getting the CSS hex string equivalent for a color. [#8987](https://github.com/CesiumGS/cesium/pull/8987)

##### Fixes :wrench:

- Fixed issue where tileset was not playing glTF animations. [#8962](https://github.com/CesiumGS/cesium/issues/8962)
- Fixed a divide-by-zero bug in `Ellipsoid.geodeticSurfaceNormal` when given the origin as input. `undefined` is returned instead. [#8986](https://github.com/CesiumGS/cesium/pull/8986)
- Fixed error with `WallGeometry` when there were adjacent positions with very close values. [#8952](https://github.com/CesiumGS/cesium/pull/8952)
- Fixed artifact for skinned model when log depth is enabled. [#6447](https://github.com/CesiumGS/cesium/issues/6447)
- Fixed a bug where certain rhumb arc polylines would lead to a crash. [#8787](https://github.com/CesiumGS/cesium/pull/8787)
- Fixed handling of Label's backgroundColor and backgroundPadding option [#8949](https://github.com/CesiumGS/cesium/pull/8949)
- Fixed several bugs when rendering CesiumJS in a WebGL 2 context. [#797](https://github.com/CesiumGS/cesium/issues/797)
- Fixed a bug where switching from perspective to orthographic caused triangles to overlap each other incorrectly. [#8346](https://github.com/CesiumGS/cesium/issues/8346)
- Fixed a bug where switching to orthographic camera on the first frame caused the zoom level to be incorrect. [#8853](https://github.com/CesiumGS/cesium/pull/8853)
- Fixed `scene.pickFromRay` intersection inaccuracies. [#8439](https://github.com/CesiumGS/cesium/issues/8439)
- Fixed a bug where a null or undefined name property passed to the `Entity` constructor would throw an exception.[#8832](https://github.com/CesiumGS/cesium/pull/8832)
- Fixed JSDoc and TypeScript type definitions for `ScreenSpaceEventHandler.getInputAction` which listed incorrect return type. [#9002](https://github.com/CesiumGS/cesium/pull/9002)
- Improved the style of the error panel. [#8739](https://github.com/CesiumGS/cesium/issues/8739)
- Fixed animation widget SVG icons not appearing in iOS 13.5.1. [#8993](https://github.com/CesiumGS/cesium/pull/8993)

### 1.70.1 - 2020-06-10

##### Additions :tada:

- Add a `toString` method to the `Resource` class in case an instance gets logged as a string. [#8722](https://github.com/CesiumGS/cesium/issues/8722)
- Exposed `Transforms.rotationMatrixFromPositionVelocity` method from Cesium's private API. [#8927](https://github.com/CesiumGS/cesium/issues/8927)

##### Fixes :wrench:

- Fixed JSDoc and TypeScript type definitions for all `ImageryProvider` types, which were missing `defaultNightAlpha` and `defaultDayAlpha` properties. [#8908](https://github.com/CesiumGS/cesium/pull/8908)
- Fixed JSDoc and TypeScript for `MaterialProperty`, which were missing the ability to take primitive types in their constructor. [#8904](https://github.com/CesiumGS/cesium/pull/8904)
- Fixed JSDoc and TypeScript type definitions to allow the creation of `GeometryInstance` instances using `XXXGeometry` classes. [#8941](https://github.com/CesiumGS/cesium/pull/8941).
- Fixed JSDoc and TypeScript for `buildModuleUrl`, which was accidentally excluded from the official CesiumJS API. [#8923](https://github.com/CesiumGS/cesium/pull/8923)
- Fixed JSDoc and TypeScript type definitions for `EllipsoidGeodesic` which incorrectly listed `result` as required. [#8904](https://github.com/CesiumGS/cesium/pull/8904)
- Fixed JSDoc and TypeScript type definitions for `EllipsoidTangentPlane.fromPoints`, which takes an array of `Cartesian3`, not a single instance. [#8928](https://github.com/CesiumGS/cesium/pull/8928)
- Fixed JSDoc and TypeScript type definitions for `EntityCollection.getById` and `CompositeEntityCollection.getById`, which can both return undefined. [#8928](https://github.com/CesiumGS/cesium/pull/8928)
- Fixed JSDoc and TypeScript type definitions for `Viewer` options parameters.
- Fixed a memory leak where some 3D Tiles requests were being unintentionally retained after the requests were cancelled. [#8843](https://github.com/CesiumGS/cesium/pull/8843)
- Fixed a bug with handling of PixelFormat's flipY. [#8893](https://github.com/CesiumGS/cesium/pull/8893)

### 1.70.0 - 2020-06-01

##### Major Announcements :loudspeaker:

- All Cesium ion users now have access to Cesium OSM Buildings - a 3D buildings layer covering the entire world built with OpenStreetMap building data, available as 3D Tiles. Read more about it [on our blog](https://cesium.com/blog/2020/06/01/cesium-osm-buildings/).
  - [Explore it on Sandcastle](https://sandcastle.cesium.com/index.html?src=Cesium%20OSM%20Buildings.html).
  - Add it to your CesiumJS app: `viewer.scene.primitives.add(Cesium.createOsmBuildings())`.
  - Contains per-feature data like building name, address, and much more. [Read more about the available properties](https://cesium.com/content/cesium-osm-buildings/).
- CesiumJS now ships with official TypeScript type definitions! [#8878](https://github.com/CesiumGS/cesium/pull/8878)
  - If you import CesiumJS as a module, the new definitions will automatically be used by TypeScript and related tooling.
  - If you import individual CesiumJS source files directly, you'll need to add `"types": ["cesium"]` in your tsconfig.json in order for the definitions to be used.
  - If you’re using your own custom definitions and you’re not yet ready to switch, you can delete `Source/Cesium.d.ts` after install.
  - See our [blog post](https://cesium.com/blog/2020/06/01/cesiumjs-tsd/) for more information and a technical overview of how it all works.
- CesiumJS now supports underground rendering with globe translucency! [#8726](https://github.com/CesiumGS/cesium/pull/8726)
  - Added options for controlling globe translucency through the new [`GlobeTranslucency`](https://cesium.com/learn/cesiumjs/ref-doc/GlobeTranslucency.html) object including front face alpha, back face alpha, and a translucency rectangle.
  - Added `Globe.undergroundColor` and `Globe.undergroundColorAlphaByDistance` for controlling how the back side of the globe is rendered when the camera is underground or the globe is translucent. [#8867](https://github.com/CesiumGS/cesium/pull/8867)
  - Improved camera controls when the camera is underground. [#8811](https://github.com/CesiumGS/cesium/pull/8811)
  - Sandcastle examples: [Globe Translucency](https://sandcastle.cesium.com/?src=Globe%20Translucency.html), [Globe Interior](https://sandcastle.cesium.com/?src=Globe%20Interior.html), and [Underground Color](https://sandcastle.cesium.com/?src=Underground%20Color.html&label=All)

##### Additions :tada:

- Our API reference documentation has received dozens of fixes and improvements, largely due to the TypeScript effort.
- Added `Cesium3DTileset.extensions` to get the extensions property from the tileset JSON. [#8829](https://github.com/CesiumGS/cesium/pull/8829)
- Added `Camera.completeFlight`, which causes the current camera flight to immediately jump to the final destination and call its complete callback. [#8788](https://github.com/CesiumGS/cesium/pull/8788)
- Added `nightAlpha` and `dayAlpha` properties to `ImageryLayer` to control alpha separately for the night and day sides of the globe. [#8868](https://github.com/CesiumGS/cesium/pull/8868)
- Added `SkyAtmosphere.perFragmentAtmosphere` to switch between per-vertex and per-fragment atmosphere shading. [#8866](https://github.com/CesiumGS/cesium/pull/8866)
- Added a new sandcastle example to show how to add fog using a `PostProcessStage` [#8798](https://github.com/CesiumGS/cesium/pull/8798)
- Added `frustumSplits` option to `DebugCameraPrimitive`. [8849](https://github.com/CesiumGS/cesium/pull/8849)
- Supported `#rgba` and `#rrggbbaa` formats in `Color.fromCssColorString`. [8873](https://github.com/CesiumGS/cesium/pull/8873)

##### Fixes :wrench:

- Fixed a bug that could cause rendering of a glTF model to become corrupt when switching from a Uint16 to a Uint32 index buffer to accomodate new vertices added for edge outlining. [#8820](https://github.com/CesiumGS/cesium/pull/8820)
- Fixed a bug where a removed billboard could prevent changing of the `TerrainProvider`. [#8766](https://github.com/CesiumGS/cesium/pull/8766)
- Fixed an issue with 3D Tiles point cloud styling where `${feature.propertyName}` and `${feature["propertyName"]}` syntax would cause a crash. Also fixed an issue where property names with non-alphanumeric characters would crash. [#8785](https://github.com/CesiumGS/cesium/pull/8785)
- Fixed a bug where `DebugCameraPrimitive` was ignoring the near and far planes of the `Camera`. [#8848](https://github.com/CesiumGS/cesium/issues/8848)
- Fixed sky atmosphere artifacts below the horizon. [#8866](https://github.com/CesiumGS/cesium/pull/8866)
- Fixed ground primitives in orthographic mode. [#5110](https://github.com/CesiumGS/cesium/issues/5110)
- Fixed the depth plane in orthographic mode. This improves the quality of polylines and other primitives that are rendered near the horizon. [8858](https://github.com/CesiumGS/cesium/pull/8858)

### 1.69.0 - 2020-05-01

##### Breaking Changes :mega:

- The property `Scene.sunColor` has been removed. Use `scene.light.color` and `scene.light.intensity` instead. [#8774](https://github.com/CesiumGS/cesium/pull/8774)
- Removed `isArray`. Use the native `Array.isArray` function instead. [#8779](https://github.com/CesiumGS/cesium/pull/8779)

##### Additions :tada:

- Added `RequestScheduler` to the public API; this allows users to have more control over the requests made by CesiumJS. [#8384](https://github.com/CesiumGS/cesium/issues/8384)
- Added support for high-quality edges on solid geometry in glTF models. [#8776](https://github.com/CesiumGS/cesium/pull/8776)
- Added `Scene.cameraUnderground` for checking whether the camera is underneath the globe. [#8765](https://github.com/CesiumGS/cesium/pull/8765)

##### Fixes :wrench:

- Fixed several problems with polylines when the logarithmic depth buffer is enabled, which is the default on most systems. [#8706](https://github.com/CesiumGS/cesium/pull/8706)
- Fixed a bug with very long view ranges requiring multiple frustums even with the logarithmic depth buffer enabled. Previously, such scenes could resolve depth incorrectly. [#8727](https://github.com/CesiumGS/cesium/pull/8727)
- Fixed an issue with glTF skinning support where an optional property `skeleton` was considered required by Cesium. [#8175](https://github.com/CesiumGS/cesium/issues/8175)
- Fixed an issue with clamping of non-looped glTF animations. Subscribers to animation `update` events should expect one additional event firing as an animation stops. [#7387](https://github.com/CesiumGS/cesium/issues/7387)
- Geometry instance floats now work for high precision floats on newer iOS devices. [#8805](https://github.com/CesiumGS/cesium/pull/8805)
- Fixed a bug where the elevation contour material's alpha was not being applied. [#8749](https://github.com/CesiumGS/cesium/pull/8749)
- Fix potential memory leak when destroying `CesiumWidget` instances. [#8591](https://github.com/CesiumGS/cesium/pull/8591)
- Fixed displaying the Cesium ion icon when running in an Android, iOS or UWP WebView. [#8758](https://github.com/CesiumGS/cesium/pull/8758)

### 1.68.0 - 2020-04-01

##### Additions :tada:

- Added basic underground rendering support. When the camera is underground the globe will be rendered as a solid surface and underground entities will not be culled. [#8572](https://github.com/AnalyticalGraphicsInc/cesium/pull/8572)
- The `CesiumUnminified` build now includes sourcemaps. [#8572](https://github.com/CesiumGS/cesium/pull/8659)
- Added glTF `STEP` animation interpolation. [#8786](https://github.com/CesiumGS/cesium/pull/8786)
- Added the ability to edit CesiumJS shaders on-the-fly using the [SpectorJS](https://spector.babylonjs.com/) Shader Editor. [#8608](https://github.com/CesiumGS/cesium/pull/8608)

##### Fixes :wrench:

- Cesium can now be used in Node.JS 12 and later, with or without `--experimental-modules`. It can still be used in earlier versions as well. [#8572](https://github.com/CesiumGS/cesium/pull/8659)
- Interacting with the Cesium canvas will now blur the previously focused element. This prevents unintended modification of input elements when interacting with the globe. [#8662](https://github.com/CesiumGS/cesium/pull/8662)
- `TileMapServiceImageryProvider` will now force `minimumLevel` to 0 if the `tilemapresource.xml` metadata request fails and the `rectangle` is too large for the given detail level [#8448](https://github.com/AnalyticalGraphicsInc/cesium/pull/8448)
- Fixed ground atmosphere rendering when using a smaller ellipsoid. [#8683](https://github.com/CesiumGS/cesium/issues/8683)
- Fixed globe incorrectly occluding objects when using a smaller ellipsoid. [#7124](https://github.com/CesiumGS/cesium/issues/7124)
- Fixed a regression introduced in 1.67 which caused overlapping colored ground geometry to have visual artifacts. [#8694](https://github.com/CesiumGS/cesium/pull/8694)
- Fixed a clipping problem when viewing a polyline up close with the logarithmic depth buffer enabled, which is the default on most systems. [#8703](https://github.com/CesiumGS/cesium/pull/8703)

### 1.67.0 - 2020-03-02

##### Breaking Changes :mega:

- `Cesium3DTileset.skipLevelOfDetail` is now `false` by default. [#8631](https://github.com/CesiumGS/cesium/pull/8631)
- glTF models are now rendered using the `LEQUALS` depth test function instead of `LESS`. This means that when geometry overlaps, the _later_ geometry will be visible above the earlier, where previously the opposite was true. We believe this is a more sensible default, and makes it easier to render e.g. outlined buildings with glTF. [#8646](https://github.com/CesiumGS/cesium/pull/8646)

##### Additions :tada:

- Massively improved performance of clamped Entity ground geometry with dynamic colors. [#8630](https://github.com/CesiumGS/cesium/pull/8630)
- Added `Entity.tileset` for loading a 3D Tiles tileset via the Entity API using the new `Cesium3DTilesetGraphics` class. [#8580](https://github.com/CesiumGS/cesium/pull/8580)
- Added `tileset.uri`, `tileset.show`, and `tileset.maximumScreenSpaceError` properties to CZML processing for loading 3D Tiles. [#8580](https://github.com/CesiumGS/cesium/pull/8580)
- Added `Color.lerp` for linearly interpolating between two RGB colors. [#8607](https://github.com/CesiumGS/cesium/pull/8607)
- `CesiumTerrainProvider` now supports terrain tiles using a `WebMercatorTilingScheme` by specifying `"projection": "EPSG:3857"` in `layer.json`. It also now supports numbering tiles from the North instead of the South by specifying `"scheme": "slippyMap"` in `layer.json`. [#8563](https://github.com/CesiumGS/cesium/pull/8563)
- Added basic support for `isNaN`, `isFinite`, `null`, and `undefined` in the 3D Tiles styling GLSL backend for point clouds. [#8621](https://github.com/CesiumGS/cesium/pull/8621)
- Added `sizeInMeters` to `ParticleSystem`. [#7746](https://github.com/CesiumGS/cesium/pull/7746)

##### Fixes :wrench:

- Fixed a bug that caused large, nearby geometry to be clipped when using a logarithmic depth buffer, which is the default on most systems. [#8600](https://github.com/CesiumGS/cesium/pull/8600)
- Fixed a bug where tiles would not load if the camera was tracking a moving tileset. [#8598](https://github.com/CesiumGS/cesium/pull/8598)
- Fixed a bug where applying a new 3D Tiles style during a flight would not update all existing tiles. [#8622](https://github.com/CesiumGS/cesium/pull/8622)
- Fixed a bug where Cartesian vectors could not be packed to typed arrays [#8568](https://github.com/CesiumGS/cesium/pull/8568)
- Updated knockout from 3.5.0 to 3.5.1. [#8424](https://github.com/CesiumGS/cesium/pull/8424)
- Cesium's local development server now works in Node 12 & 13 [#8648](https://github.com/CesiumGS/cesium/pull/8648)

##### Deprecated :hourglass_flowing_sand:

- The `isArray` function has been deprecated and will be removed in Cesium 1.69. Use the native `Array.isArray` function instead. [#8526](https://github.com/CesiumGS/cesium/pull/8526)

### 1.66.0 - 2020-02-03

##### Deprecated :hourglass_flowing_sand:

- The property `Scene.sunColor` has been deprecated and will be removed in Cesium 1.69. Use `scene.light.color` and `scene.light.intensity` instead. [#8493](https://github.com/CesiumGS/cesium/pull/8493)

##### Additions :tada:

- `useBrowserRecommendedResolution` flag in `Viewer` and `CesiumWidget` now defaults to `true`. This ensures Cesium rendering is fast and smooth by default across all devices. Set it to `false` to always render at native device resolution instead at the cost of performance on under-powered devices. [#8548](https://github.com/CesiumGS/cesium/pull/8548)
- Cesium now creates a WebGL context with a `powerPreference` value of `high-performance`. Some browsers use this setting to enable a second, more powerful, GPU. You can set it back to `default`, or opt-in to `low-power` mode, by passing the context option when creating a `Viewer` or `CesiumWidget` instance:

```js
var viewer = new Viewer("cesiumContainer", {
  contextOptions: {
    webgl: {
      powerPreference: "default",
    },
  },
});
```

- Added more customization to Cesium's lighting system. [#8493](https://github.com/CesiumGS/cesium/pull/8493)
  - Added `Light`, `DirectionalLight`, and `SunLight` classes for creating custom light sources.
  - Added `Scene.light` for setting the scene's light source, which defaults to a `SunLight`.
  - Added `Globe.dynamicAtmosphereLighting` for enabling lighting effects on atmosphere and fog, such as day/night transitions. It is true by default but may be set to false if the atmosphere should stay unchanged regardless of the scene's light direction.
  - Added `Globe.dynamicAtmosphereLightingFromSun` for using the sun direction instead of the scene's light direction when `Globe.dynamicAtmosphereLighting` is enabled. See the moonlight example in the [Lighting Sandcastle example](https://cesiumjs.org/Cesium/Apps/Sandcastle/?src=Lighting.html).
  - Primitives and the globe are now shaded with the scene light's color.
- Updated SampleData models to glTF 2.0. [#7802](https://github.com/CesiumGS/cesium/issues/7802)
- Added `Globe.showSkirts` to support the ability to hide terrain skirts when viewing terrain from below the surface. [#8489](https://github.com/CesiumGS/cesium/pull/8489)
- Added `minificationFilter` and `magnificationFilter` options to `Material` to control texture filtering. [#8473](https://github.com/CesiumGS/cesium/pull/8473)
- Updated [earcut](https://github.com/mapbox/earcut) to 2.2.1. [#8528](https://github.com/CesiumGS/cesium/pull/8528)
- Added a font cache to improve label performance. [#8537](https://github.com/CesiumGS/cesium/pull/8537)

##### Fixes :wrench:

- Fixed a bug where the camera could go underground during mouse navigation. [#8504](https://github.com/CesiumGS/cesium/pull/8504)
- Fixed a bug where rapidly updating a `PolylineCollection` could result in an `instanceIndex` is out of range error. [#8546](https://github.com/CesiumGS/cesium/pull/8546)
- Fixed issue where `RequestScheduler` double-counted image requests made via `createImageBitmap`. [#8162](https://github.com/CesiumGS/cesium/issues/8162)
- Reduced Cesium bundle size by avoiding unnecessarily importing `Cesium3DTileset` in `Picking.js`. [#8532](https://github.com/CesiumGS/cesium/pull/8532)
- Fixed a bug where files with backslashes were not loaded in KMZ files. [#8533](https://github.com/CesiumGS/cesium/pull/8533)
- Fixed WebGL warning message about `EXT_float_blend` being implicitly enabled. [#8534](https://github.com/CesiumGS/cesium/pull/8534)
- Fixed a bug where toggling point cloud classification visibility would result in a grey screen on Linux / Nvidia. [#8538](https://github.com/CesiumGS/cesium/pull/8538)
- Fixed a bug where a point in a `PointPrimitiveCollection` was rendered in the middle of the screen instead of being clipped. [#8542](https://github.com/CesiumGS/cesium/pull/8542)
- Fixed a crash when deleting and re-creating polylines from CZML. `ReferenceProperty` now returns undefined when the target entity or property does not exist, instead of throwing. [#8544](https://github.com/CesiumGS/cesium/pull/8544)
- Fixed terrain tile picking in the Cesium Inspector. [#8567](https://github.com/CesiumGS/cesium/pull/8567)
- Fixed a crash that could occur when an entity was deleted while the corresponding `Primitive` was being created asynchronously. [#8569](https://github.com/CesiumGS/cesium/pull/8569)
- Fixed a crash when calling `camera.lookAt` with the origin (0, 0, 0) as the target. This could happen when looking at a tileset with the origin as its center. [#8571](https://github.com/CesiumGS/cesium/pull/8571)
- Fixed a bug where `camera.viewBoundingSphere` was modifying the `offset` parameter. [#8438](https://github.com/CesiumGS/cesium/pull/8438)
- Fixed a crash when creating a plane with both position and normal on the Z-axis. [#8576](https://github.com/CesiumGS/cesium/pull/8576)
- Fixed `BoundingSphere.projectTo2D` when the bounding sphere’s center is at the origin. [#8482](https://github.com/CesiumGS/cesium/pull/8482)

### 1.65.0 - 2020-01-06

##### Breaking Changes :mega:

- `OrthographicFrustum.getPixelDimensions`, `OrthographicOffCenterFrustum.getPixelDimensions`, `PerspectiveFrustum.getPixelDimensions`, and `PerspectiveOffCenterFrustum.getPixelDimensions` now require a `pixelRatio` argument before the `result` argument. The previous function definition has been deprecated since 1.63. [#8320](https://github.com/CesiumGS/cesium/pull/8320)
- The function `Matrix4.getRotation` has been renamed to `Matrix4.getMatrix3`. `Matrix4.getRotation` has been deprecated since 1.62. [#8183](https://github.com/CesiumGS/cesium/pull/8183)
- `createTileMapServiceImageryProvider` and `createOpenStreetMapImageryProvider` have been removed. Instead, pass the same options to `new TileMapServiceImageryProvider` and `new OpenStreetMapImageryProvider` respectively. The old functions have been deprecated since 1.62. [#8174](https://github.com/CesiumGS/cesium/pull/8174)

##### Additions :tada:

- Added `Globe.backFaceCulling` to support viewing terrain from below the surface. [#8470](https://github.com/CesiumGS/cesium/pull/8470)

##### Fixes :wrench:

- Fixed Geocoder auto-complete suggestions when hosted inside Web Components. [#8425](https://github.com/CesiumGS/cesium/pull/8425)
- Fixed terrain tile culling problems when under ellipsoid. [#8397](https://github.com/CesiumGS/cesium/pull/8397)
- Fixed primitive culling when below the ellipsoid but above terrain. [#8398](https://github.com/CesiumGS/cesium/pull/8398)
- Improved the translucency calculation for the Water material type. [#8455](https://github.com/CesiumGS/cesium/pull/8455)
- Fixed bounding volume calculation for `GroundPrimitive`. [#4883](https://github.com/CesiumGS/cesium/issues/4483)
- Fixed `OrientedBoundingBox.fromRectangle` for rectangles with width greater than 180 degrees. [#8475](https://github.com/CesiumGS/cesium/pull/8475)
- Fixed globe picking so that it returns the closest intersecting triangle instead of the first intersecting triangle. [#8390](https://github.com/CesiumGS/cesium/pull/8390)
- Fixed horizon culling issues with large root tiles. [#8487](https://github.com/CesiumGS/cesium/pull/8487)
- Fixed a lighting bug affecting Macs with Intel integrated graphics where glTF 2.0 PBR models with double sided materials would have flipped normals. [#8494](https://github.com/CesiumGS/cesium/pull/8494)

### 1.64.0 - 2019-12-02

##### Fixes :wrench:

- Fixed an issue in image based lighting where an invalid environment map would silently fail. [#8303](https://github.com/CesiumGS/cesium/pull/8303)
- Various small internal improvements

### 1.63.1 - 2019-11-06

##### Fixes :wrench:

- Fixed regression in 1.63 where ground atmosphere and labels rendered incorrectly on displays with `window.devicePixelRatio` greater than 1.0. [#8351](https://github.com/CesiumGS/cesium/pull/8351)
- Fixed regression in 1.63 where some primitives would show through the globe when log depth is disabled. [#8368](https://github.com/CesiumGS/cesium/pull/8368)

### 1.63 - 2019-11-01

##### Major Announcements :loudspeaker:

- Cesium has migrated to ES6 modules. This may or may not be a breaking change for your application depending on how you use Cesium. See our [blog post](https://cesium.com/blog/2019/10/31/cesiumjs-es6/) for the full details.
- We’ve consolidated all of our website content from cesiumjs.org and cesium.com into one home on cesium.com. Here’s where you can now find:
  - [Sandcastle](https://sandcastle.cesium.com) - `https://sandcastle.cesium.com`
  - [API Docs](https://cesium.com/learn/cesiumjs/ref-doc/) - `https://cesium.com/learn/cesiumjs/ref-doc/`
  - [Downloads](https://cesium.com/downloads/) - `https://cesium.com/downloads/`
  - Hosted releases can be found at `https://cesium.com/downloads/cesiumjs/releases/<CesiumJS Version Number>/Build/Cesium/Cesium.js`
  - See our [blog post](https://cesium.com/blog/2019/10/15/cesiumjs-migration/) for more information.

##### Additions :tada:

- Decreased Web Workers bundle size by a factor of 10, from 8384KB (2624KB gzipped) to 863KB (225KB gzipped). This makes Cesium load faster, especially on low-end devices and slower network connections.
- Added full UTF-8 support to labels, greatly improving support for non-latin alphabets and emoji. [#7280](https://github.com/CesiumGS/cesium/pull/7280)
- Added `"type": "module"` to package.json to take advantage of native ES6 module support in newer versions of Node.js. This also enables module-based front-end development for tooling that relies on Node.js module resolution.
- The combined `Build/Cesium/Cesium.js` and `Build/CesiumUnminified/Cesium.js` have been upgraded from IIFE to UMD modules that support IIFE, AMD, and commonjs.
- Added `pixelRatio` parameter to `OrthographicFrustum.getPixelDimensions`, `OrthographicOffCenterFrustum.getPixelDimensions`, `PerspectiveFrustum.getPixelDimensions`, and `PerspectiveOffCenterFrustum.getPixelDimensions`. Pass in `scene.pixelRatio` for dimensions in CSS pixel units or `1.0` for dimensions in native device pixel units. [#8237](https://github.com/CesiumGS/cesium/pull/8237)

##### Fixes :wrench:

- Fixed css pixel usage for polylines, point clouds, models, primitives, and post-processing. [#8113](https://github.com/CesiumGS/cesium/issues/8113)
- Fixed a bug where `scene.sampleHeightMostDetailed` and `scene.clampToHeightMostDetailed` would not resolve in request render mode. [#8281](https://github.com/CesiumGS/cesium/issues/8281)
- Fixed seam artifacts when log depth is disabled, `scene.globe.depthTestAgainstTerrain` is false, and primitives are under the globe. [#8205](https://github.com/CesiumGS/cesium/pull/8205)
- Fix dynamic ellipsoids using `innerRadii`, `minimumClock`, `maximumClock`, `minimumCone` or `maximumCone`. [#8277](https://github.com/CesiumGS/cesium/pull/8277)
- Fixed rendering billboard collections containing more than 65536 billboards. [#8325](https://github.com/CesiumGS/cesium/pull/8325)

##### Deprecated :hourglass_flowing_sand:

- `OrthographicFrustum.getPixelDimensions`, `OrthographicOffCenterFrustum.getPixelDimensions`, `PerspectiveFrustum.getPixelDimensions`, and `PerspectiveOffCenterFrustum.getPixelDimensions` now take a `pixelRatio` argument before the `result` argument. The previous function definition will no longer work in 1.65. [#8237](https://github.com/CesiumGS/cesium/pull/8237)

### 1.62 - 2019-10-01

##### Deprecated :hourglass_flowing_sand:

- `createTileMapServiceImageryProvider` and `createOpenStreetMapImageryProvider` have been deprecated and will be removed in Cesium 1.65. Instead, pass the same options to `new TileMapServiceImageryProvider` and `new OpenStreetMapImageryProvider` respectively.
- The function `Matrix4.getRotation` has been deprecated and renamed to `Matrix4.getMatrix3`. `Matrix4.getRotation` will be removed in version 1.65.

##### Additions :tada:

- Added ability to create partial ellipsoids using both the Entity API and CZML. New ellipsoid geometry properties: `innerRadii`, `minimumClock`, `maximumClock`, `minimumCone`, and `maximumCone`. This affects both `EllipsoidGeometry` and `EllipsoidOutlineGeometry`. See the updated [Sandcastle example](https://cesiumjs.org/Cesium/Apps/Sandcastle/?src=Partial%20Ellipsoids.html&label=Geometries). [#5995](https://github.com/CesiumGS/cesium/pull/5995)
- Added `useBrowserRecommendedResolution` flag to `Viewer` and `CesiumWidget`. When true, Cesium renders at CSS pixel resolution instead of native device resolution. This replaces the workaround in the 1.61 change list. [8215](https://github.com/CesiumGS/cesium/issues/8215)
- Added `TileMapResourceImageryProvider` and `OpenStreetMapImageryProvider` classes to improve API consistency: [#4812](https://github.com/CesiumGS/cesium/issues/4812)
- Added `credit` parameter to `CzmlDataSource`, `GeoJsonDataSource`, `KmlDataSource` and `Model`. [#8173](https://github.com/CesiumGS/cesium/pull/8173)
- Added `Matrix3.getRotation` to get the rotational component of a matrix with scaling removed. [#8182](https://github.com/CesiumGS/cesium/pull/8182)

##### Fixes :wrench:

- Fixed labels not showing for individual entities in data sources when clustering is enabled. [#6087](https://github.com/CesiumGS/cesium/issues/6087)
- Fixed an issue where polygons, corridors, rectangles, and ellipses on terrain would not render on some mobile devices. [#6739](https://github.com/CesiumGS/cesium/issues/6739)
- Fixed a bug where GlobeSurfaceTile would not render the tile until all layers completed loading causing globe to appear to hang. [#7974](https://github.com/CesiumGS/cesium/issues/7974)
- Spread out KMl loading across multiple frames to prevent freezing. [#8195](https://github.com/CesiumGS/cesium/pull/8195)
- Fixed a bug where extruded polygons would sometimes be missing segments. [#8035](https://github.com/CesiumGS/cesium/pull/8035)
- Made pixel sizes consistent for polylines and point clouds when rendering at different pixel ratios. [#8113](https://github.com/CesiumGS/cesium/issues/8113)
- `Camera.flyTo` flies to the correct location in 2D when the destination crosses the international date line [#7909](https://github.com/CesiumGS/cesium/pull/7909)
- Fixed 3D tiles style coloring when multiple tilesets are in the scene [#8051](https://github.com/CesiumGS/cesium/pull/8051)
- 3D Tiles geometric error now correctly scales with transform. [#8182](https://github.com/CesiumGS/cesium/pull/8182)
- Fixed per-feature post processing from sometimes selecting the wrong feature. [#7929](https://github.com/CesiumGS/cesium/pull/7929)
- Fixed a bug where dynamic polylines did not use the given arcType. [#8191](https://github.com/CesiumGS/cesium/issues/8191)
- Fixed atmosphere brightness when High Dynamic Range is disabled. [#8149](https://github.com/CesiumGS/cesium/issues/8149)
- Fixed brightness levels for procedural Image Based Lighting. [#7803](https://github.com/CesiumGS/cesium/issues/7803)
- Fixed alpha equation for `BlendingState.ALPHA_BLEND` and `BlendingState.ADDITIVE_BLEND`. [#8202](https://github.com/CesiumGS/cesium/pull/8202)
- Improved display of tile coordinates for `TileCoordinatesImageryProvider` [#8131](https://github.com/CesiumGS/cesium/pull/8131)
- Reduced size of approximateTerrainHeights.json [#7959](https://github.com/CesiumGS/cesium/pull/7959)
- Fixed undefined `quadDetails` error from zooming into the map really close. [#8011](https://github.com/CesiumGS/cesium/pull/8011)
- Fixed a crash for 3D Tiles that have zero volume. [#7945](https://github.com/CesiumGS/cesium/pull/7945)
- Fixed relative-to-center check, `depthFailAppearance` resource freeing for `Primitive` [#8044](https://github.com/CesiumGS/cesium/pull/8044)

### 1.61 - 2019-09-03

##### Additions :tada:

- Added optional `index` parameter to `PrimitiveCollection.add`. [#8041](https://github.com/CesiumGS/cesium/pull/8041)
- Cesium now renders at native device resolution by default instead of CSS pixel resolution, to go back to the old behavior, set `viewer.resolutionScale = 1.0 / window.devicePixelRatio`. [#8082](https://github.com/CesiumGS/cesium/issues/8082)
- Added `getByName` method to `DataSourceCollection` allowing to retrieve `DataSource`s by their name property from the collection

##### Fixes :wrench:

- Disable FXAA by default. To re-enable, set `scene.postProcessStages.fxaa.enabled = true` [#7875](https://github.com/CesiumGS/cesium/issues/7875)
- Fixed a crash when a glTF model used `KHR_texture_transform` without a sampler defined. [#7916](https://github.com/CesiumGS/cesium/issues/7916)
- Fixed post-processing selection filtering to work for bloom. [#7984](https://github.com/CesiumGS/cesium/issues/7984)
- Disabled HDR by default to improve visual quality in most standard use cases. Set `viewer.scene.highDynamicRange = true` to re-enable. [#7966](https://github.com/CesiumGS/cesium/issues/7966)
- Fixed a bug that causes hidden point primitives to still appear on some operating systems. [#8043](https://github.com/CesiumGS/cesium/issues/8043)
- Fix negative altitude altitude handling in `GoogleEarthEnterpriseTerrainProvider`. [#8109](https://github.com/CesiumGS/cesium/pull/8109)
- Fixed issue where KTX or CRN files would not be properly identified. [#7979](https://github.com/CesiumGS/cesium/issues/7979)
- Fixed multiple globe materials making the globe darker. [#7726](https://github.com/CesiumGS/cesium/issues/7726)

### 1.60 - 2019-08-01

##### Additions :tada:

- Reworked label rendering to use signed distance fields (SDF) for crisper text. [#7730](https://github.com/CesiumGS/cesium/pull/7730)
- Added a [new Sandcastle example](https://cesiumjs.org/Cesium/Build/Apps/Sandcastle/?src=Labels%20SDF.html) to showcase the new SDF labels.
- Added support for polygon holes to CZML. [#7991](https://github.com/CesiumGS/cesium/pull/7991)
- Added `totalScale` property to `Label` which is the total scale of the label taking into account the label's scale and the relative size of the desired font compared to the generated glyph size.

##### Fixes :wrench:

- Fixed crash when using ArcGIS terrain with clipping planes. [#7998](https://github.com/CesiumGS/cesium/pull/7998)
- `PolygonGraphics.hierarchy` now converts constant array values to a `PolygonHierarchy` when set, so code that accesses the value of the property can rely on it always being a `PolygonHierarchy`.
- Fixed a bug with lengthwise texture coordinates in the first segment of ground polylines, as observed in some WebGL implementations such as Chrome on Linux. [#8017](https://github.com/CesiumGS/cesium/issues/8017)

### 1.59 - 2019-07-01

##### Additions :tada:

- Adds `ArcGISTiledElevationTerrainProvider` to support LERC encoded terrain from ArcGIS ImageServer. [#7940](https://github.com/CesiumGS/cesium/pull/7940)
- Added CZML support for `heightReference` to `box`, `cylinder`, and `ellipsoid`, and added CZML support for `classificationType` to `corridor`, `ellipse`, `polygon`, `polyline`, and `rectangle`. [#7899](https://github.com/CesiumGS/cesium/pull/7899)
- Adds `exportKML` function to export `Entity` instances with Point, Billboard, Model, Label, Polyline and Polygon graphics. [#7921](https://github.com/CesiumGS/cesium/pull/7921)
- Added support for new Mapbox Style API. [#7698](https://github.com/CesiumGS/cesium/pull/7698)
- Added support for the [AGI_articulations](https://github.com/KhronosGroup/glTF/tree/master/extensions/2.0/Vendor/AGI_articulations) vendor extension of glTF 2.0 to the Entity API and CZML. [#7907](https://github.com/CesiumGS/cesium/pull/7907)

##### Fixes :wrench:

- Fixed a bug that caused missing segments for ground polylines with coplanar points over large distances and problems with polylines containing duplicate points. [#7885](https://github.com/CesiumGS/cesium//pull/7885)
- Fixed a bug where billboards were not pickable when zoomed out completely in 2D View. [#7908](https://github.com/CesiumGS/cesium/pull/7908)
- Fixed a bug where image requests that returned HTTP code 204 would prevent any future request from succeeding on browsers that supported ImageBitmap. [#7914](https://github.com/CesiumGS/cesium/pull/7914/)
- Fixed polyline colors when `scene.highDynamicRange` is enabled. [#7924](https://github.com/CesiumGS/cesium/pull/7924)
- Fixed a bug in the inspector where the min/max height values of a picked tile were undefined. [#7904](https://github.com/CesiumGS/cesium/pull/7904)
- Fixed `Math.factorial` to return the correct values. (https://github.com/CesiumGS/cesium/pull/7969)
- Fixed a bug that caused 3D models to appear darker on Android devices. [#7944](https://github.com/CesiumGS/cesium/pull/7944)

### 1.58.1 - 2018-06-03

_This is an npm-only release to fix a publishing issue_.

### 1.58 - 2019-06-03

##### Additions :tada:

- Added support for new `BingMapsStyle` values `ROAD_ON_DEMAND` and `AERIAL_WITH_LABELS_ON_DEMAND`. The older versions of these, `ROAD` and `AERIAL_WITH_LABELS`, have been deprecated by Bing. [#7808](https://github.com/CesiumGS/cesium/pull/7808)
- Added syntax to delete data from existing properties via CZML. [#7818](https://github.com/CesiumGS/cesium/pull/7818)
- Added `checkerboard` material to CZML. [#7845](https://github.com/CesiumGS/cesium/pull/7845)
- `BingMapsImageryProvider` now uses `DiscardEmptyTileImagePolicy` by default to detect missing tiles as zero-length responses instead of inspecting pixel values. [#7810](https://github.com/CesiumGS/cesium/pull/7810)
- Added support for the [AGI_articulations](https://github.com/KhronosGroup/glTF/tree/master/extensions/2.0/Vendor/AGI_articulations) vendor extension of glTF 2.0 to the Model primitive graphics API. [#7835](https://github.com/CesiumGS/cesium/pull/7835)
- Reduce the number of Bing transactions and ion Bing sessions used when destroying and recreating the same imagery layer to 1. [#7848](https://github.com/CesiumGS/cesium/pull/7848)

##### Fixes :wrench:

- Fixed an edge case where Cesium would provide ion access token credentials to non-ion servers if the actual asset entrypoint was being hosted by ion. [#7839](https://github.com/CesiumGS/cesium/pull/7839)
- Fixed a bug that caused Cesium to request non-existent tiles for terrain tilesets lacking tile availability, i.e. a `layer.json` file.
- Fixed memory leak when removing entities that had a `HeightReference` of `CLAMP_TO_GROUND` or `RELATIVE_TO_GROUND`. This includes when removing a `DataSource`.
- Fixed 3D Tiles credits not being shown in the data attribution box. [#7877](https://github.com/CesiumGS/cesium/pull/7877)

### 1.57 - 2019-05-01

##### Additions :tada:

- Improved 3D Tiles streaming performance, resulting in ~67% camera tour load time reduction, ~44% camera tour load count reduction. And for general camera movement, ~20% load time reduction with ~27% tile load count reduction. Tile load priority changed to focus on loading tiles in the center of the screen first. Added the following tileset optimizations, which unless stated otherwise are enabled by default. [#7774](https://github.com/CesiumGS/cesium/pull/7774)
  - Added `Cesium3DTileset.cullRequestsWhileMoving` option to ignore requests for tiles that will likely be out-of-view due to the camera's movement when they come back from the server.
  - Added `Cesium3DTileset.cullRequestsWhileMovingMultiplier` option to act as a multiplier when used in culling requests while moving. Larger is more aggressive culling, smaller less aggressive culling.
  - Added `Cesium3DTileset.preloadFlightDestinations` option to preload tiles at the camera's flight destination while the camera is in flight.
  - Added `Cesium3DTileset.preferLeaves` option to prefer loading of leaves. Good for additive refinement point clouds. Set to `false` by default.
  - Added `Cesium3DTileset.progressiveResolutionHeightFraction` option to load tiles at a smaller resolution first. This can help get a quick layer of tiles down while full resolution tiles continue to load.
  - Added `Cesium3DTileset.foveatedScreenSpaceError` option to prioritize loading tiles in the center of the screen.
  - Added `Cesium3DTileset.foveatedConeSize` option to control the cone size that determines which tiles are deferred for loading. Tiles outside the cone are potentially deferred.
  - Added `Cesium3DTileset.foveatedMinimumScreenSpaceErrorRelaxation` option to control the starting screen space error relaxation for tiles outside the foveated cone.
  - Added `Cesium3DTileset.foveatedInterpolationCallback` option to control how screen space error threshold is interpolated for tiles outside the foveated cone.
  - Added `Cesium3DTileset.foveatedTimeDelay` option to control how long in seconds to wait after the camera stops moving before deferred tiles start loading in.
- Added new parameter to `PolylineGlowMaterial` called `taperPower`, that works similar to the existing `glowPower` parameter, to taper the back of the line away. [#7626](https://github.com/CesiumGS/cesium/pull/7626)
- Added `Cesium3DTileset.preloadWhenHidden` tileset option to preload tiles when `tileset.show` is false. Loads tiles as if the tileset is visible but does not render them. [#7774](https://github.com/CesiumGS/cesium/pull/7774)
- Added support for the `KHR_texture_transform` glTF extension. [#7549](https://github.com/CesiumGS/cesium/pull/7549)
- Added functions to remove samples from `SampledProperty` and `SampledPositionProperty`. [#7723](https://github.com/CesiumGS/cesium/pull/7723)
- Added support for color-to-alpha with a threshold on imagery layers. [#7727](https://github.com/CesiumGS/cesium/pull/7727)
- Add CZML processing for `heightReference` and `extrudedHeightReference` for geoemtry types that support it.
- `CesiumMath.toSNorm` documentation changed to reflect the function's implementation. [#7774](https://github.com/CesiumGS/cesium/pull/7774)
- Added `CesiumMath.normalize` to convert a scalar value in an arbitrary range to a scalar in the range [0.0, 1.0]. [#7774](https://github.com/CesiumGS/cesium/pull/7774)

##### Fixes :wrench:

- Fixed an error when loading the same glTF model in two separate viewers. [#7688](https://github.com/CesiumGS/cesium/issues/7688)
- Fixed an error where `clampToHeightMostDetailed` or `sampleHeightMostDetailed` would crash if entities were created when the promise resolved. [#7690](https://github.com/CesiumGS/cesium/pull/7690)
- Fixed an issue with compositing merged entity availability. [#7717](https://github.com/CesiumGS/cesium/issues/7717)
- Fixed an error where many imagery layers within a single tile would cause parts of the tile to render as black on some platforms. [#7649](https://github.com/CesiumGS/cesium/issues/7649)
- Fixed a bug that could cause terrain with a single, global root tile (e.g. that uses `WebMercatorTilingScheme`) to be culled unexpectedly in some views. [#7702](https://github.com/CesiumGS/cesium/issues/7702)
- Fixed a problem where instanced 3D models were incorrectly lit when using physically based materials. [#7775](https://github.com/CesiumGS/cesium/issues/7775)
- Fixed a bug where glTF models with certain blend modes were rendered incorrectly in browsers that support ImageBitmap. [#7795](https://github.com/CesiumGS/cesium/issues/7795)

### 1.56.1 - 2019-04-02

##### Additions :tada:

- `Resource.fetchImage` now takes a `preferImageBitmap` option to use `createImageBitmap` when supported to move image decode off the main thread. This option defaults to `false`.

##### Breaking Changes :mega:

- The following breaking changes are relative to 1.56. The `Resource.fetchImage` behavior is now identical to 1.55 and earlier.
  - Changed `Resource.fetchImage` back to return an `Image` by default, instead of an `ImageBitmap` when supported. Note that an `ImageBitmap` cannot be flipped during texture upload. Instead, set `flipY : true` during fetch to flip it.
  - Changed the default `flipY` option in `Resource.fetchImage` to false. This only has an effect when ImageBitmap is used.

### 1.56 - 2019-04-01

##### Breaking Changes :mega:

- `Resource.fetchImage` now returns an `ImageBitmap` instead of `Image` when supported. This allows for decoding images while fetching using `createImageBitmap` to greatly speed up texture upload and decrease frame drops when loading models with large textures. [#7579](https://github.com/CesiumGS/cesium/pull/7579)
- `Cesium3DTileStyle.style` now has an empty `Object` as its default value, instead of `undefined`. [#7567](https://github.com/CesiumGS/cesium/issues/7567)
- `Scene.clampToHeight` now takes an optional `width` argument before the `result` argument. [#7693](https://github.com/CesiumGS/cesium/pull/7693)
- In the `Resource` class, `addQueryParameters` and `addTemplateValues` have been removed. Please use `setQueryParameters` and `setTemplateValues` instead. [#7695](https://github.com/CesiumGS/cesium/issues/7695)

##### Deprecated :hourglass_flowing_sand:

- `Resource.fetchImage` now takes an options object. Use `resource.fetchImage({ preferBlob: true })` instead of `resource.fetchImage(true)`. The previous function definition will no longer work in 1.57. [#7579](https://github.com/CesiumGS/cesium/pull/7579)

##### Additions :tada:

- Added support for touch and hold gesture. The touch and hold delay can be customized by updating `ScreenSpaceEventHandler.touchHoldDelayMilliseconds`. [#7286](https://github.com/CesiumGS/cesium/pull/7286)
- `Resource.fetchImage` now has a `flipY` option to vertically flip an image during fetch & decode. It is only valid when `ImageBitmapOptions` is supported by the browser. [#7579](https://github.com/CesiumGS/cesium/pull/7579)
- Added `backFaceCulling` and `normalShading` options to `PointCloudShading`. Both options are only applicable for point clouds containing normals. [#7399](https://github.com/CesiumGS/cesium/pull/7399)
- `Cesium3DTileStyle.style` reacts to updates and represents the current state of the style. [#7567](https://github.com/CesiumGS/cesium/issues/7567)

##### Fixes :wrench:

- Fixed the value for `BlendFunction.ONE_MINUS_CONSTANT_COLOR`. [#7624](https://github.com/CesiumGS/cesium/pull/7624)
- Fixed `HeadingPitchRoll.pitch` being `NaN` when using `.fromQuaternion` due to a rounding error for pitches close to +/- 90°. [#7654](https://github.com/CesiumGS/cesium/pull/7654)
- Fixed a type of crash caused by the camera being rotated through terrain. [#6783](https://github.com/CesiumGS/cesium/issues/6783)
- Fixed an error in `Resource` when used with template replacements using numeric keys. [#7668](https://github.com/CesiumGS/cesium/pull/7668)
- Fixed an error in `Cesium3DTilePointFeature` where `anchorLineColor` used the same color instance instead of cloning the color [#7686](https://github.com/CesiumGS/cesium/pull/7686)

### 1.55 - 2019-03-01

##### Breaking Changes :mega:

- `czm_materialInput.slope` is now an angle in radians between 0 and pi/2 (flat to vertical), rather than a projected length 1 to 0 (flat to vertical).

##### Additions :tada:

- Updated terrain and imagery rendering, resulting in terrain/imagery loading ~33% faster and using ~33% less data [#7061](https://github.com/CesiumGS/cesium/pull/7061)
- `czm_materialInput.aspect` was added as an angle in radians between 0 and 2pi (east, north, west to south).
- Added CZML `arcType` support for `polyline` and `polygon`, which supersedes `followSurface`. `followSurface` is still supported for compatibility with existing documents. [#7582](https://github.com/CesiumGS/cesium/pull/7582)

##### Fixes :wrench:

- Fixed an issue where models would cause a crash on load if some primitives were Draco encoded and others were not. [#7383](https://github.com/CesiumGS/cesium/issues/7383)
- Fixed an issue where RTL labels not reversing correctly non alphabetic characters [#7501](https://github.com/CesiumGS/cesium/pull/7501)
- Fixed Node.js support for the `Resource` class and any functionality using it internally.
- Fixed an issue where some ground polygons crossing the Prime Meridian would have incorrect bounding rectangles. [#7533](https://github.com/CesiumGS/cesium/pull/7533)
- Fixed an issue where polygons on terrain using rhumb lines where being rendered incorrectly. [#7538](https://github.com/CesiumGS/cesium/pulls/7538)
- Fixed an issue with `EllipsoidRhumbLines.findIntersectionWithLongitude` when longitude was IDL. [#7551](https://github.com/CesiumGS/cesium/issues/7551)
- Fixed model silhouette colors when rendering with high dynamic range. [#7563](https://github.com/CesiumGS/cesium/pull/7563)
- Fixed an issue with ground polylines on globes that use ellipsoids other than WGS84. [#7552](https://github.com/CesiumGS/cesium/issues/7552)
- Fixed an issue where Draco compressed models with RGB per-vertex color would not load in Cesium. [#7576](https://github.com/CesiumGS/cesium/issues/7576)
- Fixed an issue where the outline geometry for extruded Polygons didn't calculate the correct indices. [#7599](https://github.com/CesiumGS/cesium/issues/7599)

### 1.54 - 2019-02-01

##### Highlights :sparkler:

- Added support for polylines and textured entities on 3D Tiles. [#7437](https://github.com/CesiumGS/cesium/pull/7437) and [#7434](https://github.com/CesiumGS/cesium/pull/7434)
- Added support for loading models and 3D tilesets with WebP images using the [`EXT_texture_webp`](https://github.com/KhronosGroup/glTF/blob/master/extensions/2.0/Vendor/EXT_texture_webp/README.md) glTF extension. [#7486](https://github.com/CesiumGS/cesium/pull/7486)
- Added support for rhumb lines to polygon and polyline geometries. [#7492](https://github.com/CesiumGS/cesium/pull/7492)

##### Breaking Changes :mega:

- Billboards with `HeightReference.CLAMP_TO_GROUND` are now clamped to both terrain and 3D Tiles. [#7434](https://github.com/CesiumGS/cesium/pull/7434)
- The default `classificationType` for `GroundPrimitive`, `CorridorGraphics`, `EllipseGraphics`, `PolygonGraphics` and `RectangleGraphics` is now `ClassificationType.BOTH`. [#7434](https://github.com/CesiumGS/cesium/pull/7434)
- The properties `ModelAnimation.speedup` and `ModelAnimationCollection.speedup` have been removed. Use `ModelAnimation.multiplier` and `ModelAnimationCollection.multiplier` respectively instead. [#7494](https://github.com/CesiumGS/cesium/issues/7394)

##### Deprecated :hourglass_flowing_sand:

- `Scene.clampToHeight` now takes an optional `width` argument before the `result` argument. The previous function definition will no longer work in 1.56. [#7287](https://github.com/CesiumGS/cesium/pull/7287)
- `PolylineGeometry.followSurface` has been superceded by `PolylineGeometry.arcType`. The previous definition will no longer work in 1.57. Replace `followSurface: false` with `arcType: Cesium.ArcType.NONE` and `followSurface: true` with `arcType: Cesium.ArcType.GEODESIC`. [#7492](https://github.com/CesiumGS/cesium/pull/7492)
- `SimplePolylineGeometry.followSurface` has been superceded by `SimplePolylineGeometry.arcType`. The previous definition will no longer work in 1.57. Replace `followSurface: false` with `arcType: Cesium.ArcType.NONE` and `followSurface: true` with `arcType: Cesium.ArcType.GEODESIC`. [#7492](https://github.com/CesiumGS/cesium/pull/7492)

##### Additions :tada:

- Added support for textured ground entities (entities with unspecified `height`) and `GroundPrimitives` on 3D Tiles. [#7434](https://github.com/CesiumGS/cesium/pull/7434)
- Added support for polylines on 3D Tiles. [#7437](https://github.com/CesiumGS/cesium/pull/7437)
- Added `classificationType` property to `PolylineGraphics` and `GroundPolylinePrimitive` which specifies whether a polyline clamped to ground should be clamped to terrain, 3D Tiles, or both. [#7437](https://github.com/CesiumGS/cesium/pull/7437)
- Added the ability to specify the width of the intersection volume for `Scene.sampleHeight`, `Scene.clampToHeight`, `Scene.sampleHeightMostDetailed`, and `Scene.clampToHeightMostDetailed`. [#7287](https://github.com/CesiumGS/cesium/pull/7287)
- Added a [new Sandcastle example](https://cesiumjs.org/Cesium/Build/Apps/Sandcastle/?src=Time%20Dynamic%20Wheels.html) on using `nodeTransformations` to rotate a model's wheels based on its velocity. [#7361](https://github.com/CesiumGS/cesium/pull/7361)
- Added a [new Sandcastle example](https://cesiumjs.org/Cesium/Build/Apps/Sandcastle/?src=Polylines%20on%203D%20Tiles.html) for drawing polylines on 3D Tiles [#7522](https://github.com/CesiumGS/cesium/pull/7522)
- Added `EllipsoidRhumbLine` class as a rhumb line counterpart to `EllipsoidGeodesic`. [#7484](https://github.com/CesiumGS/cesium/pull/7484)
- Added rhumb line support to `PolygonGeometry`, `PolygonOutlineGeometry`, `PolylineGeometry`, `GroundPolylineGeometry`, and `SimplePolylineGeometry`. [#7492](https://github.com/CesiumGS/cesium/pull/7492)
- When using Cesium in Node.js, we now use the combined and minified version for improved performance unless `NODE_ENV` is specifically set to `development`.
- Improved the performance of `QuantizedMeshTerrainData.interpolateHeight`. [#7508](https://github.com/CesiumGS/cesium/pull/7508)
- Added support for glTF models with WebP textures using the `EXT_texture_webp` extension. [#7486](https://github.com/CesiumGS/cesium/pull/7486)

##### Fixes :wrench:

- Fixed 3D Tiles performance regression. [#7482](https://github.com/CesiumGS/cesium/pull/7482)
- Fixed an issue where classification primitives with the `CESIUM_3D_TILE` classification type would render on terrain. [#7422](https://github.com/CesiumGS/cesium/pull/7422)
- Fixed an issue where 3D Tiles would show through the globe. [#7422](https://github.com/CesiumGS/cesium/pull/7422)
- Fixed crash when entity geometry show value is an interval that only covered part of the entity availability range [#7458](https://github.com/CesiumGS/cesium/pull/7458)
- Fix rectangle positions at the north and south poles. [#7451](https://github.com/CesiumGS/cesium/pull/7451)
- Fixed image size issue when using multiple particle systems. [#7412](https://github.com/CesiumGS/cesium/pull/7412)
- Fixed Sandcastle's "Open in New Window" button not displaying imagery due to blob URI limitations. [#7250](https://github.com/CesiumGS/cesium/pull/7250)
- Fixed an issue where setting `scene.globe.cartographicLimitRectangle` to `undefined` would cause a crash. [#7477](https://github.com/CesiumGS/cesium/issues/7477)
- Fixed `PrimitiveCollection.removeAll` to no longer `contain` removed primitives. [#7491](https://github.com/CesiumGS/cesium/pull/7491)
- Fixed `GeoJsonDataSource` to use polygons and polylines that use rhumb lines. [#7492](https://github.com/CesiumGS/cesium/pull/7492)
- Fixed an issue where some ground polygons would be cut off along circles of latitude. [#7507](https://github.com/CesiumGS/cesium/issues/7507)
- Fixed an issue that would cause IE 11 to crash when enabling image-based lighting. [#7485](https://github.com/CesiumGS/cesium/issues/7485)

### 1.53 - 2019-01-02

##### Additions :tada:

- Added image-based lighting for PBR models and 3D Tiles. [#7172](https://github.com/CesiumGS/cesium/pull/7172)
  - `Scene.specularEnvironmentMaps` is a url to a KTX file that contains the specular environment map and convoluted mipmaps for image-based lighting of all PBR models in the scene.
  - `Scene.sphericalHarmonicCoefficients` is an array of 9 `Cartesian3` spherical harmonics coefficients for the diffuse irradiance of all PBR models in the scene.
  - The `specularEnvironmentMaps` and `sphericalHarmonicCoefficients` properties of `Model` and `Cesium3DTileset` can be used to override the values from the scene for specific models and tilesets.
  - The `luminanceAtZenith` property of `Model` and `Cesium3DTileset` adjusts the luminance of the procedural image-based lighting.
- Double click away from an entity to un-track it [#7285](https://github.com/CesiumGS/cesium/pull/7285)

##### Fixes :wrench:

- Fixed 3D Tiles visibility checking when running multiple passes within the same frame. [#7289](https://github.com/CesiumGS/cesium/pull/7289)
- Fixed contrast on imagery layers. [#7382](https://github.com/CesiumGS/cesium/issues/7382)
- Fixed rendering transparent background color when `highDynamicRange` is enabled. [#7427](https://github.com/CesiumGS/cesium/issues/7427)
- Fixed translucent geometry when `highDynamicRange` is toggled. [#7451](https://github.com/CesiumGS/cesium/pull/7451)

### 1.52 - 2018-12-03

##### Breaking Changes :mega:

- `TerrainProviders` that implement `availability` must now also implement the `loadTileDataAvailability` method.

##### Deprecated :hourglass_flowing_sand:

- The property `ModelAnimation.speedup` has been deprecated and renamed to `ModelAnimation.multiplier`. `speedup` will be removed in version 1.54. [#7393](https://github.com/CesiumGS/cesium/pull/7393)

##### Additions :tada:

- Added functions to get the most detailed height of 3D Tiles on-screen or off-screen. [#7115](https://github.com/CesiumGS/cesium/pull/7115)
  - Added `Scene.sampleHeightMostDetailed`, an asynchronous version of `Scene.sampleHeight` that uses the maximum level of detail for 3D Tiles.
  - Added `Scene.clampToHeightMostDetailed`, an asynchronous version of `Scene.clampToHeight` that uses the maximum level of detail for 3D Tiles.
- Added support for high dynamic range rendering. It is enabled by default when supported, but can be disabled with `Scene.highDynamicRange`. [#7017](https://github.com/CesiumGS/cesium/pull/7017)
- Added `Scene.invertClassificationSupported` for checking if invert classification is supported.
- Added `computeLineSegmentLineSegmentIntersection` to `Intersections2D`. [#7228](https://github.com/CesiumGS/Cesium/pull/7228)
- Added ability to load availability progressively from a quantized mesh extension instead of upfront. This will speed up load time and reduce memory usage. [#7196](https://github.com/CesiumGS/cesium/pull/7196)
- Added the ability to apply styles to 3D Tilesets that don't contain features. [#7255](https://github.com/CesiumGS/Cesium/pull/7255)

##### Fixes :wrench:

- Fixed issue causing polyline to look wavy depending on the position of the camera [#7209](https://github.com/CesiumGS/cesium/pull/7209)
- Fixed translucency issues for dynamic geometry entities. [#7364](https://github.com/CesiumGS/cesium/issues/7364)

### 1.51 - 2018-11-01

##### Additions :tada:

- Added WMS-T (time) support in WebMapServiceImageryProvider [#2581](https://github.com/CesiumGS/cesium/issues/2581)
- Added `cutoutRectangle` to `ImageryLayer`, which allows cutting out rectangular areas in imagery layers to reveal underlying imagery. [#7056](https://github.com/CesiumGS/cesium/pull/7056)
- Added `atmosphereHueShift`, `atmosphereSaturationShift`, and `atmosphereBrightnessShift` properties to `Globe` which shift the color of the ground atmosphere to match the hue, saturation, and brightness shifts of the sky atmosphere. [#4195](https://github.com/CesiumGS/cesium/issues/4195)
- Shrink minified and gzipped Cesium.js by 27 KB (~3.7%) by delay loading seldom-used third-party dependencies. [#7140](https://github.com/CesiumGS/cesium/pull/7140)
- Added `lightColor` property to `Cesium3DTileset`, `Model`, and `ModelGraphics` to change the intensity of the light used when shading model. [#7025](https://github.com/CesiumGS/cesium/pull/7025)
- Added `imageBasedLightingFactor` property to `Cesium3DTileset`, `Model`, and `ModelGraphics` to scale the diffuse and specular image-based lighting contributions to the final color. [#7025](https://github.com/CesiumGS/cesium/pull/7025)
- Added per-feature selection to the 3D Tiles BIM Sandcastle example. [#7181](https://github.com/CesiumGS/cesium/pull/7181)
- Added `Transforms.fixedFrameToHeadingPitchRoll`, a helper function for extracting a `HeadingPitchRoll` from a fixed frame transform. [#7164](https://github.com/CesiumGS/cesium/pull/7164)
- Added `Ray.clone`. [#7174](https://github.com/CesiumGS/cesium/pull/7174)

##### Fixes :wrench:

- Fixed issue removing geometry entities with different materials. [#7163](https://github.com/CesiumGS/cesium/pull/7163)
- Fixed texture coordinate calculation for polygon entities with `perPositionHeight`. [#7188](https://github.com/CesiumGS/cesium/pull/7188)
- Fixed crash when updating polyline attributes twice in one frame. [#7155](https://github.com/CesiumGS/cesium/pull/7155)
- Fixed entity visibility issue related to setting an entity show property and altering or adding entity geometry. [#7156](https://github.com/CesiumGS/cesium/pull/7156)
- Fixed an issue where dynamic Entities on terrain would cause a crash in platforms that do not support depth textures such as Internet Explorer. [#7103](https://github.com/CesiumGS/cesium/issues/7103)
- Fixed an issue that would cause a crash when removing a post process stage. [#7210](https://github.com/CesiumGS/cesium/issues/7210)
- Fixed an issue where `pickPosition` would return incorrect results when called after `sampleHeight` or `clampToHeight`. [#7113](https://github.com/CesiumGS/cesium/pull/7113)
- Fixed an issue where `sampleHeight` and `clampToHeight` would crash if picking a primitive that doesn't write depth. [#7120](https://github.com/CesiumGS/cesium/issues/7120)
- Fixed a crash when using `BingMapsGeocoderService`. [#7143](https://github.com/CesiumGS/cesium/issues/7143)
- Fixed accuracy of rotation matrix generated by `VelocityOrientationProperty`. [#6641](https://github.com/CesiumGS/cesium/pull/6641)
- Fixed clipping plane crash when adding a plane to an empty collection. [#7168](https://github.com/CesiumGS/cesium/pull/7168)
- Fixed clipping planes on tilesets not taking into account the tileset model matrix. [#7182](https://github.com/CesiumGS/cesium/pull/7182)
- Fixed incorrect rendering of models using the `KHR_materials_common` lights extension. [#7206](https://github.com/CesiumGS/cesium/pull/7206)

### 1.50 - 2018-10-01

##### Breaking Changes :mega:

- Clipping planes on tilesets now use the root tile's transform, or the root tile's bounding sphere if a transform is not defined. [#7034](https://github.com/CesiumGS/cesium/pull/7034)
  - This is to make clipping planes' coordinates always relative to the object they're attached to. So if you were positioning the clipping planes as in the example below, this is no longer necessary:
  ```javascript
  clippingPlanes.modelMatrix = Cesium.Transforms.eastNorthUpToFixedFrame(
    tileset.boundingSphere.center
  );
  ```
  - This also fixes several issues with clipping planes not using the correct transform for tilesets with children.

##### Additions :tada:

- Initial support for clamping to 3D Tiles. [#6934](https://github.com/CesiumGS/cesium/pull/6934)
  - Added `Scene.sampleHeight` to get the height of geometry in the scene. May be used to clamp objects to the globe, 3D Tiles, or primitives in the scene.
  - Added `Scene.clampToHeight` to clamp a cartesian position to the scene geometry.
  - Requires depth texture support (`WEBGL_depth_texture` or `WEBKIT_WEBGL_depth_texture`). Added `Scene.sampleHeightSupported` and `Scene.clampToHeightSupported` functions for checking if height sampling is supported.
- Added `Cesium3DTileset.initialTilesLoaded` to indicate that all tiles in the initial view are loaded. [#6934](https://github.com/CesiumGS/cesium/pull/6934)
- Added support for glTF extension [KHR_materials_pbrSpecularGlossiness](https://github.com/KhronosGroup/glTF/tree/master/extensions/2.0/Khronos/KHR_materials_pbrSpecularGlossiness) [#7006](https://github.com/CesiumGS/cesium/pull/7006).
- Added support for glTF extension [KHR_materials_unlit](https://github.com/KhronosGroup/glTF/tree/master/extensions/2.0/Khronos/KHR_materials_unlit) [#6977](https://github.com/CesiumGS/cesium/pull/6977).
- Added support for glTF extensions [KHR_techniques_webgl](https://github.com/KhronosGroup/glTF/tree/master/extensions/2.0/Khronos/KHR_techniques_webgl) and [KHR_blend](https://github.com/KhronosGroup/glTF/pull/1302). [#6805](https://github.com/CesiumGS/cesium/pull/6805)
- Update [gltf-pipeline](https://github.com/CesiumGS/gltf-pipeline/) to 2.0. [#6805](https://github.com/CesiumGS/cesium/pull/6805)
- Added `cartographicLimitRectangle` to `Globe`. Use this to limit terrain and imagery to a specific `Rectangle` area. [#6987](https://github.com/CesiumGS/cesium/pull/6987)
- Added `OpenCageGeocoderService`, which provides geocoding via [OpenCage](https://opencagedata.com/). [#7015](https://github.com/CesiumGS/cesium/pull/7015)
- Added ground atmosphere lighting in 3D. This can be toggled with `Globe.showGroundAtmosphere`. [6877](https://github.com/CesiumGS/cesium/pull/6877)
  - Added `Globe.nightFadeOutDistance` and `Globe.nightFadeInDistance` to configure when ground atmosphere night lighting fades in and out. [6877](https://github.com/CesiumGS/cesium/pull/6877)
- Added `onStop` event to `Clock` that fires each time stopTime is reached. [#7066](https://github.com/CesiumGS/cesium/pull/7066)

##### Fixes :wrench:

- Fixed picking for overlapping translucent primitives. [#7039](https://github.com/CesiumGS/cesium/pull/7039)
- Fixed an issue in the 3D Tiles traversal where tilesets would render with mixed level of detail if an external tileset was visible but its root tile was not. [#7099](https://github.com/CesiumGS/cesium/pull/7099)
- Fixed an issue in the 3D Tiles traversal where external tilesets would not always traverse to their root tile. [#7035](https://github.com/CesiumGS/cesium/pull/7035)
- Fixed an issue in the 3D Tiles traversal where empty tiles would be selected instead of their nearest loaded ancestors. [#7011](https://github.com/CesiumGS/cesium/pull/7011)
- Fixed an issue where scaling near zero with an model animation could cause rendering to stop. [#6954](https://github.com/CesiumGS/cesium/pull/6954)
- Fixed bug where credits weren't displaying correctly if more than one viewer was initialized [#6965](expect(https://github.com/CesiumGS/cesium/issues/6965)
- Fixed entity show issues. [#7048](https://github.com/CesiumGS/cesium/issues/7048)
- Fixed a bug where polylines on terrain covering very large portions of the globe would cull incorrectly in 3d-only scenes. [#7043](https://github.com/CesiumGS/cesium/issues/7043)
- Fixed bug causing crash on entity geometry material change. [#7047](https://github.com/CesiumGS/cesium/pull/7047)
- Fixed MIME type behavior for `Resource` requests in recent versions of Edge [#7085](https://github.com/CesiumGS/cesium/issues/7085).

### 1.49 - 2018-09-04

##### Breaking Changes :mega:

- Removed `ClippingPlaneCollection.clone`. [#6872](https://github.com/CesiumGS/cesium/pull/6872)
- Changed `Globe.pick` to return a position in ECEF coordinates regardless of the current scene mode. This will only effect you if you were working around a bug to make `Globe.pick` work in 2D and Columbus View. Use `Globe.pickWorldCoordinates` to get the position in world coordinates that correlate to the current scene mode. [#6859](https://github.com/CesiumGS/cesium/pull/6859)
- Removed the unused `frameState` parameter in `evaluate` and `evaluateColor` functions in `Expression`, `StyleExpression`, `ConditionsExpression` and all other places that call the functions. [#6890](https://github.com/CesiumGS/cesium/pull/6890)
- Removed `PostProcessStageLibrary.createLensFlarStage`. Use `PostProcessStageLibrary.createLensFlareStage` instead. [#6972](https://github.com/CesiumGS/cesium/pull/6972)
- Removed `Scene.fxaa`. Use `Scene.postProcessStages.fxaa.enabled` instead. [#6980](https://github.com/CesiumGS/cesium/pull/6980)

##### Additions :tada:

- Added `heightReference` to `BoxGraphics`, `CylinderGraphics` and `EllipsoidGraphics`, which can be used to clamp these entity types to terrain. [#6932](https://github.com/CesiumGS/cesium/pull/6932)
- Added `GeocoderViewModel.destinationFound` for specifying a function that is called upon a successful geocode. The default behavior is to fly to the destination found by the geocoder. [#6915](https://github.com/CesiumGS/cesium/pull/6915)
- Added `ClippingPlaneCollection.planeAdded` and `ClippingPlaneCollection.planeRemoved` events. `planeAdded` is raised when a new plane is added to the collection and `planeRemoved` is raised when a plane is removed. [#6875](https://github.com/CesiumGS/cesium/pull/6875)
- Added `Matrix4.setScale` for setting the scale on an affine transformation matrix [#6888](https://github.com/CesiumGS/cesium/pull/6888)
- Added optional `width` and `height` to `Scene.drillPick` for specifying a search area. [#6922](https://github.com/CesiumGS/cesium/pull/6922)
- Added `Cesium3DTileset.root` for getting the root tile of a tileset. [#6944](https://github.com/CesiumGS/cesium/pull/6944)
- Added `Cesium3DTileset.extras` and `Cesium3DTile.extras` for getting application specific metadata from 3D Tiles. [#6974](https://github.com/CesiumGS/cesium/pull/6974)

##### Fixes :wrench:

- Several performance improvements and fixes to the 3D Tiles traversal code. [#6390](https://github.com/CesiumGS/cesium/pull/6390)
  - Improved load performance when `skipLevelOfDetail` is false.
  - Fixed a bug that caused some skipped tiles to load when `skipLevelOfDetail` is true.
  - Fixed pick statistics in the 3D Tiles Inspector.
  - Fixed drawing of debug labels for external tilesets.
  - Fixed drawing of debug outlines for empty tiles.
- The Geocoder widget now takes terrain altitude into account when calculating its final destination. [#6876](https://github.com/CesiumGS/cesium/pull/6876)
- The Viewer widget now takes terrain altitude into account when zooming or flying to imagery layers. [#6895](https://github.com/CesiumGS/cesium/pull/6895)
- Fixed Firefox camera control issues with mouse and touch events. [#6372](https://github.com/CesiumGS/cesium/issues/6372)
- Fixed `getPickRay` in 2D. [#2480](https://github.com/CesiumGS/cesium/issues/2480)
- Fixed `Globe.pick` for 2D and Columbus View. [#6859](https://github.com/CesiumGS/cesium/pull/6859)
- Fixed imagery layer feature picking in 2D and Columbus view. [#6859](https://github.com/CesiumGS/cesium/pull/6859)
- Fixed intermittent ground clamping issues for all entity types that use a height reference. [#6930](https://github.com/CesiumGS/cesium/pull/6930)
- Fixed bug that caused a new `ClippingPlaneCollection` to be created every frame when used with a model entity. [#6872](https://github.com/CesiumGS/cesium/pull/6872)
- Improved `Plane` entities so they are better aligned with the globe surface. [#6887](https://github.com/CesiumGS/cesium/pull/6887)
- Fixed crash when rendering translucent objects when all shadow maps in the scene set `fromLightSource` to false. [#6883](https://github.com/CesiumGS/cesium/pull/6883)
- Fixed night shading in 2D and Columbus view. [#4122](https://github.com/CesiumGS/cesium/issues/4122)
- Fixed model loading failure when a glTF 2.0 primitive does not have a material. [6906](https://github.com/CesiumGS/cesium/pull/6906)
- Fixed a crash when setting show to `false` on a polyline clamped to the ground. [#6912](https://github.com/CesiumGS/cesium/issues/6912)
- Fixed a bug where `Cesium3DTileset` wasn't using the correct `tilesetVersion`. [#6933](https://github.com/CesiumGS/cesium/pull/6933)
- Fixed crash that happened when calling `scene.pick` after setting a new terrain provider. [#6918](https://github.com/CesiumGS/cesium/pull/6918)
- Fixed an issue that caused the browser to hang when using `drillPick` on a polyline clamped to the ground. [6907](https://github.com/CesiumGS/cesium/issues/6907)
- Fixed an issue where color wasn't updated properly for polylines clamped to ground. [#6927](https://github.com/CesiumGS/cesium/pull/6927)
- Fixed an excessive memory use bug that occurred when a data URI was used to specify a glTF model. [#6928](https://github.com/CesiumGS/cesium/issues/6928)
- Fixed an issue where switching from 2D to 3D could cause a crash. [#6929](https://github.com/CesiumGS/cesium/issues/6929)
- Fixed an issue where point primitives behind the camera would appear in view. [#6904](https://github.com/CesiumGS/cesium/issues/6904)
- The `createGroundPolylineGeometry` web worker no longer depends on `GroundPolylinePrimitive`, making the worker smaller and potentially avoiding a hanging build in some webpack configurations. [#6946](https://github.com/CesiumGS/cesium/pull/6946)
- Fixed an issue that cause terrain entities (entities with unspecified `height`) and `GroundPrimitives` to fail when crossing the international date line. [#6951](https://github.com/CesiumGS/cesium/issues/6951)
- Fixed normal calculation for `CylinderGeometry` when the top radius is not equal to the bottom radius [#6863](https://github.com/CesiumGS/cesium/pull/6863)

### 1.48 - 2018-08-01

##### Additions :tada:

- Added support for loading Draco compressed Point Cloud tiles for 2-3x better compression. [#6559](https://github.com/CesiumGS/cesium/pull/6559)
- Added `TimeDynamicPointCloud` for playback of time-dynamic point cloud data, where each frame is a 3D Tiles Point Cloud tile. [#6721](https://github.com/CesiumGS/cesium/pull/6721)
- Added `CoplanarPolygonGeometry` and `CoplanarPolygonGeometryOutline` for drawing polygons composed of coplanar positions that are not necessarily on the ellipsoid surface. [#6769](https://github.com/CesiumGS/cesium/pull/6769)
- Improved support for polygon entities using `perPositionHeight`, including supporting vertical polygons. This also improves KML compatibility. [#6791](https://github.com/CesiumGS/cesium/pull/6791)
- Added `Cartesian3.midpoint` to compute the midpoint between two `Cartesian3` positions [#6836](https://github.com/CesiumGS/cesium/pull/6836)
- Added `equalsEpsilon` methods to `OrthographicFrustum`, `PerspectiveFrustum`, `OrthographicOffCenterFrustum` and `PerspectiveOffCenterFrustum`.

##### Deprecated :hourglass_flowing_sand:

- Support for 3D Tiles `content.url` is deprecated to reflect updates to the [3D Tiles spec](https://github.com/CesiumGS/3d-tiles/pull/301). Use `content.uri instead`. Support for `content.url` will remain for backwards compatibility. [#6744](https://github.com/CesiumGS/cesium/pull/6744)
- Support for the 3D Tiles pre-version 1.0 Batch Table Hierarchy is deprecated to reflect updates to the [3D Tiles spec](https://github.com/CesiumGS/3d-tiles/pull/301). Use the [`3DTILES_batch_table_hierarchy`](https://github.com/CesiumGS/3d-tiles/tree/main/extensions/3DTILES_batch_table_hierarchy) extension instead. Support for the deprecated batch table hierarchy will remain for backwards compatibility. [#6780](https://github.com/CesiumGS/cesium/pull/6780)
- `PostProcessStageLibrary.createLensFlarStage` is deprecated due to misspelling and will be removed in Cesium 1.49. Use `PostProcessStageLibrary.createLensFlareStage` instead.

##### Fixes :wrench:

- Fixed a bug where 3D Tilesets using the `region` bounding volume don't get transformed when the tileset's `modelMatrix` changes. [#6755](https://github.com/CesiumGS/cesium/pull/6755)
- Fixed a bug that caused eye dome lighting for point clouds to fail in Safari on macOS and Edge on Windows by removing the dependency on floating point color textures. [#6792](https://github.com/CesiumGS/cesium/issues/6792)
- Fixed a bug that caused polylines on terrain to render incorrectly in 2D and Columbus View with a `WebMercatorProjection`. [#6809](https://github.com/CesiumGS/cesium/issues/6809)
- Fixed bug causing billboards and labels to appear the wrong size when switching scene modes [#6745](https://github.com/CesiumGS/cesium/issues/6745)
- Fixed `PolygonGeometry` when using `VertexFormat.POSITION_ONLY`, `perPositionHeight` and `extrudedHeight` [#6790](expect(https://github.com/CesiumGS/cesium/pull/6790)
- Fixed an issue where tiles were missing in VR mode. [#6612](https://github.com/CesiumGS/cesium/issues/6612)
- Fixed issues related to updating entity show and geometry color [#6835](https://github.com/CesiumGS/cesium/pull/6835)
- Fixed `PolygonGeometry` and `EllipseGeometry` tangent and bitangent attributes when a texture rotation is used [#6788](https://github.com/CesiumGS/cesium/pull/6788)
- Fixed bug where entities with a height reference weren't being updated correctly when the terrain provider was changed. [#6820](https://github.com/CesiumGS/cesium/pull/6820)
- Fixed an issue where glTF 2.0 models sometimes wouldn't be centered in the view after putting the camera on them. [#6784](https://github.com/CesiumGS/cesium/issues/6784)
- Fixed the geocoder when `Viewer` is passed the option `geocoder: true` [#6833](https://github.com/CesiumGS/cesium/pull/6833)
- Improved performance for billboards and labels clamped to terrain [#6781](https://github.com/CesiumGS/cesium/pull/6781) [#6844](https://github.com/CesiumGS/cesium/pull/6844)
- Fixed a bug that caused billboard positions to be set incorrectly when using a `CallbackProperty`. [#6815](https://github.com/CesiumGS/cesium/pull/6815)
- Improved support for generating a TypeScript typings file using `tsd-jsdoc` [#6767](https://github.com/CesiumGS/cesium/pull/6767)
- Updated viewBoundingSphere to use correct zoomOptions [#6848](https://github.com/CesiumGS/cesium/issues/6848)
- Fixed a bug that caused the scene to continuously render after resizing the viewer when `requestRenderMode` was enabled. [#6812](https://github.com/CesiumGS/cesium/issues/6812)

### 1.47 - 2018-07-02

##### Highlights :sparkler:

- Added support for polylines on terrain [#6689](https://github.com/CesiumGS/cesium/pull/6689) [#6615](https://github.com/CesiumGS/cesium/pull/6615)
- Added `heightReference` and `extrudedHeightReference` properties to `CorridorGraphics`, `EllipseGraphics`, `PolygonGraphics` and `RectangleGraphics`. [#6717](https://github.com/CesiumGS/cesium/pull/6717)
- `PostProcessStage` has a `selected` property which is an array of primitives used for selectively applying a post-process stage. [#6476](https://github.com/CesiumGS/cesium/pull/6476)

##### Breaking Changes :mega:

- glTF 2.0 models corrected to face +Z forwards per specification. Internally Cesium uses +X as forward, so a new +Z to +X rotation was added for 2.0 models only. To fix models that are oriented incorrectly after this change:
  - If the model faces +X forwards update the glTF to face +Z forwards. This can be done by loading the glTF in a model editor and applying a 90 degree clockwise rotation about the up-axis. Alternatively, add a new root node to the glTF node hierarchy whose `matrix` is `[0,0,1,0,0,1,0,0,-1,0,0,0,0,0,0,1]`.
  - Apply a -90 degree rotation to the model's heading. This can be done by setting the model's `orientation` using the Entity API or from within CZML. See [#6738](https://github.com/CesiumGS/cesium/pull/6738) for more details.
- Dropped support for directory URLs when loading tilesets to match the updated [3D Tiles spec](https://github.com/CesiumGS/3d-tiles/issues/272). [#6502](https://github.com/CesiumGS/cesium/issues/6502)
- KML and GeoJSON now use `PolylineGraphics` instead of `CorridorGraphics` for polylines on terrain. [#6706](https://github.com/CesiumGS/cesium/pull/6706)

##### Additions :tada:

- Added support for polylines on terrain [#6689](https://github.com/CesiumGS/cesium/pull/6689) [#6615](https://github.com/CesiumGS/cesium/pull/6615)
  - Use the `clampToGround` option for `PolylineGraphics` (polyline entities).
  - Requires depth texture support (`WEBGL_depth_texture` or `WEBKIT_WEBGL_depth_texture`), otherwise `clampToGround` will be ignored. Use `Entity.supportsPolylinesOnTerrain` to check for support.
  - Added `GroundPolylinePrimitive` and `GroundPolylineGeometry`.
- `PostProcessStage` has a `selected` property which is an array of primitives used for selectively applying a post-process stage. [#6476](https://github.com/CesiumGS/cesium/pull/6476)
  - The `PostProcessStageLibrary.createBlackAndWhiteStage` and `PostProcessStageLibrary.createSilhouetteStage` have per-feature support.
- Added CZML support for `zIndex` with `corridor`, `ellipse`, `polygon`, `polyline` and `rectangle`. [#6708](https://github.com/CesiumGS/cesium/pull/6708)
- Added CZML `clampToGround` option for `polyline`. [#6706](https://github.com/CesiumGS/cesium/pull/6706)
- Added support for `RTC_CENTER` property in batched 3D model tilesets to conform to the updated [3D Tiles spec](https://github.com/CesiumGS/3d-tiles/issues/263). [#6488](https://github.com/CesiumGS/cesium/issues/6488)
- Added `heightReference` and `extrudedHeightReference` properties to `CorridorGraphics`, `EllipseGraphics`, `PolygonGraphics` and `RectangleGraphics`. [#6717](https://github.com/CesiumGS/cesium/pull/6717)
  - This can be used in conjunction with the `height` and/or `extrudedHeight` properties to clamp the geometry to terrain or set the height relative to terrain.
  - Note, this will not make the geometry conform to terrain. Extruded geoemtry that is clamped to the ground will have a flat top will sinks into the terrain at the base.

##### Fixes :wrench:

- Fixed a bug that caused Cesium to be unable to load local resources in Electron. [#6726](https://github.com/CesiumGS/cesium/pull/6726)
- Fixed a bug causing crashes with custom vertex attributes on `Geometry` crossing the IDL. Attributes will be barycentrically interpolated. [#6644](https://github.com/CesiumGS/cesium/pull/6644)
- Fixed a bug causing Point Cloud tiles with unsigned int batch-ids to not load. [#6666](https://github.com/CesiumGS/cesium/pull/6666)
- Fixed a bug with Draco encoded i3dm tiles, and loading two Draco models with the same url. [#6668](https://github.com/CesiumGS/cesium/issues/6668)
- Fixed a bug caused by creating a polygon with positions at the same longitude/latitude position but different heights [#6731](https://github.com/CesiumGS/cesium/pull/6731)
- Fixed terrain clipping when the camera was close to flat terrain and was using logarithmic depth. [#6701](https://github.com/CesiumGS/cesium/pull/6701)
- Fixed KML bug that constantly requested the same image if it failed to load. [#6710](https://github.com/CesiumGS/cesium/pull/6710)
- Improved billboard and label rendering so they no longer sink into terrain when clamped to ground. [#6621](https://github.com/CesiumGS/cesium/pull/6621)
- Fixed an issue where KMLs containing a `colorMode` of `random` could return the exact same color on successive calls to `Color.fromRandom()`.
- `Iso8601.MAXIMUM_VALUE` now formats to a string which can be parsed by `fromIso8601`.
- Fixed material support when using an image that is already loaded [#6729](https://github.com/CesiumGS/cesium/pull/6729)

### 1.46.1 - 2018-06-01

- This is an npm only release to fix the improperly published 1.46.0. There were no code changes.

### 1.46 - 2018-06-01

##### Highlights :sparkler:

- Added support for materials on terrain entities (entities with unspecified `height`) and `GroundPrimitives`. [#6393](https://github.com/CesiumGS/cesium/pull/6393)
- Added a post-processing framework. [#5615](https://github.com/CesiumGS/cesium/pull/5615)
- Added `zIndex` for ground geometry, including corridor, ellipse, polygon and rectangle entities. [#6362](https://github.com/CesiumGS/cesium/pull/6362)

##### Breaking Changes :mega:

- `ParticleSystem` no longer uses `forces`. [#6510](https://github.com/CesiumGS/cesium/pull/6510)
- `Particle` no longer uses `size`, `rate`, `lifeTime`, `life`, `minimumLife`, `maximumLife`, `minimumWidth`, `minimumHeight`, `maximumWidth`, and `maximumHeight`. [#6510](https://github.com/CesiumGS/cesium/pull/6510)
- Removed `Scene.copyGlobeDepth`. Globe depth will now be copied by default when supported. [#6393](https://github.com/CesiumGS/cesium/pull/6393)
- The default `classificationType` for `GroundPrimitive`, `CorridorGraphics`, `EllipseGraphics`, `PolygonGraphics` and `RectangleGraphics` is now `ClassificationType.TERRAIN`. If you wish the geometry to color both terrain and 3D tiles, pass in the option `classificationType: Cesium.ClassificationType.BOTH`.
- Removed support for the `options` argument for `Credit` [#6373](https://github.com/CesiumGS/cesium/issues/6373). Pass in an html string instead.
- glTF 2.0 models corrected to face +Z forwards per specification. Internally Cesium uses +X as forward, so a new +Z to +X rotation was added for 2.0 models only. [#6632](https://github.com/CesiumGS/cesium/pull/6632)

##### Deprecated :hourglass_flowing_sand:

- The `Scene.fxaa` property has been deprecated and will be removed in Cesium 1.47. Use `Scene.postProcessStages.fxaa.enabled`.

##### Additions :tada:

- Added support for materials on terrain entities (entities with unspecified `height`) and `GroundPrimitives`. [#6393](https://github.com/CesiumGS/cesium/pull/6393)
  - Only available for `ClassificationType.TERRAIN` at this time. Adding a material to a terrain `Entity` will cause it to behave as if it is `ClassificationType.TERRAIN`.
  - Requires depth texture support (`WEBGL_depth_texture` or `WEBKIT_WEBGL_depth_texture`), so materials on terrain entities and `GroundPrimitives` are not supported in Internet Explorer.
  - Best suited for notational patterns and not intended for precisely mapping textures to terrain - for that use case, use `SingleTileImageryProvider`.
- Added `GroundPrimitive.supportsMaterials` and `Entity.supportsMaterialsforEntitiesOnTerrain`, both of which can be used to check if materials on terrain entities and `GroundPrimitives` is supported. [#6393](https://github.com/CesiumGS/cesium/pull/6393)
- Added a post-processing framework. [#5615](https://github.com/CesiumGS/cesium/pull/5615)
  - Added `Scene.postProcessStages` which is a collection of post-process stages to be run in order.
    - Has a built-in `ambientOcclusion` property which will apply screen space ambient occlusion to the scene and run before all stages.
    - Has a built-in `bloom` property which applies a bloom filter to the scene before all other stages but after the ambient occlusion stage.
    - Has a built-in `fxaa` property which applies Fast Approximate Anti-aliasing (FXAA) to the scene after all other stages.
  - Added `PostProcessStageLibrary` which contains several built-in stages that can be added to the collection.
  - Added `PostProcessStageComposite` for multi-stage post-processes like depth of field.
  - Added a new Sandcastle label `Post Processing` to showcase the different built-in post-process stages.
- Added `zIndex` for ground geometry, including corridor, ellipse, polygon and rectangle entities. [#6362](https://github.com/CesiumGS/cesium/pull/6362)
- Added `Rectangle.equalsEpsilon` for comparing the equality of two rectangles [#6533](https://github.com/CesiumGS/cesium/pull/6533)

##### Fixes :wrench:

- Fixed a bug causing custom TilingScheme classes to not be able to use a GeographicProjection. [#6524](https://github.com/CesiumGS/cesium/pull/6524)
- Fixed incorrect 3D Tiles statistics when a tile fails during processing. [#6558](https://github.com/CesiumGS/cesium/pull/6558)
- Fixed race condition causing intermittent crash when changing geometry show value [#3061](https://github.com/CesiumGS/cesium/issues/3061)
- `ProviderViewModel`s with no category are displayed in an untitled group in `BaseLayerPicker` instead of being labeled as `'Other'` [#6574](https://github.com/CesiumGS/cesium/pull/6574)
- Fixed a bug causing intermittent crashes with clipping planes due to uninitialized textures. [#6576](https://github.com/CesiumGS/cesium/pull/6576)
- Added a workaround for clipping planes causing a picking shader compilation failure for gltf models and 3D Tilesets in Internet Explorer [#6575](https://github.com/CesiumGS/cesium/issues/6575)
- Allowed Bing Maps servers with a subpath (instead of being at the root) to work correctly. [#6597](https://github.com/CesiumGS/cesium/pull/6597)
- Added support for loading of Draco compressed glTF assets in IE11 [#6404](https://github.com/CesiumGS/cesium/issues/6404)
- Fixed polygon outline when using `perPositionHeight` and `extrudedHeight`. [#6595](https://github.com/CesiumGS/cesium/issues/6595)
- Fixed broken links in documentation of `createTileMapServiceImageryProvider`. [#5818](https://github.com/CesiumGS/cesium/issues/5818)
- Transitioning from 2 touches to 1 touch no longer triggers a new pan gesture. [#6479](https://github.com/CesiumGS/cesium/pull/6479)

### 1.45 - 2018-05-01

##### Major Announcements :loudspeaker:

- We've launched Cesium ion! Read all about it in our [blog post](https://cesium.com/blog/2018/05/01/get-your-cesium-ion-community-account/).
- Cesium now uses ion services by default for base imagery, terrain, and geocoding. A demo key is provided, but to use them in your own apps you must [sign up](https://cesium.com/ion/signup) for a free ion Commmunity account.

##### Breaking Changes :mega:

- `ClippingPlaneCollection` now uses `ClippingPlane` objects instead of `Plane` objects. [#6498](https://github.com/CesiumGS/cesium/pull/6498)
- Cesium no longer ships with a demo Bing Maps API key.
- `BingMapsImageryProvider` is no longer the default base imagery layer. (Bing imagery itself is still the default, however it is provided through Cesium ion)
- `BingMapsGeocoderService` is no longer the default geocoding service.
- If you wish to continue to use your own Bing API key for imagery and geocoding, you can go back to the old default behavior by constructing the Viewer as follows:
  ```javascript
  Cesium.BingMapsApi.defaultKey = "yourBingKey";
  var viewer = new Cesium.Viewer("cesiumContainer", {
    imageryProvider: new Cesium.BingMapsImageryProvider({
      url: "https://dev.virtualearth.net",
    }),
    geocoder: [
      new Cesium.CartographicGeocoderService(),
      new Cesium.BingMapsGeocoderService(),
    ],
  });
  ```

##### Deprecated :hourglass_flowing_sand:

- `Particle.size`, `ParticleSystem.rate`, `ParticleSystem.lifeTime`, `ParticleSystem.life`, `ParticleSystem.minimumLife`, and `ParticleSystem.maximumLife` have been renamed to `Particle.imageSize`, `ParticleSystem.emissionRate`, `ParticleSystem.lifetime`, `ParticleSystem.particleLife`, `ParticleSystem.minimumParticleLife`, and `ParticleSystem.maximumParticleLife`. Use of the `size`, `rate`, `lifeTime`, `life`, `minimumLife`, and `maximumLife` parameters is deprecated and will be removed in Cesium 1.46.
- `ParticleSystem.forces` array has been switched out for singular function `ParticleSystems.updateCallback`. Use of the `forces` parameter is deprecated and will be removed in Cesium 1.46.
- Any width and height variables in `ParticleSystem` will no longer be individual components. `ParticleSystem.minimumWidth` and `ParticleSystem.minimumHeight` will now be `ParticleSystem.minimumImageSize`, `ParticleSystem.maximumWidth` and `ParticleSystem.maximumHeight` will now be `ParticleSystem.maximumImageSize`, and `ParticleSystem.width` and `ParticleSystem.height` will now be `ParticleSystem.imageSize`. Use of the `minimumWidth`, `minimumHeight`, `maximumWidth`, `maximumHeight`, `width`, and `height` parameters is deprecated and will be removed in Cesium 1.46.

##### Additions :tada:

- Added option `logarithmicDepthBuffer` to `Scene`. With this option there is typically a single frustum using logarithmic depth rendered. This increases performance by issuing less draw calls to the GPU and helps to avoid artifacts on the connection of two frustums. [#5851](https://github.com/CesiumGS/cesium/pull/5851)
- When a log depth buffer is supported, the frustum near and far planes default to `0.1` and `1e10` respectively.
- Added `IonGeocoderService` and made it the default geocoding service for the `Geocoder` widget.
- Added `createWorldImagery` which provides Bing Maps imagery via a Cesium ion account.
- Added `PeliasGeocoderService`, which provides geocoding via a [Pelias](https://pelias.io) server.
- Added the ability for `BaseLayerPicker` to group layers by category. `ProviderViewModel.category` was also added to support this feature.
- Added `Math.log2` to compute the base 2 logarithm of a number.
- Added `GeocodeType` enum and use it as an optional parameter to all `GeocoderService` instances to differentiate between autocomplete and search requests.
- Added `initWebAssemblyModule` function to `TaskProcessor` to load a Web Assembly module in a web worker. [#6420](https://github.com/CesiumGS/cesium/pull/6420)
- Added `supportsWebAssembly` function to `FeatureDetection` to check if a browser supports loading Web Assembly modules. [#6420](https://github.com/CesiumGS/cesium/pull/6420)
- Improved `MapboxImageryProvider` performance by 300% via `tiles.mapbox.com` subdomain switching. [#6426](https://github.com/CesiumGS/cesium/issues/6426)
- Added ability to invoke `sampleTerrain` from node.js to enable offline terrain sampling
- Added more ParticleSystem Sandcastle examples for rocket and comet tails and weather. [#6375](https://github.com/CesiumGS/cesium/pull/6375)
- Added color and scale attributes to the `ParticleSystem` class constructor. When defined the variables override startColor and endColor and startScale and endScale. [#6429](https://github.com/CesiumGS/cesium/pull/6429)

##### Fixes :wrench:

- Fixed bugs in `TimeIntervalCollection.removeInterval`. [#6418](https://github.com/CesiumGS/cesium/pull/6418).
- Fixed glTF support to handle meshes with and without tangent vectors, and with/without morph targets, sharing one material. [#6421](https://github.com/CesiumGS/cesium/pull/6421)
- Fixed glTF support to handle skinned meshes when no skin is supplied. [#6061](https://github.com/CesiumGS/cesium/issues/6061)
- Updated glTF 2.0 PBR shader to have brighter lighting. [#6430](https://github.com/CesiumGS/cesium/pull/6430)
- Allow loadWithXhr to work with string URLs in a web worker.
- Updated to Draco 1.3.0 and implemented faster loading of Draco compressed glTF assets in browsers that support Web Assembly. [#6420](https://github.com/CesiumGS/cesium/pull/6420)
- `GroundPrimitive`s and `ClassificationPrimitive`s will become ready when `show` is `false`. [#6428](https://github.com/CesiumGS/cesium/pull/6428)
- Fix Firefox WebGL console warnings. [#5912](https://github.com/CesiumGS/cesium/issues/5912)
- Fix parsing Cesium.js in older browsers that do not support all TypedArray types. [#6396](https://github.com/CesiumGS/cesium/pull/6396)
- Fixed a bug causing crashes when setting colors on un-pickable models. [\$6442](https://github.com/CesiumGS/cesium/issues/6442)
- Fix flicker when adding, removing, or modifying entities. [#3945](https://github.com/CesiumGS/cesium/issues/3945)
- Fixed crash bug in PolylineCollection when a polyline was updated and removed at the same time. [#6455](https://github.com/CesiumGS/cesium/pull/6455)
- Fixed crash when animating a glTF model with a single keyframe. [#6422](https://github.com/CesiumGS/cesium/pull/6422)
- Fixed Imagery Layers Texture Filters Sandcastle example. [#6472](https://github.com/CesiumGS/cesium/pull/6472).
- Fixed a bug causing Cesium 3D Tilesets to not clip properly when tiles were unloaded and reloaded. [#6484](https://github.com/CesiumGS/cesium/issues/6484)
- Fixed `TimeInterval` so now it throws if `fromIso8601` is given an ISO 8601 string with improper formatting. [#6164](https://github.com/CesiumGS/cesium/issues/6164)
- Improved rendering of glTF models that don't contain normals with a temporary unlit shader workaround. [#6501](https://github.com/CesiumGS/cesium/pull/6501)
- Fixed rendering of glTF models with emissive-only materials. [#6501](https://github.com/CesiumGS/cesium/pull/6501)
- Fixed a bug in shader modification for glTF 1.0 quantized attributes and Draco quantized attributes. [#6523](https://github.com/CesiumGS/cesium/pull/6523)

### 1.44 - 2018-04-02

##### Highlights :sparkler:

- Added a new Sandcastle label, `New in X.X` which will include all new Sandcastle demos added for the current release. [#6384](https://github.com/CesiumGS/cesium/issues/6384)
- Added support for glTF models with [Draco geometry compression](https://github.com/KhronosGroup/glTF/blob/master/extensions/2.0/Khronos/KHR_draco_mesh_compression/README.md). [#5120](https://github.com/CesiumGS/cesium/issues/5120)
- Added support for ordering in `DataSourceCollection`. [#6316](https://github.com/CesiumGS/cesium/pull/6316)

##### Breaking Changes :mega:

- `GeometryVisualizer` now requires `primitive` and `groundPrimitive` parameters. [#6316](https://github.com/CesiumGS/cesium/pull/6316)
- For all classes/functions that take a `Resource` instance, all additional parameters that are part of the `Resource` class have been removed. This generally includes `proxy`, `headers` and `query` parameters. [#6368](https://github.com/CesiumGS/cesium/pull/6368)
- All low level load functions including `loadArrayBuffer`, `loadBlob`, `loadImage`, `loadJson`, `loadJsonp`, `loadText`, `loadXML` and `loadWithXhr` have been removed. Please use the equivalent `fetch` functions on the `Resource` class. [#6368](https://github.com/CesiumGS/cesium/pull/6368)

##### Deprecated :hourglass_flowing_sand:

- `ClippingPlaneCollection` is now supported in Internet Explorer, so `ClippingPlaneCollection.isSupported` has been deprecated and will be removed in Cesium 1.45.
- `ClippingPlaneCollection` should now be used with `ClippingPlane` objects instead of `Plane`. Use of `Plane` objects has been deprecated and will be removed in Cesium 1.45.
- `Credit` now takes an `html` and `showOnScreen` parameters instead of an `options` object. Use of the `options` parameter is deprecated and will be removed in Cesium 1.46.
- `Credit.text`, `Credit.imageUrl` and `Credit.link` properties have all been deprecated and will be removed in Cesium 1.46. Use `Credit.html` to retrieve the credit content.
- `Credit.hasImage` and `Credit.hasLink` functions have been deprecated and will be removed in Cesium 1.46.

##### Additions :tada:

- Added a new Sandcastle label, `New in X.X` which will include all new Sandcastle demos added for the current release. [#6384](https://github.com/CesiumGS/cesium/issues/6384)
- Added support for glTF models with [Draco geometry compression](https://github.com/KhronosGroup/glTF/blob/master/extensions/2.0/Khronos/KHR_draco_mesh_compression/README.md). [#5120](https://github.com/CesiumGS/cesium/issues/5120)
  - Added `dequantizeInShader` option parameter to `Model` and `Model.fromGltf` to specify if Draco compressed glTF assets should be dequantized on the GPU.
- Added support for ordering in `DataSourceCollection`. [#6316](https://github.com/CesiumGS/cesium/pull/6316)
  - All ground geometry from one `DataSource` will render in front of all ground geometry from another `DataSource` in the same collection with a lower index.
  - Use `DataSourceCollection.raise`, `DataSourceCollection.lower`, `DataSourceCollection.raiseToTop` and `DataSourceCollection.lowerToBottom` functions to change the ordering of a `DataSource` in the collection.
- `ClippingPlaneCollection` updates [#6201](https://github.com/CesiumGS/cesium/pull/6201):
  - Removed the 6-clipping-plane limit.
  - Added support for Internet Explorer.
  - Added a `ClippingPlane` object to be used with `ClippingPlaneCollection`.
  - Added 3D Tiles use-case to the Terrain Clipping Planes Sandcastle.
- `Credit` has been modified to take an HTML string as the credit content. [#6331](https://github.com/CesiumGS/cesium/pull/6331)
- Sharing Sandcastle examples now works by storing the full example directly in the URL instead of creating GitHub gists, because anonymous gist creation was removed by GitHub. Loading existing gists will still work. [#6342](https://github.com/CesiumGS/cesium/pull/6342)
- Updated `WebMapServiceImageryProvider` so it can take an srs or crs string to pass to the resource query parameters based on the WMS version. [#6223](https://github.com/CesiumGS/cesium/issues/6223)
- Added additional query parameter options to the CesiumViewer demo application [#6328](https://github.com/CesiumGS/cesium/pull/6328):
  - `sourceType` specifies the type of data source if the URL doesn't have a known file extension.
  - `flyTo=false` optionally disables the automatic `flyTo` after loading the data source.
- Added a multi-part CZML example to Sandcastle. [#6320](https://github.com/CesiumGS/cesium/pull/6320)
- Improved processing order of 3D tiles. [#6364](https://github.com/CesiumGS/cesium/pull/6364)

##### Fixes :wrench:

- Fixed Cesium ion browser caching. [#6353](https://github.com/CesiumGS/cesium/pull/6353).
- Fixed formula for Weighted Blended Order-Independent Transparency. [#6340](https://github.com/CesiumGS/cesium/pull/6340)
- Fixed support of glTF-supplied tangent vectors. [#6302](https://github.com/CesiumGS/cesium/pull/6302)
- Fixed model loading failure when containing unused materials. [6315](https://github.com/CesiumGS/cesium/pull/6315)
- Fixed default value of `alphaCutoff` in glTF models. [#6346](https://github.com/CesiumGS/cesium/pull/6346)
- Fixed double-sided flag for glTF materials with `BLEND` enabled. [#6371](https://github.com/CesiumGS/cesium/pull/6371)
- Fixed animation for glTF models with missing animation targets. [#6351](https://github.com/CesiumGS/cesium/pull/6351)
- Fixed improper zoom during model load failure. [#6305](https://github.com/CesiumGS/cesium/pull/6305)
- Fixed rendering vector tiles when using `invertClassification`. [#6349](https://github.com/CesiumGS/cesium/pull/6349)
- Fixed occlusion when `globe.show` is `false`. [#6374](https://github.com/CesiumGS/cesium/pull/6374)
- Fixed crash for entities with static geometry and time-dynamic attributes. [#6377](https://github.com/CesiumGS/cesium/pull/6377)
- Fixed geometry tile rendering in IE. [#6406](https://github.com/CesiumGS/cesium/pull/6406)

### 1.43 - 2018-03-01

##### Major Announcements :loudspeaker:

- Say hello to [Cesium ion](https://cesium.com/blog/2018/03/01/hello-cesium-ion/)
- Cesium, the JavaScript library, is now officially renamed to CesiumJS (no code changes required)
- The STK World Terrain tileset is deprecated and will be available until September 1, 2018. Check out the new high-resolution [Cesium World Terrain](https://cesium.com/blog/2018/03/01/introducing-cesium-world-terrain/)

##### Breaking Changes :mega:

- Removed `GeometryUpdater.perInstanceColorAppearanceType` and `GeometryUpdater.materialAppearanceType`. [#6239](https://github.com/CesiumGS/cesium/pull/6239)
- `GeometryVisualizer` no longer uses a `type` parameter. [#6239](https://github.com/CesiumGS/cesium/pull/6239)
- `GeometryVisualizer` no longer displays polylines. Use `PolylineVisualizer` instead. [#6239](https://github.com/CesiumGS/cesium/pull/6239)
- The experimental `CesiumIon` object has been completely refactored and renamed to `Ion`.

##### Deprecated :hourglass_flowing_sand:

- The STK World Terrain, ArcticDEM, and PAMAP Terrain tilesets hosted on `assets.agi.com` are deprecated and will be available until September 1, 2018. To continue using them, access them via [Cesium ion](https://cesium.com/blog/2018/03/01/hello-cesium-ion/)
- In the `Resource` class, `addQueryParameters` and `addTemplateValues` have been deprecated and will be removed in Cesium 1.45. Please use `setQueryParameters` and `setTemplateValues` instead.

##### Additions :tada:

- Added new `Ion`, `IonResource`, and `IonImageryProvider` objects for loading data hosted on [Cesium ion](https://cesium.com/blog/2018/03/01/hello-cesium-ion/).
- Added `createWorldTerrain` helper function for easily constructing the new Cesium World Terrain.
- Added support for a promise to a resource for `CesiumTerrainProvider`, `createTileMapServiceImageryProvider` and `Cesium3DTileset` [#6204](https://github.com/CesiumGS/cesium/pull/6204)
- Added `Cesium.Math.cbrt`. [#6222](https://github.com/CesiumGS/cesium/pull/6222)
- Added `PolylineVisualizer` for displaying polyline entities [#6239](https://github.com/CesiumGS/cesium/pull/6239)
- `Resource` class [#6205](https://github.com/CesiumGS/cesium/issues/6205)
  - Added `put`, `patch`, `delete`, `options` and `head` methods, so it can be used for all XHR requests.
  - Added `preserveQueryParameters` parameter to `getDerivedResource`, to allow us to append query parameters instead of always replacing them.
  - Added `setQueryParameters` and `appendQueryParameters` to allow for better handling of query strings.
- Enable terrain in the `CesiumViewer` demo application [#6198](https://github.com/CesiumGS/cesium/pull/6198)
- Added `Globe.tilesLoaded` getter property to determine if all terrain and imagery is loaded. [#6194](https://github.com/CesiumGS/cesium/pull/6194)
- Added `classificationType` property to entities which specifies whether an entity on the ground, like a polygon or rectangle, should be clamped to terrain, 3D Tiles, or both. [#6195](https://github.com/CesiumGS/cesium/issues/6195)

##### Fixes :wrench:

- Fixed bug where KmlDataSource did not use Ellipsoid to convert coordinates. Use `options.ellipsoid` to pass the ellipsoid to KmlDataSource constructors / loaders. [#6176](https://github.com/CesiumGS/cesium/pull/6176)
- Fixed bug where 3D Tiles Point Clouds would fail in Internet Explorer. [#6220](https://github.com/CesiumGS/cesium/pull/6220)
- Fixed issue where `CESIUM_BASE_URL` wouldn't work without a trailing `/`. [#6225](https://github.com/CesiumGS/cesium/issues/6225)
- Fixed coloring for polyline entities with a dynamic color for the depth fail material [#6245](https://github.com/CesiumGS/cesium/pull/6245)
- Fixed bug with zooming to dynamic geometry. [#6269](https://github.com/CesiumGS/cesium/issues/6269)
- Fixed bug where `AxisAlignedBoundingBox` did not copy over center value when cloning an undefined result. [#6183](https://github.com/CesiumGS/cesium/pull/6183)
- Fixed a bug where imagery stops loading when changing terrain in request render mode. [#6193](https://github.com/CesiumGS/cesium/issues/6193)
- Fixed `Resource.fetch` when called with no arguments [#6206](https://github.com/CesiumGS/cesium/issues/6206)
- Fixed `Resource.clone` to clone the `Request` object, so resource can be used in parallel. [#6208](https://github.com/CesiumGS/cesium/issues/6208)
- Fixed `Material` so it can now take a `Resource` object as an image. [#6199](https://github.com/CesiumGS/cesium/issues/6199)
- Fixed an issue causing the Bing Maps key to be sent unnecessarily with every tile request. [#6250](https://github.com/CesiumGS/cesium/pull/6250)
- Fixed documentation issue for the `Cesium.Math` class. [#6233](https://github.com/CesiumGS/cesium/issues/6233)
- Fixed rendering 3D Tiles as classification volumes. [#6295](https://github.com/CesiumGS/cesium/pull/6295)

### 1.42.1 - 2018-02-01

\_This is an npm-only release to fix an issue with using Cesium in Node.js.\_\_

- Fixed a bug where Cesium would fail to load under Node.js. [#6177](https://github.com/CesiumGS/cesium/pull/6177)

### 1.42 - 2018-02-01

##### Highlights :sparkler:

- Added experimental support for [3D Tiles Vector and Geometry data](https://github.com/CesiumGS/3d-tiles/tree/vctr/TileFormats/VectorData). ([#4665](https://github.com/CesiumGS/cesium/pull/4665))
- Added optional mode to reduce CPU usage. See [Improving Performance with Explicit Rendering](https://cesium.com/blog/2018/01/24/cesium-scene-rendering-performance/). ([#6115](https://github.com/CesiumGS/cesium/pull/6115))
- Added experimental `CesiumIon` utility class for working with the Cesium ion beta API. [#6136](https://github.com/CesiumGS/cesium/pull/6136)
- Major refactor of URL handling. All classes that take a url parameter, can now take a Resource or a String. This includes all imagery providers, all terrain providers, `Cesium3DTileset`, `KMLDataSource`, `CZMLDataSource`, `GeoJsonDataSource`, `Model`, and `Billboard`.

##### Breaking Changes :mega:

- The clock does not animate by default. Set the `shouldAnimate` option to `true` when creating the Viewer to enable animation.

##### Deprecated :hourglass_flowing_sand:

- For all classes/functions that can now take a `Resource` instance, all additional parameters that are part of the `Resource` class have been deprecated and will be removed in Cesium 1.44. This generally includes `proxy`, `headers` and `query` parameters.
- All low level load functions including `loadArrayBuffer`, `loadBlob`, `loadImage`, `loadJson`, `loadJsonp`, `loadText`, `loadXML` and `loadWithXhr` have been deprecated and will be removed in Cesium 1.44. Please use the equivalent `fetch` functions on the `Resource` class.

##### Additions :tada:

- Added experimental support for [3D Tiles Vector and Geometry data](https://github.com/CesiumGS/3d-tiles/tree/vctr/TileFormats/VectorData) ([#4665](https://github.com/CesiumGS/cesium/pull/4665)). The new and modified Cesium APIs are:
  - `Cesium3DTileStyle` has expanded to include styling point features. See the [styling specification](https://github.com/CesiumGS/3d-tiles/tree/vector-tiles/Styling#vector-data) for details.
  - `Cesium3DTileFeature` can modify `color` and `show` properties for polygon, polyline, and geometry features.
  - `Cesium3DTilePointFeature` can modify the styling options for a point feature.
- Added optional mode to reduce CPU usage. [#6115](https://github.com/CesiumGS/cesium/pull/6115)
  - `Scene.requestRenderMode` enables a mode which will only request new render frames on changes to the scene, or when the simulation time change exceeds `scene.maximumRenderTimeChange`.
  - `Scene.requestRender` will explicitly request a new render frame when in request render mode.
  - Added `Scene.preUpdate` and `Scene.postUpdate` events that are raised before and after the scene updates respectively. The scene is always updated before executing a potential render. Continue to listen to `Scene.preRender` and `Scene.postRender` events for when the scene renders a frame.
  - Added `CreditDisplay.update`, which updates the credit display before a new frame is rendered.
  - Added `Globe.imageryLayersUpdatedEvent`, which is raised when an imagery layer is added, shown, hidden, moved, or removed on the globe.
- Added `Cesium3DTileset.classificationType` to specify if a tileset classifies terrain, another 3D Tiles tileset, or both. This only applies to vector, geometry and batched 3D model tilesets. The limitations on the glTF contained in the b3dm tile are:
  - `POSITION` and `_BATCHID` semantics are required.
  - All indices with the same batch id must occupy contiguous sections of the index buffer.
  - All shaders and techniques are ignored. The generated shader simply multiplies the position by the model-view-projection matrix.
  - The only supported extensions are `CESIUM_RTC` and `WEB3D_quantized_attributes`.
  - Only one node is supported.
  - Only one mesh per node is supported.
  - Only one primitive per mesh is supported.
- Added geometric-error-based point cloud attenuation and eye dome lighting for point clouds using replacement refinement. [#6069](https://github.com/CesiumGS/cesium/pull/6069)
- Updated `Viewer.zoomTo` and `Viewer.flyTo` to take a `Cesium3DTileset` as a target. [#6104](https://github.com/CesiumGS/cesium/pull/6104)
- Added `shouldAnimate` option to the `Viewer` constructor to indicate if the clock should begin animating on startup. [#6154](https://github.com/CesiumGS/cesium/pull/6154)
- Added `Cesium3DTileset.ellipsoid` determining the size and shape of the globe. This can be set at construction and defaults to a WGS84 ellipsoid.
- Added `Plane.projectPointOntoPlane` for projecting a `Cartesian3` position onto a `Plane`. [#6092](https://github.com/CesiumGS/cesium/pull/6092)
- Added `Cartesian3.projectVector` for projecting one vector to another. [#6093](https://github.com/CesiumGS/cesium/pull/6093)
- Added `Cesium3DTileset.tileFailed` event that will be raised when a tile fails to load. The object passed to the event listener will have a url and message property. If there are no event listeners, error messages will be logged to the console. [#6088](https://github.com/CesiumGS/cesium/pull/6088)
- Added `AttributeCompression.zigZagDeltaDecode` which will decode delta and ZigZag encoded buffers in place.
- Added `pack` and `unpack` functions to `OrientedBoundingBox` for packing to and unpacking from a flat buffer.
- Added support for vertex shader uniforms when `tileset.colorBlendMode` is `MIX` or `REPLACE`. [#5874](https://github.com/CesiumGS/cesium/pull/5874)
- Added `ClippingPlaneCollection.isSupported` function for checking if rendering with clipping planes is supported.[#6084](https://github.com/CesiumGS/cesium/pull/6084)
- Added `Cartographic.toCartesian` to convert from `Cartographic` to `Cartesian3`. [#6163](https://github.com/CesiumGS/cesium/pull/6163)
- Added `BoundingSphere.volume` for computing the volume of a `BoundingSphere`. [#6069](https://github.com/CesiumGS/cesium/pull/6069)
- Added new file for the Cesium [Code of Conduct](https://github.com/CesiumGS/cesium/blob/main/CODE_OF_CONDUCT.md). [#6129](https://github.com/CesiumGS/cesium/pull/6129)

##### Fixes :wrench:

- Fixed a bug that could cause tiles to be missing from the globe surface, especially when starting with the camera zoomed close to the surface. [#4969](https://github.com/CesiumGS/cesium/pull/4969)
- Fixed applying a translucent style to a point cloud tileset. [#6113](https://github.com/CesiumGS/cesium/pull/6113)
- Fixed Sandcastle error in IE 11. [#6169](https://github.com/CesiumGS/cesium/pull/6169)
- Fixed a glTF animation bug that caused certain animations to jitter. [#5740](https://github.com/CesiumGS/cesium/pull/5740)
- Fixed a bug when creating billboard and model entities without a globe. [#6109](https://github.com/CesiumGS/cesium/pull/6109)
- Improved CZML Custom Properties Sandcastle example. [#6086](https://github.com/CesiumGS/cesium/pull/6086)
- Improved Particle System Sandcastle example for better visual. [#6132](https://github.com/CesiumGS/cesium/pull/6132)
- Fixed behavior of `Camera.move*` and `Camera.look*` functions in 2D mode. [#5884](https://github.com/CesiumGS/cesium/issues/5884)
- Fixed `Camera.moveStart` and `Camera.moveEnd` events not being raised when camera is close to the ground. [#4753](https://github.com/CesiumGS/cesium/issues/4753)
- Fixed `OrientedBoundingBox` documentation. [#6147](https://github.com/CesiumGS/cesium/pull/6147)
- Updated documentation links to reflect new locations on `https://cesiumjs.org` and `https://cesium.com`.

### 1.41 - 2018-01-02

- Breaking changes
  - Removed the `text`, `imageUrl`, and `link` parameters from `Credit`, which were deprecated in Cesium 1.40. Use `options.text`, `options.imageUrl`, and `options.link` instead.
- Added support for clipping planes. [#5913](https://github.com/CesiumGS/cesium/pull/5913), [#5996](https://github.com/CesiumGS/cesium/pull/5996)
  - Added `clippingPlanes` property to `ModelGraphics`, `Model`, `Cesium3DTileset`, and `Globe`, which specifies a `ClippingPlaneCollection` to selectively disable rendering.
  - Added `PlaneGeometry`, `PlaneOutlineGeometry`, `PlaneGeometryUpdater`, `PlaneOutlineGeometryUpdater`, `PlaneGraphics`, and `Entity.plane` to visualize planes.
  - Added `Plane.transformPlane` to apply a transformation to a plane.
- Fixed point cloud exception in IE. [#6051](https://github.com/CesiumGS/cesium/pull/6051)
- Fixed globe materials when `Globe.enableLighting` was `false`. [#6042](https://github.com/CesiumGS/cesium/issues/6042)
- Fixed shader compilation failure on pick when globe materials were enabled. [#6039](https://github.com/CesiumGS/cesium/issues/6039)
- Fixed exception when `invertClassification` was enabled, the invert color had an alpha less than `1.0`, and the window was resized. [#6046](https://github.com/CesiumGS/cesium/issues/6046)

### 1.40 - 2017-12-01

- Deprecated
  - The `text`, `imageUrl` and `link` parameters from `Credit` have been deprecated and will be removed in Cesium 1.41. Use `options.text`, `options.imageUrl` and `options.link` instead.
- Added `Globe.material` to apply materials to the globe/terrain for shading such as height- or slope-based color ramps. See the new [Sandcastle example](https://cesiumjs.org/Cesium/Apps/Sandcastle/?src=Globe%20Materials.html&label=Showcases). [#5919](https://github.com/CesiumGS/cesium/pull/5919/files)
- Added CZML support for `polyline.depthFailMaterial`, `label.scaleByDistance`, `distanceDisplayCondition`, and `disableDepthTestDistance`. [#5986](https://github.com/CesiumGS/cesium/pull/5986)
- Fixed a bug where drill picking a polygon clamped to ground would cause the browser to hang. [#5971](https://github.com/CesiumGS/cesium/issues/5971)
- Fixed bug in KML LookAt bug where degrees and radians were mixing in a subtraction. [#5992](https://github.com/CesiumGS/cesium/issues/5992)
- Fixed handling of KMZ files with missing `xsi` namespace declarations. [#6003](https://github.com/CesiumGS/cesium/pull/6003)
- Added function that removes duplicate namespace declarations while loading a KML or a KMZ. [#5972](https://github.com/CesiumGS/cesium/pull/5972)
- Fixed a language detection issue. [#6016](https://github.com/CesiumGS/cesium/pull/6016)
- Fixed a bug where glTF models with animations of different lengths would cause an error. [#5694](https://github.com/CesiumGS/cesium/issues/5694)
- Added a `clampAnimations` parameter to `Model` and `Entity.model`. Setting this to `false` allows different length animations to loop asynchronously over the duration of the longest animation.
- Fixed `Invalid asm.js: Invalid member of stdlib` console error by recompiling crunch.js with latest emscripten toolchain. [#5847](https://github.com/CesiumGS/cesium/issues/5847)
- Added `file:` scheme compatibility to `joinUrls`. [#5989](https://github.com/CesiumGS/cesium/pull/5989)
- Added a Reverse Geocoder [Sandcastle example](https://cesiumjs.org/Cesium/Apps/Sandcastle/?src=Reverse%20Geocoder.html&label=Showcases). [#5976](https://github.com/CesiumGS/cesium/pull/5976)
- Added ability to support touch event in Imagery Layers Split Sandcastle example. [#5948](https://github.com/CesiumGS/cesium/pull/5948)
- Added a new `@experimental` tag to the documentation. A small subset of the Cesium API tagged as such are subject to breaking changes without deprecation. See the [Coding Guide](https://github.com/CesiumGS/cesium/tree/main/Documentation/Contributors/CodingGuide#deprecation-and-breaking-changes) for further explanation. [#6010](https://github.com/CesiumGS/cesium/pull/6010)
- Moved terrain and imagery credits to a lightbox that pops up when you click a link in the onscreen credits [#3013](https://github.com/CesiumGS/cesium/issues/3013)

### 1.39 - 2017-11-01

- Cesium now officially supports webpack. See our [Integrating Cesium and webpack blog post](https://cesium.com/blog/2017/10/18/cesium-and-webpack/) for more details.
- Added support for right-to-left language detection in labels, currently Hebrew and Arabic are supported. To enable it, set `Cesium.Label.enableRightToLeftDetection = true` at the start of your application. [#5771](https://github.com/CesiumGS/cesium/pull/5771)
- Fixed handling of KML files with missing `xsi` namespace declarations. [#5860](https://github.com/CesiumGS/cesium/pull/5860)
- Fixed a bug that caused KML ground overlays to appear distorted when rotation was applied. [#5914](https://github.com/CesiumGS/cesium/issues/5914)
- Fixed a bug where KML placemarks with no specified icon would be displayed with default icon. [#5819](https://github.com/CesiumGS/cesium/issues/5819)
- Changed KML loading to ignore NetworkLink failures and continue to load the rest of the document. [#5871](https://github.com/CesiumGS/cesium/pull/5871)
- Added the ability to load Cesium's assets from the local file system if security permissions allow it. [#5830](https://github.com/CesiumGS/cesium/issues/5830)
- Added two new properties to `ImageryLayer` that allow for adjusting the texture sampler used for up and down-sampling of imagery tiles, namely `minificationFilter` and `magnificationFilter` with possible values `LINEAR` (the default) and `NEAREST` defined in `TextureMinificationFilter` and `TextureMagnificationFilter`. [#5846](https://github.com/CesiumGS/cesium/issues/5846)
- Fixed flickering artifacts with 3D Tiles tilesets with thin walls. [#5940](https://github.com/CesiumGS/cesium/pull/5940)
- Fixed bright fog when terrain lighting is enabled and added `Fog.minimumBrightness` to affect how bright the fog will be when in complete darkness. [#5934](https://github.com/CesiumGS/cesium/pull/5934)
- Fixed using arrow keys in geocoder widget to select search suggestions. [#5943](https://github.com/CesiumGS/cesium/issues/5943)
- Added support for the layer.json `parentUrl` property in `CesiumTerrainProvider` to allow for compositing of tilesets. [#5864](https://github.com/CesiumGS/cesium/pull/5864)
- Added `invertClassification` and `invertClassificationColor` to `Scene`. When `invertClassification` is `true`, any 3D Tiles geometry that is not classified by a `ClassificationPrimitive` or `GroundPrimitive` will have its color multiplied by `invertClassificationColor`. [#5836](https://github.com/CesiumGS/cesium/pull/5836)
- Added `customTags` property to the UrlTemplateImageryProvider to allow custom keywords in the template URL. [#5696](https://github.com/CesiumGS/cesium/pull/5696)
- Added `eyeSeparation` and `focalLength` properties to `Scene` to configure VR settings. [#5917](https://github.com/CesiumGS/cesium/pull/5917)
- Improved CZML Reference Properties example [#5754](https://github.com/CesiumGS/cesium/pull/5754)

### 1.38 - 2017-10-02

- Breaking changes
  - `Scene/CullingVolume` has been removed. Use `Core/CullingVolume`.
  - `Scene/OrthographicFrustum` has been removed. Use `Core/OrthographicFrustum`.
  - `Scene/OrthographicOffCenterFrustum` has been removed. Use `Core/OrthographicOffCenterFrustum`.
  - `Scene/PerspectiveFrustum` has been removed. Use `Core/PerspectiveFrustum`.
  - `Scene/PerspectiveOffCenterFrustum` has been removed. Use `Core/PerspectiveOffCenterFrustum`.
- Added support in CZML for expressing `orientation` as the velocity vector of an entity, using `velocityReference` syntax. [#5807](https://github.com/CesiumGS/cesium/pull/5807)
- Fixed CZML processing of `velocityReference` within an interval. [#5738](https://github.com/CesiumGS/cesium/issues/5738)
- Added ability to add an animation to `ModelAnimationCollection` by its index. [#5815](https://github.com/CesiumGS/cesium/pull/5815)
- Fixed a bug in `ModelAnimationCollection` that caused adding an animation by its name to throw an error. [#5815](https://github.com/CesiumGS/cesium/pull/5815)
- Fixed issue in Internet Explorer and Edge with loading unicode strings in typed arrays that impacted 3D Tiles Batch Table values.
- Zoom now maintains camera heading, pitch, and roll. [#4639](https://github.com/CesiumGS/cesium/pull/5603)
- Fixed a bug in `PolylineCollection` preventing the display of more than 16K points in a single collection. [#5538](https://github.com/CesiumGS/cesium/pull/5782)
- Fixed a 3D Tiles point cloud bug causing a stray point to appear at the center of the screen on certain hardware. [#5599](https://github.com/CesiumGS/cesium/issues/5599)
- Fixed removing multiple event listeners within event callbacks. [#5827](https://github.com/CesiumGS/cesium/issues/5827)
- Running `buildApps` now creates a built version of Sandcastle which uses the built version of Cesium for better performance.
- Fixed a tileset traversal bug when the `skipLevelOfDetail` optimization is off. [#5869](https://github.com/CesiumGS/cesium/issues/5869)

### 1.37 - 2017-09-01

- Breaking changes
  - Passing `options.clock` when creating a new `Viewer` instance is removed, pass `options.clockViewModel` instead.
  - Removed `GoogleEarthImageryProvider`, use `GoogleEarthEnterpriseMapsProvider` instead.
  - Removed the `throttleRequest` parameter from `TerrainProvider.requestTileGeometry` and inherited terrain providers. It is replaced with an optional `Request` object. Set the request's `throttle` property to `true` to throttle requests.
  - Removed the ability to provide a Promise for the `options.url` parameter of `loadWithXhr` and for the `url` parameter of `loadArrayBuffer`, `loadBlob`, `loadImageViaBlob`, `loadText`, `loadJson`, `loadXML`, `loadImage`, `loadCRN`, `loadKTX`, and `loadCubeMap`. Instead `url` must be a string.
- Added `classificationType` to `ClassificationPrimitive` and `GroundPrimitive` to choose whether terrain, 3D Tiles, or both are classified. [#5770](https://github.com/CesiumGS/cesium/pull/5770)
- Fixed depth picking on 3D Tiles. [#5676](https://github.com/CesiumGS/cesium/issues/5676)
- Fixed glTF model translucency bug. [#5731](https://github.com/CesiumGS/cesium/issues/5731)
- Fixed `replaceState` bug that was causing the `CesiumViewer` demo application to crash in Safari and iOS. [#5691](https://github.com/CesiumGS/cesium/issues/5691)
- Fixed a 3D Tiles traversal bug for tilesets using additive refinement. [#5766](https://github.com/CesiumGS/cesium/issues/5766)
- Fixed a 3D Tiles traversal bug where out-of-view children were being loaded unnecessarily. [#5477](https://github.com/CesiumGS/cesium/issues/5477)
- Fixed `Entity` id type to be `String` in `EntityCollection` and `CompositeEntityCollection` [#5791](https://github.com/CesiumGS/cesium/pull/5791)
- Fixed issue where `Model` and `BillboardCollection` would throw an error if the globe is undefined. [#5638](https://github.com/CesiumGS/cesium/issues/5638)
- Fixed issue where the `Model` glTF cache loses reference to the model's buffer data. [#5720](https://github.com/CesiumGS/cesium/issues/5720)
- Fixed some issues with `disableDepthTestDistance`. [#5501](https://github.com/CesiumGS/cesium/issues/5501) [#5331](https://github.com/CesiumGS/cesium/issues/5331) [#5621](https://github.com/CesiumGS/cesium/issues/5621)
- Added several new Bing Maps styles: `CANVAS_DARK`, `CANVAS_LIGHT`, and `CANVAS_GRAY`. [#5737](https://github.com/CesiumGS/cesium/pull/5737)
- Added small improvements to the atmosphere. [#5741](https://github.com/CesiumGS/cesium/pull/5741)
- Fixed a bug that caused imagery splitting to work incorrectly when CSS pixels were not equivalent to WebGL drawing buffer pixels, such as on high DPI displays in Microsoft Edge and Internet Explorer. [#5743](https://github.com/CesiumGS/cesium/pull/5743)
- Added `Cesium3DTileset.loadJson` to support overriding the default tileset loading behavior. [#5685](https://github.com/CesiumGS/cesium/pull/5685)
- Fixed loading of binary glTFs containing CRN or KTX textures. [#5753](https://github.com/CesiumGS/cesium/pull/5753)
- Fixed specular computation for certain models using the `KHR_materials_common` extension. [#5773](https://github.com/CesiumGS/cesium/pull/5773)
- Fixed a picking bug in the `3D Tiles Interactivity` Sandcastle demo. [#5703](https://github.com/CesiumGS/cesium/issues/5703)
- Updated knockout from 3.4.0 to 3.4.2 [#5703](https://github.com/CesiumGS/cesium/pull/5829)

### 1.36 - 2017-08-01

- Breaking changes
  - The function `Quaternion.fromHeadingPitchRoll(heading, pitch, roll, result)` was removed. Use `Quaternion.fromHeadingPitchRoll(hpr, result)` instead where `hpr` is a `HeadingPitchRoll`.
  - The function `Transforms.headingPitchRollToFixedFrame(origin, headingPitchRoll, ellipsoid, result)` was removed. Use `Transforms.headingPitchRollToFixedFrame(origin, headingPitchRoll, ellipsoid, fixedFrameTransform, result)` instead where `fixedFrameTransform` is a a 4x4 transformation matrix (see `Transforms.localFrameToFixedFrameGenerator`).
  - The function `Transforms.headingPitchRollQuaternion(origin, headingPitchRoll, ellipsoid, result)` was removed. Use `Transforms.headingPitchRollQuaternion(origin, headingPitchRoll, ellipsoid, fixedFrameTransform, result)` instead where `fixedFrameTransform` is a a 4x4 transformation matrix (see `Transforms.localFrameToFixedFrameGenerator`).
  - The `color`, `show`, and `pointSize` properties of `Cesium3DTileStyle` are no longer initialized with default values.
- Deprecated
  - `Scene/CullingVolume` is deprecated and will be removed in 1.38. Use `Core/CullingVolume`.
  - `Scene/OrthographicFrustum` is deprecated and will be removed in 1.38. Use `Core/OrthographicFrustum`.
  - `Scene/OrthographicOffCenterFrustum` is deprecated and will be removed in 1.38. Use `Core/OrthographicOffCenterFrustum`.
  - `Scene/PerspectiveFrustum` is deprecated and will be removed in 1.38. Use `Core/PerspectiveFrustum`.
  - `Scene/PerspectiveOffCenterFrustum` is deprecated and will be removed in 1.38. Use `Core/PerspectiveOffCenterFrustum`.
- Added glTF 2.0 support, including physically-based material rendering, morph targets, and appropriate updating of glTF 1.0 models to 2.0. [#5641](https://github.com/CesiumGS/cesium/pull/5641)
- Added `ClassificationPrimitive` which defines a volume and draws the intersection of the volume and terrain or 3D Tiles. [#5625](https://github.com/CesiumGS/cesium/pull/5625)
- Added `tileLoad` event to `Cesium3DTileset`. [#5628](https://github.com/CesiumGS/cesium/pull/5628)
- Fixed issue where scene would blink when labels were added. [#5537](https://github.com/CesiumGS/cesium/issues/5537)
- Fixed label positioning when height reference changes [#5609](https://github.com/CesiumGS/cesium/issues/5609)
- Fixed label positioning when using `HeightReference.CLAMP_TO_GROUND` and no position [#5648](https://github.com/CesiumGS/cesium/pull/5648)
- Fix for dynamic polylines with polyline dash material [#5681](https://github.com/CesiumGS/cesium/pull/5681)
- Added ability to provide a `width` and `height` to `scene.pick`. [#5602](https://github.com/CesiumGS/cesium/pull/5602)
- Fixed `Viewer.flyTo` not respecting zoom limits, and resetting minimumZoomDistance if the camera zoomed past the minimumZoomDistance. [5573](https://github.com/CesiumGS/cesium/issues/5573)
- Added ability to show tile urls in the 3D Tiles Inspector. [#5592](https://github.com/CesiumGS/cesium/pull/5592)
- Fixed a bug when reading CRN compressed textures with multiple mip levels. [#5618](https://github.com/CesiumGS/cesium/pull/5618)
- Fixed issue where composite 3D Tiles that contained instanced 3D Tiles with an external model reference would fail to download the model.
- Added behavior to `Cesium3DTilesInspector` that selects the first tileset hovered over if no tilest is specified. [#5139](https://github.com/CesiumGS/cesium/issues/5139)
- Added `Entity.computeModelMatrix` which returns the model matrix representing the entity's transformation. [#5584](https://github.com/CesiumGS/cesium/pull/5584)
- Added ability to set a style's `color`, `show`, or `pointSize` with a string or object literal. `show` may also take a boolean and `pointSize` may take a number. [#5412](https://github.com/CesiumGS/cesium/pull/5412)
- Added setter for `KmlDataSource.name` to specify a name for the datasource [#5660](https://github.com/CesiumGS/cesium/pull/5660).
- Added setter for `GeoJsonDataSource.name` to specify a name for the datasource [#5653](https://github.com/CesiumGS/cesium/issues/5653)
- Fixed crash when using the `Cesium3DTilesInspectorViewModel` and removing a tileset [#5607](https://github.com/CesiumGS/cesium/issues/5607)
- Fixed polygon outline in Polygon Sandcastle demo [#5642](https://github.com/CesiumGS/cesium/issues/5642)
- Updated `Billboard`, `Label` and `PointPrimitive` constructors to clone `NearFarScale` parameters [#5654](https://github.com/CesiumGS/cesium/pull/5654)
- Added `FrustumGeometry` and `FrustumOutlineGeometry`. [#5649](https://github.com/CesiumGS/cesium/pull/5649)
- Added an `options` parameter to the constructors of `PerspectiveFrustum`, `PerspectiveOffCenterFrustum`, `OrthographicFrustum`, and `OrthographicOffCenterFrustum` to set properties. [#5649](https://github.com/CesiumGS/cesium/pull/5649)

### 1.35.2 - 2017-07-11

- This is an npm-only release to fix an issue with using Cesium in Node.js.
- Fixed a bug where Cesium would fail to load under Node.js and some webpack configurations. [#5593](https://github.com/CesiumGS/cesium/issues/5593)
- Fixed a bug where a Model's compressed textures were not being displayed. [#5596](https://github.com/CesiumGS/cesium/pull/5596)
- Fixed documentation for `OrthographicFrustum`. [#5586](https://github.com/CesiumGS/cesium/issues/5586)

### 1.35.1 - 2017-07-05

- This is an npm-only release to fix a deployment issue with 1.35. No code changes.

### 1.35 - 2017-07-05

- Breaking changes
  - `JulianDate.fromIso8601` will default to midnight UTC if no time is provided to match the Javascript [`Date` specification](https://developer.mozilla.org/en-US/docs/Web/JavaScript/Reference/Global_Objects/Date). You must specify a local time of midnight to achieve the old behavior.
- Deprecated
  - `GoogleEarthImageryProvider` has been deprecated and will be removed in Cesium 1.37, use `GoogleEarthEnterpriseMapsProvider` instead.
  - The `throttleRequest` parameter for `TerrainProvider.requestTileGeometry`, `CesiumTerrainProvider.requestTileGeometry`, `VRTheWorldTerrainProvider.requestTileGeometry`, and `EllipsoidTerrainProvider.requestTileGeometry` is deprecated and will be replaced with an optional `Request` object. The `throttleRequests` parameter will be removed in 1.37. Instead set the request's `throttle` property to `true` to throttle requests.
  - The ability to provide a Promise for the `options.url` parameter of `loadWithXhr` and for the `url` parameter of `loadArrayBuffer`, `loadBlob`, `loadImageViaBlob`, `loadText`, `loadJson`, `loadXML`, `loadImage`, `loadCRN`, `loadKTX`, and `loadCubeMap` is deprecated. This will be removed in 1.37, instead `url` must be a string.
- Added support for [3D Tiles](https://github.com/CesiumGS/3d-tiles/blob/main/README.md) for streaming massive heterogeneous 3D geospatial datasets ([#5308](https://github.com/CesiumGS/cesium/pull/5308)). See the new [Sandcastle examples](http://cesiumjs.org/Cesium/Apps/Sandcastle/index.html?src=3D%20Tiles%20Photogrammetry&label=3D%20Tiles). The new Cesium APIs are:
  - `Cesium3DTileset`
  - `Cesium3DTileStyle`, `StyleExpression`, `Expression`, and `ConditionsExpression`
  - `Cesium3DTile`
  - `Cesium3DTileContent`
  - `Cesium3DTileFeature`
  - `Cesium3DTilesInspector`, `Cesium3DTilesInspectorViewModel`, and `viewerCesium3DTilesInspectorMixin`
  - `Cesium3DTileColorBlendMode`
- Added a particle system for effects like smoke, fire, sparks, etc. See `ParticleSystem`, `Particle`, `ParticleBurst`, `BoxEmitter`, `CircleEmitter`, `ConeEmitter`, `ParticleEmitter`, and `SphereEmitter`, and the new Sandcastle examples: [Particle System](http://cesiumjs.org/Cesium/Apps/Sandcastle/index.html?src=Particle%20System.html&label=Showcases) and [Particle System Fireworks](http://cesiumjs.org/Cesium/Apps/Sandcastle/index.html?src=Particle%20System%20Fireworks.html&label=Showcases). [#5212](https://github.com/CesiumGS/cesium/pull/5212)
- Added `options.clock`, `options.times` and `options.dimensions` to `WebMapTileServiceImageryProvider` in order to handle time dynamic and static values for dimensions.
- Added an `options.request` parameter to `loadWithXhr` and a `request` parameter to `loadArrayBuffer`, `loadBlob`, `loadImageViaBlob`, `loadText`, `loadJson`, `loadJsonp`, `loadXML`, `loadImageFromTypedArray`, `loadImage`, `loadCRN`, and `loadKTX`.
- `CzmlDataSource` and `KmlDataSource` load functions now take an optional `query` object, which will append query parameters to all network requests. [#5419](https://github.com/CesiumGS/cesium/pull/5419), [#5434](https://github.com/CesiumGS/cesium/pull/5434)
- Added Sandcastle demo for setting time with the Clock API [#5457](https://github.com/CesiumGS/cesium/pull/5457);
- Added Sandcastle demo for ArcticDEM data. [#5224](https://github.com/CesiumGS/cesium/issues/5224)
- Added `fromIso8601`, `fromIso8601DateArray`, and `fromIso8601DurationArray` to `TimeIntervalCollection` for handling various ways groups of intervals can be specified in ISO8601 format.
- Added `fromJulianDateArray` to `TimeIntervalCollection` for generating intervals from a list of dates.
- Fixed geocoder bug so geocoder can accurately handle NSEW inputs [#5407](https://github.com/CesiumGS/cesium/pull/5407)
- Fixed a bug where picking would break when the Sun came into view [#5478](https://github.com/CesiumGS/cesium/issues/5478)
- Fixed a bug where picking clusters would return undefined instead of a list of the clustered entities. [#5286](https://github.com/CesiumGS/cesium/issues/5286)
- Fixed bug where if polylines were set to follow the surface of an undefined globe, Cesium would throw an exception. [#5413](https://github.com/CesiumGS/cesium/pull/5413)
- Reduced the amount of Sun bloom post-process effect near the horizon. [#5381](https://github.com/CesiumGS/cesium/issues/5381)
- Fixed a bug where camera zooming worked incorrectly when the display height was greater than the display width [#5421](https://github.com/CesiumGS/cesium/pull/5421)
- Updated glTF/glb MIME types. [#5420](https://github.com/CesiumGS/cesium/issues/5420)
- Added `Cesium.Math.randomBetween`.
- Modified `defaultValue` to check for both `undefined` and `null`. [#5551](https://github.com/CesiumGS/cesium/pull/5551)
- The `throttleRequestByServer` function has been removed. Instead pass a `Request` object with `throttleByServer` set to `true` to any of following load functions: `loadWithXhr`, `loadArrayBuffer`, `loadBlob`, `loadImageViaBlob`, `loadText`, `loadJson`, `loadJsonp`, `loadXML`, `loadImageFromTypedArray`, `loadImage`, `loadCRN`, and `loadKTX`.

### 1.34 - 2017-06-01

- Deprecated
  - Passing `options.clock` when creating a new `Viewer` instance has been deprecated and will be removed in Cesium 1.37, pass `options.clockViewModel` instead.
- Fix issue where polylines in a `PolylineCollection` would ignore the far distance when updating the distance display condition. [#5283](https://github.com/CesiumGS/cesium/pull/5283)
- Fixed a crash when calling `Camera.pickEllipsoid` with a canvas of size 0.
- Fix `BoundingSphere.fromOrientedBoundingBox`. [#5334](https://github.com/CesiumGS/cesium/issues/5334)
- Fixed bug where polylines would not update when `PolylineCollection` model matrix was updated. [#5327](https://github.com/CesiumGS/cesium/pull/5327)
- Fixed a bug where adding a ground clamped label without a position would show up at a previous label's clamped position. [#5338](https://github.com/CesiumGS/cesium/issues/5338)
- Fixed translucency bug for certain material types. [#5335](https://github.com/CesiumGS/cesium/pull/5335)
- Fix picking polylines that use a depth fail appearance. [#5337](https://github.com/CesiumGS/cesium/pull/5337)
- Fixed a crash when morphing from Columbus view to 3D. [#5311](https://github.com/CesiumGS/cesium/issues/5311)
- Fixed a bug which prevented KML descriptions with relative paths from loading. [#5352](https://github.com/CesiumGS/cesium/pull/5352)
- Fixed an issue where camera view could be invalid at the last frame of animation. [#4949](https://github.com/CesiumGS/cesium/issues/4949)
- Fixed an issue where using the depth fail material for polylines would cause a crash in Edge. [#5359](https://github.com/CesiumGS/cesium/pull/5359)
- Fixed a crash where `EllipsoidGeometry` and `EllipsoidOutlineGeometry` were given floating point values when expecting integers. [#5260](https://github.com/CesiumGS/cesium/issues/5260)
- Fixed an issue where billboards were not properly aligned. [#2487](https://github.com/CesiumGS/cesium/issues/2487)
- Fixed an issue where translucent objects could flicker when picking on mouse move. [#5307](https://github.com/CesiumGS/cesium/issues/5307)
- Fixed a bug where billboards with `sizeInMeters` set to true would move upwards when zooming out. [#5373](https://github.com/CesiumGS/cesium/issues/5373)
- Fixed a bug where `SampledProperty.setInterpolationOptions` does not ignore undefined `options`. [#3575](https://github.com/CesiumGS/cesium/issues/3575)
- Added `basePath` option to `Cesium.Model.fromGltf`. [#5320](https://github.com/CesiumGS/cesium/issues/5320)

### 1.33 - 2017-05-01

- Breaking changes
  - Removed left, right, bottom and top properties from `OrthographicFrustum`. Use `OrthographicOffCenterFrustum` instead. [#5109](https://github.com/CesiumGS/cesium/issues/5109)
- Added `GoogleEarthEnterpriseTerrainProvider` and `GoogleEarthEnterpriseImageryProvider` to read data from Google Earth Enterprise servers. [#5189](https://github.com/CesiumGS/cesium/pull/5189).
- Support for dashed polylines [#5159](https://github.com/CesiumGS/cesium/pull/5159).
  - Added `PolylineDash` Material type.
  - Added `PolylineDashMaterialProperty` to the Entity API.
  - Added CZML `polylineDash` property .
- Added `disableDepthTestDistance` to billboards, points and labels. This sets the distance to the camera where the depth test will be disabled. Setting it to zero (the default) will always enable the depth test. Setting it to `Number.POSITVE_INFINITY` will never enabled the depth test. Also added `scene.minimumDisableDepthTestDistance` to change the default value from zero. [#5166](https://github.com/CesiumGS/cesium/pull/5166)
- Added a `depthFailMaterial` property to line entities, which is the material used to render the line when it fails the depth test. [#5160](https://github.com/CesiumGS/cesium/pull/5160)
- Fixed billboards not initially clustering. [#5208](https://github.com/CesiumGS/cesium/pull/5208)
- Fixed issue with displaying `MapboxImageryProvider` default token error message. [#5191](https://github.com/CesiumGS/cesium/pull/5191)
- Fixed bug in conversion formula in `Matrix3.fromHeadingPitchRoll`. [#5195](https://github.com/CesiumGS/cesium/issues/5195)
- Upgrade FXAA to version 3.11. [#5200](https://github.com/CesiumGS/cesium/pull/5200)
- `Scene.pickPosition` now caches results per frame to increase performance. [#5117](https://github.com/CesiumGS/cesium/issues/5117)

### 1.32 - 2017-04-03

- Deprecated
  - The `left`, `right`, `bottom`, and `top` properties of `OrthographicFrustum` are deprecated and will be removed in 1.33. Use `OrthographicOffCenterFrustum` instead.
- Breaking changes
  - Removed `ArcGisImageServerTerrainProvider`.
  - The top-level `properties` in an `Entity` created by `GeoJsonDataSource` are now instances of `ConstantProperty` instead of raw values.
- Added support for an orthographic projection in 3D and Columbus view.
  - Set `projectionPicker` to `true` in the options when creating a `Viewer` to add a widget that will switch projections. [#5021](https://github.com/CesiumGS/cesium/pull/5021)
  - Call `switchToOrthographicFrustum` or `switchToPerspectiveFrustum` on `Camera` to change projections.
- Added support for custom time-varying properties in CZML. [#5105](https:/github.com/CesiumGS/cesium/pull/5105).
- Added new flight parameters to `Camera.flyTo` and `Camera.flyToBoundingSphere`: `flyOverLongitude`, `flyOverLongitudeWeight`, and `pitchAdjustHeight`. [#5070](https://github.com/CesiumGS/cesium/pull/5070)
- Added the event `Viewer.trackedEntityChanged`, which is raised when the value of `viewer.trackedEntity` changes. [#5060](https://github.com/CesiumGS/cesium/pull/5060)
- Added `Camera.DEFAULT_OFFSET` for default view of objects with bounding spheres. [#4936](https://github.com/CesiumGS/cesium/pull/4936)
- Fixed an issue with `TileBoundingBox` that caused the terrain to disappear in certain places [4032](https://github.com/CesiumGS/cesium/issues/4032)
- Fixed overlapping billboard blending. [#5066](https://github.com/CesiumGS/cesium/pull/5066)
- Fixed an issue with `PinBuilder` where inset images could have low-alpha fringes against an opaque background. [#5099](https://github.com/CesiumGS/cesium/pull/5099)
- Fix billboard, point and label clustering in 2D and Columbus view. [#5136](https://github.com/CesiumGS/cesium/pull/5136)
- Fixed `GroundPrimitive` rendering in 2D and Columbus View. [#5078](https://github.com/CesiumGS/cesium/pull/5078)
- Fixed an issue with camera tracking of dynamic ellipsoids. [#5133](https://github.com/CesiumGS/cesium/pull/5133)
- Fixed issues with imagerySplitPosition and the international date line in 2D mode. [#5151](https://github.com/CesiumGS/cesium/pull/5151)
- Fixed a bug in `ModelAnimationCache` causing different animations to reference the same animation. [#5064](https://github.com/CesiumGS/cesium/pull/5064)
- `ConstantProperty` now provides `valueOf` and `toString` methods that return the constant value.
- Improved depth artifacts between opaque and translucent primitives. [#5116](https://github.com/CesiumGS/cesium/pull/5116)
- Fixed crunch compressed textures in IE11. [#5057](https://github.com/CesiumGS/cesium/pull/5057)
- Fixed a bug in `Quaternion.fromHeadingPitchRoll` that made it erroneously throw an exception when passed individual angles in an unminified / debug build.
- Fixed a bug that caused an exception in `CesiumInspectorViewModel` when using the NW / NE / SW / SE / Parent buttons to navigate to a terrain tile that is not yet loaded.
- `QuadtreePrimitive` now uses `frameState.afterRender` to fire `tileLoadProgressEvent` [#3450](https://github.com/CesiumGS/cesium/issues/3450)

### 1.31 - 2017-03-01

- Deprecated
  - The function `Quaternion.fromHeadingPitchRoll(heading, pitch, roll, result)` will be removed in 1.33. Use `Quaternion.fromHeadingPitchRoll(hpr, result)` instead where `hpr` is a `HeadingPitchRoll`. [#4896](https://github.com/CesiumGS/cesium/pull/4896)
  - The function `Transforms.headingPitchRollToFixedFrame(origin, headingPitchRoll, ellipsoid, result)` will be removed in 1.33. Use `Transforms.headingPitchRollToFixedFrame(origin, headingPitchRoll, ellipsoid, fixedFrameTransform, result)` instead where `fixedFrameTransform` is a a 4x4 transformation matrix (see `Transforms.localFrameToFixedFrameGenerator`). [#4896](https://github.com/CesiumGS/cesium/pull/4896)
  - The function `Transforms.headingPitchRollQuaternion(origin, headingPitchRoll, ellipsoid, result)` will be removed in 1.33. Use `Transforms.headingPitchRollQuaternion(origin, headingPitchRoll, ellipsoid, fixedFrameTransform, result)` instead where `fixedFrameTransform` is a a 4x4 transformation matrix (see `Transforms.localFrameToFixedFrameGenerator`). [#4896](https://github.com/CesiumGS/cesium/pull/4896)
  - `ArcGisImageServerTerrainProvider` will be removed in 1.32 due to missing TIFF support in web browsers. [#4981](https://github.com/CesiumGS/cesium/pull/4981)
- Breaking changes
  - Corrected spelling of `Color.FUCHSIA` from `Color.FUSCHIA`. [#4977](https://github.com/CesiumGS/cesium/pull/4977)
  - The enums `MIDDLE_DOUBLE_CLICK` and `RIGHT_DOUBLE_CLICK` from `ScreenSpaceEventType` have been removed. [#5052](https://github.com/CesiumGS/cesium/pull/5052)
  - Removed the function `GeometryPipeline.computeBinormalAndTangent`. Use `GeometryPipeline.computeTangentAndBitangent` instead. [#5053](https://github.com/CesiumGS/cesium/pull/5053)
  - Removed the `url` and `key` properties from `GeocoderViewModel`. [#5056](https://github.com/CesiumGS/cesium/pull/5056)
  - `BingMapsGeocoderServices` now requires `options.scene`. [#5056](https://github.com/CesiumGS/cesium/pull/5056)
- Added compressed texture support. [#4758](https://github.com/CesiumGS/cesium/pull/4758)
  - glTF models and imagery layers can now reference [KTX](https://www.khronos.org/opengles/sdk/tools/KTX/) textures and textures compressed with [crunch](https://github.com/BinomialLLC/crunch).
  - Added `loadKTX`, to load KTX textures, and `loadCRN` to load crunch compressed textures.
  - Added new `PixelFormat` and `WebGLConstants` enums from WebGL extensions `WEBGL_compressed_s3tc`, `WEBGL_compressed_texture_pvrtc`, and `WEBGL_compressed_texture_etc1`.
  - Added `CompressedTextureBuffer`.
- Added support for `Scene.pickPosition` in Columbus view and 2D. [#4990](https://github.com/CesiumGS/cesium/pull/4990)
- Added support for depth picking translucent primitives when `Scene.pickTranslucentDepth` is `true`. [#4979](https://github.com/CesiumGS/cesium/pull/4979)
- Fixed an issue where the camera would zoom past an object and flip to the other side of the globe. [#4967](https://github.com/CesiumGS/cesium/pull/4967) and [#4982](https://github.com/CesiumGS/cesium/pull/4982)
- Enable rendering `GroundPrimitives` on hardware without the `EXT_frag_depth` extension; however, this could cause artifacts for certain viewing angles. [#4930](https://github.com/CesiumGS/cesium/pull/4930)
- Added `Transforms.localFrameToFixedFrameGenerator` to generate a function that computes a 4x4 transformation matrix from a local reference frame to fixed reference frame. [#4896](https://github.com/CesiumGS/cesium/pull/4896)
- Added `Label.scaleByDistance` to control minimum/maximum label size based on distance from the camera. [#5019](https://github.com/CesiumGS/cesium/pull/5019)
- Added support to `DebugCameraPrimitive` to draw multifrustum planes. The attribute `debugShowFrustumPlanes` of `Scene` and `frustumPlanes` of `CesiumInspector` toggle this. [#4932](https://github.com/CesiumGS/cesium/pull/4932)
- Added fix to always outline KML line extrusions so that they show up properly in 2D and other straight down views. [#4961](https://github.com/CesiumGS/cesium/pull/4961)
- Improved `RectangleGeometry` by skipping unnecessary logic in the code. [#4948](https://github.com/CesiumGS/cesium/pull/4948)
- Fixed exception for polylines in 2D when rotating the map. [#4619](https://github.com/CesiumGS/cesium/issues/4619)
- Fixed an issue with constant `VertexArray` attributes not being set correctly. [#4995](https://github.com/CesiumGS/cesium/pull/4995)
- Added the event `Viewer.selectedEntityChanged`, which is raised when the value of `viewer.selectedEntity` changes. [#5043](https://github.com/CesiumGS/cesium/pull/5043)

### 1.30 - 2017-02-01

- Deprecated
  - The properties `url` and `key` will be removed from `GeocoderViewModel` in 1.31. These properties will be available on geocoder services that support them, like `BingMapsGeocoderService`.
  - The function `GeometryPipeline.computeBinormalAndTangent` will be removed in 1.31. Use `GeometryPipeline.createTangentAndBitangent` instead. [#4856](https://github.com/CesiumGS/cesium/pull/4856)
  - The enums `MIDDLE_DOUBLE_CLICK` and `RIGHT_DOUBLE_CLICK` from `ScreenSpaceEventType` have been deprecated and will be removed in 1.31. [#4910](https://github.com/CesiumGS/cesium/pull/4910)
- Breaking changes
  - Removed separate `heading`, `pitch`, `roll` parameters from `Transform.headingPitchRollToFixedFrame` and `Transform.headingPitchRollQuaternion`. Pass a `HeadingPitchRoll` object instead. [#4843](https://github.com/CesiumGS/cesium/pull/4843)
  - The property `binormal` has been renamed to `bitangent` for `Geometry` and `VertexFormat`. [#4856](https://github.com/CesiumGS/cesium/pull/4856)
  - A handful of `CesiumInspectorViewModel` properties were removed or changed from variables to functions. [#4857](https://github.com/CesiumGS/cesium/pull/4857)
  - The `ShadowMap` constructor has been made private. [#4010](https://github.com/CesiumGS/cesium/issues/4010)
- Added `sampleTerrainMostDetailed` to sample the height of an array of positions using the best available terrain data at each point. This requires a `TerrainProvider` with the `availability` property.
- Transparent parts of billboards, labels, and points no longer overwrite parts of the scene behind them. [#4886](https://github.com/CesiumGS/cesium/pull/4886)
  - Added `blendOption` property to `BillboardCollection`, `LabelCollection`, and `PointPrimitiveCollection`. The default is `BlendOption.OPAQUE_AND_TRANSLUCENT`; however, if all billboards, labels, or points are either completely opaque or completely translucent, `blendOption` can be changed to `BlendOption.OPAQUE` or `BlendOption.TRANSLUCENT`, respectively, to increase performance by up to 2x.
- Added support for custom geocoder services and autocomplete, see the [Sandcastle example](http://cesiumjs.org/Cesium/Apps/Sandcastle/index.html?src=Custom%20Geocoder.html). Added `GeocoderService`, an interface for geocoders, and `BingMapsGeocoderService` and `CartographicGeocoderService` implementations. [#4723](https://github.com/CesiumGS/cesium/pull/4723)
- Added ability to draw an `ImageryLayer` with a splitter to allow layers to only display to the left or right of a splitter. See `ImageryLayer.splitDirection`, `Scene.imagerySplitPosition`, and the [Sandcastle example](http://cesiumjs.org/Cesium/Apps/Sandcastle/index.html?src=Imagery%20Layers%20Split.html&label=Showcases).
- Fixed bug where `GroundPrimitives` where rendering incorrectly or disappearing at different zoom levels. [#4161](https://github.com/CesiumGS/cesium/issues/4161), [#4326](https://github.com/CesiumGS/cesium/issues/4326)
- `TerrainProvider` now optionally exposes an `availability` property that can be used to query the terrain level that is available at a location or in a rectangle. Currently only `CesiumTerrainProvider` exposes this property.
- Added support for WMS version 1.3 by using CRS vice SRS query string parameter to request projection. SRS is still used for older versions.
- Fixed a bug that caused all models to use the same highlight color. [#4798](https://github.com/CesiumGS/cesium/pull/4798)
- Fixed sky atmosphere from causing incorrect picking and hanging drill picking. [#4783](https://github.com/CesiumGS/cesium/issues/4783) and [#4784](https://github.com/CesiumGS/cesium/issues/4784)
- Fixed KML loading when color is an empty string. [#4826](https://github.com/CesiumGS/cesium/pull/4826)
- Fixed a bug that could cause a "readyImagery is not actually ready" exception when quickly zooming past the maximum available imagery level of an imagery layer near the poles.
- Fixed a bug that affected dynamic graphics with time-dynamic modelMatrix. [#4907](https://github.com/CesiumGS/cesium/pull/4907)
- Fixed `Geocoder` autocomplete drop down visibility in Firefox. [#4916](https://github.com/CesiumGS/cesium/issues/4916)
- Added `Rectangle.fromRadians`.
- Updated the morph so the default view in Columbus View is now angled. [#3878](https://github.com/CesiumGS/cesium/issues/3878)
- Added 2D and Columbus View support for models using the RTC extension or whose vertices are in WGS84 coordinates. [#4922](https://github.com/CesiumGS/cesium/pull/4922)
- The attribute `perInstanceAttribute` of `DebugAppearance` has been made optional and defaults to `false`.
- Fixed a bug that would cause a crash when `debugShowFrustums` is enabled with OIT. [#4864](https://github.com/CesiumGS/cesium/pull/4864)
- Added the ability to run the unit tests with a [WebGL Stub](https://github.com/CesiumGS/cesium/tree/main/Documentation/Contributors/TestingGuide#run-with-webgl-stub), which makes all WebGL calls a noop and ignores test expectations that rely on reading back from WebGL. Use the web link from the main index.html or run with `npm run test-webgl-stub`.

### 1.29 - 2017-01-02

- Improved 3D Models
  - Added the ability to blend a `Model` with a color/translucency. Added `color`, `colorBlendMode`, and `colorBlendAmount` properties to `Model`, `ModelGraphics`, and CZML. Also added `ColorBlendMode` enum. [#4547](https://github.com/CesiumGS/cesium/pull/4547)
  - Added the ability to render a `Model` with a silhouette. Added `silhouetteColor` and `silhouetteSize` properties to `Model`, `ModelGraphics`, and CZML. [#4314](https://github.com/CesiumGS/cesium/pull/4314)
- Improved Labels
  - Added new `Label` properties `showBackground`, `backgroundColor`, and `backgroundPadding` to the primitive, Entity, and CZML layers.
  - Added support for newlines (`\n`) in Cesium `Label`s and CZML. [#2402]
  - Added new enum `VerticalOrigin.BASELINE`. Previously, `VerticalOrigin.BOTTOM` would sometimes align to the baseline depending on the contents of a label.
    (https://github.com/CesiumGS/cesium/issues/2402)
- Fixed translucency in Firefox 50. [#4762](https://github.com/CesiumGS/cesium/pull/4762)
- Fixed texture rotation for `RectangleGeometry`. [#2737](https://github.com/CesiumGS/cesium/issues/2737)
- Fixed issue where billboards on terrain had an incorrect offset. [#4598](https://github.com/CesiumGS/cesium/issues/4598)
- Fixed issue where `globe.getHeight` incorrectly returned `undefined`. [#3411](https://github.com/CesiumGS/cesium/issues/3411)
- Fixed a crash when using Entity path visualization with reference properties. [#4915](https://github.com/CesiumGS/cesium/issues/4915)
- Fixed a bug that caused `GroundPrimitive` to render incorrectly on systems without the `WEBGL_depth_texture` extension. [#4747](https://github.com/CesiumGS/cesium/pull/4747)
- Fixed default Mapbox token and added a watermark to notify users that they need to sign up for their own token.
- Fixed glTF models with skinning that used `bindShapeMatrix`. [#4722](https://github.com/CesiumGS/cesium/issues/4722)
- Fixed a bug that could cause a "readyImagery is not actually ready" exception with some configurations of imagery layers.
- Fixed `Rectangle.union` to correctly account for rectangles that cross the IDL. [#4732](https://github.com/CesiumGS/cesium/pull/4732)
- Fixed tooltips for gallery thumbnails in Sandcastle [#4702].(https://github.com/CesiumGS/cesium/pull/4702)
- DataSourceClock.getValue now preserves the provided `result` properties when its properties are `undefined`. [#4029](https://github.com/CesiumGS/cesium/issues/4029)
- Added `divideComponents` function to `Cartesian2`, `Cartesian3`, and `Cartesian4`. [#4750](https://github.com/CesiumGS/cesium/pull/4750)
- Added `WebGLConstants` enum. Previously, this was part of the private Renderer API. [#4731](https://github.com/CesiumGS/cesium/pull/4731)

### 1.28 - 2016-12-01

- Improved terrain/imagery load ordering, especially when the terrain is already fully loaded and a new imagery layer is loaded. This results in a 25% reduction in load times in many cases. [#4616](https://github.com/CesiumGS/cesium/pull/4616)
- Improved `Billboard`, `Label`, and `PointPrimitive` visual quality. [#4675](https://github.com/CesiumGS/cesium/pull/4675)
  - Corrected odd-width and odd-height billboard sizes from being incorrectly rounded up.
  - Changed depth testing from `LESS` to `LEQUAL`, allowing label glyphs of equal depths to overlap.
  - Label glyph positions have been adjusted and corrected.
  - `TextureAtlas.borderWidthInPixels` has always been applied to the upper and right edges of each internal texture, but is now also applied to the bottom and left edges of the entire TextureAtlas, guaranteeing borders on all sides regardless of position within the atlas.
- Fall back to packing floats into an unsigned byte texture when floating point textures are unsupported. [#4563](https://github.com/CesiumGS/cesium/issues/4563)
- Added support for saving html and css in GitHub Gists. [#4125](https://github.com/CesiumGS/cesium/issues/4125)
- Fixed `Cartographic.fromCartesian` when the cartesian is not on the ellipsoid surface. [#4611](https://github.com/CesiumGS/cesium/issues/4611)

### 1.27 - 2016-11-01

- Deprecated
  - Individual heading, pitch, and roll options to `Transforms.headingPitchRollToFixedFrame` and `Transforms.headingPitchRollQuaternion` have been deprecated and will be removed in 1.30. Pass the new `HeadingPitchRoll` object instead. [#4498](https://github.com/CesiumGS/cesium/pull/4498)
- Breaking changes
  - The `scene` parameter for creating `BillboardVisualizer`, `LabelVisualizer`, and `PointVisualizer` has been removed. Instead, pass an instance of `EntityCluster`. [#4514](https://github.com/CesiumGS/cesium/pull/4514)
- Fixed an issue where a billboard entity would not render after toggling the show property. [#4408](https://github.com/CesiumGS/cesium/issues/4408)
- Fixed a crash when zooming from touch input on viewer initialization. [#4177](https://github.com/CesiumGS/cesium/issues/4177)
- Fixed a crash when clustering is enabled, an entity has a label graphics defined, but the label isn't visible. [#4414](https://github.com/CesiumGS/cesium/issues/4414)
- Added the ability for KML files to load network links to other KML files within the same KMZ archive. [#4477](https://github.com/CesiumGS/cesium/issues/4477)
- `KmlDataSource` and `GeoJsonDataSource` were not honoring the `clampToGround` option for billboards and labels and was instead always clamping, reducing performance in cases when it was unneeded. [#4459](https://github.com/CesiumGS/cesium/pull/4459)
- Fixed `KmlDataSource` features to respect `timespan` and `timestamp` properties of its parents (e.g. Folders or NetworkLinks). [#4041](https://github.com/CesiumGS/cesium/issues/4041)
- Fixed a `KmlDataSource` bug where features had duplicate IDs and only one was drawn. [#3941](https://github.com/CesiumGS/cesium/issues/3941)
- `GeoJsonDataSource` now treats null crs values as a no-op instead of failing to load. [#4456](https://github.com/CesiumGS/cesium/pull/4456)
- `GeoJsonDataSource` now gracefully handles missing style icons instead of failing to load. [#4452](https://github.com/CesiumGS/cesium/pull/4452)
- Added `HeadingPitchRoll` [#4047](https://github.com/CesiumGS/cesium/pull/4047)
  - `HeadingPitchRoll.fromQuaternion` function for retrieving heading-pitch-roll angles from a quaternion.
  - `HeadingPitchRoll.fromDegrees` function that returns a new HeadingPitchRoll instance from angles given in degrees.
  - `HeadingPitchRoll.clone` function to duplicate HeadingPitchRoll instance.
  - `HeadingPitchRoll.equals` and `HeadingPitchRoll.equalsEpsilon` functions for comparing two instances.
  - Added `Matrix3.fromHeadingPitchRoll` Computes a 3x3 rotation matrix from the provided headingPitchRoll.
- Fixed primitive bounding sphere bug that would cause a crash when loading data sources. [#4431](https://github.com/CesiumGS/cesium/issues/4431)
- Fixed `BoundingSphere` computation for `Primitive` instances with a modelMatrix. [#4428](https://github.com/CesiumGS/cesium/issues/4428)
- Fixed a bug with rotated, textured rectangles. [#4430](https://github.com/CesiumGS/cesium/pull/4430)
- Added the ability to specify retina options, such as `@2x.png`, via the `MapboxImageryProvider` `format` option. [#4453](https://github.com/CesiumGS/cesium/pull/4453).
- Fixed a crash that could occur when specifying an imagery provider's `rectangle` option. [https://github.com/CesiumGS/cesium/issues/4377](https://github.com/CesiumGS/cesium/issues/4377)
- Fixed a crash that would occur when using dynamic `distanceDisplayCondition` properties. [#4403](https://github.com/CesiumGS/cesium/pull/4403)
- Fixed several bugs that lead to billboards and labels being improperly clamped to terrain. [#4396](https://github.com/CesiumGS/cesium/issues/4396), [#4062](https://github.com/CesiumGS/cesium/issues/4062)
- Fixed a bug affected models with multiple meshes without indices. [#4237](https://github.com/CesiumGS/cesium/issues/4237)
- Fixed a glTF transparency bug where `blendFuncSeparate` parameters were loaded in the wrong order. [#4435](https://github.com/CesiumGS/cesium/pull/4435)
- Fixed a bug where creating a custom geometry with attributes and indices that have values that are not a typed array would cause a crash. [#4419](https://github.com/CesiumGS/cesium/pull/4419)
- Fixed a bug when morphing from 2D to 3D. [#4388](https://github.com/CesiumGS/cesium/pull/4388)
- Fixed `RectangleGeometry` rotation when the rectangle is close to the international date line [#3874](https://github.com/CesiumGS/cesium/issues/3874)
- Added `clusterBillboards`, `clusterLabels`, and `cluserPoints` properties to `EntityCluster` to selectively cluster screen space entities.
- Prevent execution of default device/browser behavior when handling "pinch" touch event/gesture. [#4518](https://github.com/CesiumGS/cesium/pull/4518).
- Fixed a shadow aliasing issue where polygon offset was not being applied. [#4559](https://github.com/CesiumGS/cesium/pull/4559)
- Removed an unnecessary reprojection of Web Mercator imagery tiles to the Geographic projection on load. This should improve both visual quality and load performance slightly. [#4339](https://github.com/CesiumGS/cesium/pull/4339)
- Added `Transforms.northUpEastToFixedFrame` to compute a 4x4 local transformation matrix from a reference frame with a north-west-up axes.
- Improved `Geocoder` usability by selecting text on click [#4464](https://github.com/CesiumGS/cesium/pull/4464)
- Added `Rectangle.simpleIntersection` which is an optimized version of `Rectangle.intersection` for more constrained input. [#4339](https://github.com/CesiumGS/cesium/pull/4339)
- Fixed warning when using Webpack. [#4467](https://github.com/CesiumGS/cesium/pull/4467)

### 1.26 - 2016-10-03

- Deprecated
  - The `scene` parameter for creating `BillboardVisualizer`, `LabelVisualizer`, and `PointVisualizer` has been deprecated and will be removed in 1.28. Instead, pass an instance of `EntityCluster`.
- Breaking changes
  - Vertex texture fetch is now required to be supported to render polylines. Maximum vertex texture image units must be greater than zero.
  - Removed `castShadows` and `receiveShadows` properties from `Model`, `Primitive`, and `Globe`. Instead, use `shadows` with the `ShadowMode` enum, e.g. `model.shadows = ShadowMode.ENABLED`.
  - `Viewer.terrainShadows` now uses the `ShadowMode` enum instead of a Boolean, e.g. `viewer.terrainShadows = ShadowMode.RECEIVE_ONLY`.
- Added support for clustering `Billboard`, `Label` and `Point` entities. [#4240](https://github.com/CesiumGS/cesium/pull/4240)
- Added `DistanceDisplayCondition`s to all primitives to determine the range interval from the camera for when it will be visible.
- Removed the default gamma correction for Bing Maps aerial imagery, because it is no longer an improvement to current versions of the tiles. To restore the previous look, set the `defaultGamma` property of your `BingMapsImageryProvider` instance to 1.3.
- Fixed a bug that could lead to incorrect terrain heights when using `HeightmapTerrainData` with an encoding in which actual heights were equal to the minimum representable height.
- Fixed a bug in `AttributeCompression.compressTextureCoordinates` and `decompressTextureCoordinates` that could cause a small inaccuracy in the encoded texture coordinates.
- Fixed a bug where viewing a model with transparent geometry would cause a crash. [#4378](https://github.com/CesiumGS/cesium/issues/4378)
- Added `TrustedServer` collection that controls which servers should have `withCredential` set to `true` on XHR Requests.
- Fixed billboard rotation when sized in meters. [#3979](https://github.com/CesiumGS/cesium/issues/3979)
- Added `backgroundColor` and `borderWidth` properties to `writeTextToCanvas`.
- Fixed timeline touch events. [#4305](https://github.com/CesiumGS/cesium/pull/4305)
- Fixed a bug that was incorrectly clamping Latitudes in KML <GroundOverlay>(s) to the range -PI..PI. Now correctly clamps to -PI/2..PI/2.
- Added `CesiumMath.clampToLatitudeRange`. A convenience function to clamp a passed radian angle to valid Latitudes.
- Added `DebugCameraPrimitive` to visualize the view frustum of a camera.

### 1.25 - 2016-09-01

- Breaking changes
  - The number and order of arguments passed to `KmlDataSource` `unsupportedNodeEvent` listeners have changed to allow better handling of unsupported KML Features.
  - Changed billboards and labels that are clamped to terrain to have the `verticalOrigin` set to `CENTER` by default instead of `BOTTOM`.
- Deprecated
  - Deprecated `castShadows` and `receiveShadows` properties from `Model`, `Primitive`, and `Globe`. They will be removed in 1.26. Use `shadows` instead with the `ShadowMode` enum, e.g. `model.shadows = ShadowMode.ENABLED`.
  - `Viewer.terrainShadows` now uses the `ShadowMode` enum instead of a Boolean, e.g. `viewer.terrainShadows = ShadowMode.RECEIVE_ONLY`. Boolean support will be removed in 1.26.
- Updated the online [model converter](http://cesiumjs.org/convertmodel.html) to convert OBJ models to glTF with [obj2gltf](https://github.com/CesiumGS/OBJ2GLTF), as well as optimize existing glTF models with the [gltf-pipeline](https://github.com/CesiumGS/gltf-pipeline). Added an option to bake ambient occlusion onto the glTF model. Also added an option to compress geometry using the glTF [WEB3D_quantized_attributes](https://github.com/KhronosGroup/glTF/blob/master/extensions/Vendor/WEB3D_quantized_attributes/README.md) extension.
- Improve label quality for oblique and italic fonts. [#3782](https://github.com/CesiumGS/cesium/issues/3782)
- Added `shadows` property to the entity API for `Box`, `Corridor`, `Cylinder`, `Ellipse`, `Ellipsoid`, `Polygon`, `Polyline`, `PoylineVolume`, `Rectangle`, and `Wall`. [#4005](https://github.com/CesiumGS/cesium/pull/4005)
- Added `Camera.cancelFlight` to cancel the existing camera flight if it exists.
- Fix overlapping camera flights by always cancelling the previous flight when a new one is created.
- Camera flights now disable collision with the terrain until all of the terrain in the area has finished loading. This prevents the camera from being moved to be above lower resolution terrain when flying to a position close to higher resolution terrain. [#4075](https://github.com/CesiumGS/cesium/issues/4075)
- Fixed a crash that would occur if quickly toggling imagery visibility. [#4083](https://github.com/CesiumGS/cesium/issues/4083)
- Fixed an issue causing an error if KML has a clamped to ground LineString with color. [#4131](https://github.com/CesiumGS/cesium/issues/4131)
- Added logic to `KmlDataSource` defaulting KML Feature node to hidden unless all ancestors are visible. This better matches the KML specification.
- Fixed position of KML point features with an altitude mode of `relativeToGround` and `clampToGround`.
- Added `GeocoderViewModel.keepExpanded` which when set to true will always keep the Geocoder in its expanded state.
- Added support for `INT` and `UNSIGNED_INT` in `ComponentDatatype`.
- Added `ComponentDatatype.fromName` for getting a `ComponentDatatype` from its name.
- Fixed a crash caused by draping dynamic geometry over terrain. [#4255](https://github.com/CesiumGS/cesium/pull/4255)

### 1.24 - 2016-08-01

- Added support in CZML for expressing `BillboardGraphics.alignedAxis` as the velocity vector of an entity, using `velocityReference` syntax.
- Added `urlSchemeZeroPadding` property to `UrlTemplateImageryProvider` to allow the numeric parts of a URL, such as `{x}`, to be padded with zeros to make them a fixed width.
- Added leap second just prior to January 2017. [#4092](https://github.com/CesiumGS/cesium/issues/4092)
- Fixed an exception that would occur when switching to 2D view when shadows are enabled. [#4051](https://github.com/CesiumGS/cesium/issues/4051)
- Fixed an issue causing entities to disappear when updating multiple entities simultaneously. [#4096](https://github.com/CesiumGS/cesium/issues/4096)
- Normalizing the velocity vector produced by `VelocityVectorProperty` is now optional.
- Pack functions now return the result array [#4156](https://github.com/CesiumGS/cesium/pull/4156)
- Added optional `rangeMax` parameter to `Math.toSNorm` and `Math.fromSNorm`. [#4121](https://github.com/CesiumGS/cesium/pull/4121)
- Removed `MapQuest OpenStreetMap` from the list of demo base layers since direct tile access has been discontinued. See the [MapQuest Developer Blog](http://devblog.mapquest.com/2016/06/15/modernization-of-mapquest-results-in-changes-to-open-tile-access/) for details.
- Fixed PolylinePipeline.generateArc to accept an array of heights when there's only one position [#4155](https://github.com/CesiumGS/cesium/pull/4155)

### 1.23 - 2016-07-01

- Breaking changes
  - `GroundPrimitive.initializeTerrainHeights()` must be called and have the returned promise resolve before a `GroundPrimitive` can be added synchronously.
- Added terrain clamping to entities, KML, and GeoJSON
  - Added `heightReference` property to point, billboard and model entities.
  - Changed corridor, ellipse, polygon and rectangle entities to conform to terrain by using a `GroundPrimitive` if its material is a `ColorMaterialProperty` instance and it doesn't have a `height` or `extrudedHeight`. Entities with any other type of material are not clamped to terrain.
  - `KMLDataSource`
    - Point and Model features will always respect `altitudeMode`.
    - Added `clampToGround` property. When `true`, clamps `Polygon`, `LineString` and `LinearRing` features to the ground if their `altitudeMode` is `clampToGround`. For this case, lines use a corridor instead of a polyline.
  - `GeoJsonDataSource`
    - Points with a height will be drawn at that height; otherwise, they will be clamped to the ground.
    - Added `clampToGround` property. When `true`, clamps `Polygon` and `LineString` features to the ground. For this case, lines use a corridor instead of a polyline.
  - Added [Ground Clamping Sandcastle example](https://cesiumjs.org/Cesium/Apps/Sandcastle/index.html?src=Ground%20Clamping.html&label=Showcases).
- Improved performance and accuracy of polygon triangulation by using the [earcut](https://github.com/mapbox/earcut) library. Loading a GeoJSON with polygons for each country was 2x faster.
- Fix some large polygon triangulations. [#2788](https://github.com/CesiumGS/cesium/issues/2788)
- Added support for the glTF extension [WEB3D_quantized_attributes](https://github.com/KhronosGroup/glTF/blob/master/extensions/Vendor/WEB3D_quantized_attributes/README.md). [#3241](https://github.com/CesiumGS/cesium/issues/3241)
- Added CZML support for `Box`, `Corridor` and `Cylinder`. Added new CZML properties:
  - `Billboard`: `width`, `height`, `heightReference`, `scaleByDistance`, `translucencyByDistance`, `pixelOffsetScaleByDistance`, `imageSubRegion`
  - `Label`: `heightReference`, `translucencyByDistance`, `pixelOffsetScaleByDistance`
  - `Model`: `heightReference`, `maximumScale`
  - `Point`: `heightReference`, `scaleByDistance`, `translucencyByDistance`
  - `Ellipsoid`: `subdivisions`, `stackPartitions`, `slicePartitions`
- Added `rotatable2D` property to to `Scene`, `CesiumWidget` and `Viewer` to enable map rotation in 2D mode. [#3897](https://github.com/CesiumGS/cesium/issues/3897)
- `Camera.setView` and `Camera.flyTo` now use the `orientation.heading` parameter in 2D if the map is rotatable.
- Added `Camera.changed` event that will fire whenever the camera has changed more than `Camera.percentageChanged`. `percentageChanged` is in the range [0, 1].
- Zooming in toward a target point now keeps the target point at the same screen position. [#4016](https://github.com/CesiumGS/cesium/pull/4016)
- Improved `GroundPrimitive` performance.
- Some incorrect KML (specifically KML that reuses IDs) is now parsed correctly.
- Added `unsupportedNodeEvent` to `KmlDataSource` that is fired whenever an unsupported node is encountered.
- `Clock` now keeps its configuration settings self-consistent. Previously, this was done by `AnimationViewModel` and could become inconsistent in certain cases. [#4007](https://github.com/CesiumGS/cesium/pull/4007)
- Updated [Google Cardboard Sandcastle example](http://cesiumjs.org/Cesium/Apps/Sandcastle/index.html?src=Cardboard.html&label=Showcase).
- Added [hot air balloon](https://github.com/CesiumGS/cesium/tree/main/Apps/SampleData/models/CesiumBalloon) sample model.
- Fixed handling of sampled Rectangle coordinates in CZML. [#4033](https://github.com/CesiumGS/cesium/pull/4033)
- Fix "Cannot read property 'x' of undefined" error when calling SceneTransforms.wgs84ToWindowCoordinates in certain cases. [#4022](https://github.com/CesiumGS/cesium/pull/4022)
- Re-enabled mouse inputs after a specified number of milliseconds past the most recent touch event.
- Exposed a parametric ray-triangle intersection test to the API as `IntersectionTests.rayTriangleParametric`.
- Added `packArray` and `unpackArray` functions to `Cartesian2`, `Cartesian3`, and `Cartesian4`.

### 1.22.2 - 2016-06-14

- This is an npm only release to fix the improperly published 1.22.1. There were no code changes.

### 1.22.1 - 2016-06-13

- Fixed default Bing Key and added a watermark to notify users that they need to sign up for their own key.

### 1.22 - 2016-06-01

- Breaking changes
  - `KmlDataSource` now requires `options.camera` and `options.canvas`.
- Added shadows
  - See the Sandcastle demo: [Shadows](http://cesiumjs.org/Cesium/Apps/Sandcastle/index.html?src=Shadows.html&label=Showcases).
  - Added `Viewer.shadows` and `Viewer.terrainShadows`. Both are off by default.
  - Added `Viewer.shadowMap` and `Scene.shadowMap` for accessing the scene's shadow map.
  - Added `castShadows` and `receiveShadows` properties to `Model` and `Entity.model`, and options to the `Model` constructor and `Model.fromGltf`.
  - Added `castShadows` and `receiveShadows` properties to `Primitive`, and options to the `Primitive` constructor.
  - Added `castShadows` and `receiveShadows` properties to `Globe`.
- Added `heightReference` to models so they can be drawn on terrain.
- Added support for rendering models in 2D and Columbus view.
- Added option to enable sun position based atmosphere color when `Globe.enableLighting` is `true`. [3439](https://github.com/CesiumGS/cesium/issues/3439)
- Improved KML NetworkLink compatibility by supporting the `Url` tag. [#3895](https://github.com/CesiumGS/cesium/pull/3895).
- Added `VelocityVectorProperty` so billboard's aligned axis can follow the velocity vector. [#3908](https://github.com/CesiumGS/cesium/issues/3908)
- Improve memory management for entity billboard/label/point/path visualization.
- Added `terrainProviderChanged` event to `Scene` and `Globe`
- Added support for hue, saturation, and brightness color shifts in the atmosphere in `SkyAtmosphere`. See the new Sandcastle example: [Atmosphere Color](http://cesiumjs.org/Cesium/Apps/Sandcastle/index.html?src=Atmosphere%20Color.html&label=Showcases). [#3439](https://github.com/CesiumGS/cesium/issues/3439)
- Fixed exaggerated terrain tiles disappearing. [#3676](https://github.com/CesiumGS/cesium/issues/3676)
- Fixed a bug that could cause incorrect normals to be computed for exaggerated terrain, especially for low-detail tiles. [#3904](https://github.com/CesiumGS/cesium/pull/3904)
- Fixed a bug that was causing errors to be thrown when picking and terrain was enabled. [#3779](https://github.com/CesiumGS/cesium/issues/3779)
- Fixed a bug that was causing the atmosphere to disappear when only atmosphere is visible. [#3347](https://github.com/CesiumGS/cesium/issues/3347)
- Fixed infinite horizontal 2D scrolling in IE/Edge. [#3893](https://github.com/CesiumGS/cesium/issues/3893)
- Fixed a bug that would cause a crash is the camera was on the IDL in 2D. [#3951](https://github.com/CesiumGS/cesium/issues/3951)
- Fixed issue where a repeating model animation doesn't play when the clock is set to a time before the model was created. [#3932](https://github.com/CesiumGS/cesium/issues/3932)
- Fixed `Billboard.computeScreenSpacePosition` returning the wrong y coordinate. [#3920](https://github.com/CesiumGS/cesium/issues/3920)
- Fixed issue where labels were disappearing. [#3730](https://github.com/CesiumGS/cesium/issues/3730)
- Fixed issue where billboards on terrain didn't always update when the terrain provider was changed. [#3921](https://github.com/CesiumGS/cesium/issues/3921)
- Fixed issue where `Matrix4.fromCamera` was taking eye/target instead of position/direction. [#3927](https://github.com/CesiumGS/cesium/issues/3927)
- Added `Scene.nearToFarDistance2D` that determines the size of each frustum of the multifrustum in 2D.
- Added `Matrix4.computeView`.
- Added `CullingVolume.fromBoundingSphere`.
- Added `debugShowShadowVolume` to `GroundPrimitive`.
- Fix issue with disappearing tiles on Linux. [#3889](https://github.com/CesiumGS/cesium/issues/3889)

### 1.21 - 2016-05-02

- Breaking changes
  - Removed `ImageryMaterialProperty.alpha`. Use `ImageryMaterialProperty.color.alpha` instead.
  - Removed `OpenStreetMapImageryProvider`. Use `createOpenStreetMapImageryProvider` instead.
- Added ability to import and export Sandcastle example using GitHub Gists. [#3795](https://github.com/CesiumGS/cesium/pull/3795)
- Added `PolygonGraphics.closeTop`, `PolygonGraphics.closeBottom`, and `PolygonGeometry` options for creating an extruded polygon without a top or bottom. [#3879](https://github.com/CesiumGS/cesium/pull/3879)
- Added support for polyline arrow material to `CzmlDataSource` [#3860](https://github.com/CesiumGS/cesium/pull/3860)
- Fixed issue causing the sun not to render. [#3801](https://github.com/CesiumGS/cesium/pull/3801)
- Fixed issue where `Camera.flyTo` would not work with a rectangle in 2D. [#3688](https://github.com/CesiumGS/cesium/issues/3688)
- Fixed issue causing the fog to go dark and the atmosphere to flicker when the camera clips the globe. [#3178](https://github.com/CesiumGS/cesium/issues/3178)
- Fixed a bug that caused an exception and rendering to stop when using `ArcGisMapServerImageryProvider` to connect to a MapServer specifying the Web Mercator projection and a fullExtent bigger than the valid extent of the projection. [#3854](https://github.com/CesiumGS/cesium/pull/3854)
- Fixed issue causing an exception when switching scene modes with an active KML network link. [#3865](https://github.com/CesiumGS/cesium/issues/3865)

### 1.20 - 2016-04-01

- Breaking changes
  - Removed `TileMapServiceImageryProvider`. Use `createTileMapServiceImageryProvider` instead.
  - Removed `GroundPrimitive.geometryInstance`. Use `GroundPrimitive.geometryInstances` instead.
  - Removed `definedNotNull`. Use `defined` instead.
  - Removed ability to rotate the map in 2D due to the new infinite 2D scrolling feature.
- Deprecated
  - Deprecated `ImageryMaterialProperty.alpha`. It will be removed in 1.21. Use `ImageryMaterialProperty.color.alpha` instead.
- Added infinite horizontal scrolling in 2D.
- Added a code example to Sandcastle for the [new 1-meter Pennsylvania terrain service](http://cesiumjs.org/2016/03/15/New-Cesium-Terrain-Service-Covering-Pennsylvania/).
- Fixed loading for KML `NetworkLink` to not append a `?` if there isn't a query string.
- Fixed handling of non-standard KML `styleUrl` references within a `StyleMap`.
- Fixed issue in KML where StyleMaps from external documents fail to load.
- Added translucent and colored image support to KML ground overlays
- Fix bug when upsampling exaggerated terrain where the terrain heights were exaggerated at twice the value. [#3607](https://github.com/CesiumGS/cesium/issues/3607)
- All external urls are now https by default to make Cesium work better with non-server-based applications. [#3650](https://github.com/CesiumGS/cesium/issues/3650)
- `GeoJsonDataSource` now handles CRS `urn:ogc:def:crs:EPSG::4326`
- Fixed `TimeIntervalCollection.removeInterval` bug that resulted in too many intervals being removed.
- `GroundPrimitive` throws a `DeveloperError` when passed an unsupported geometry type instead of crashing.
- Fix issue with billboard collections that have at least one billboard with an aligned axis and at least one billboard without an aligned axis. [#3318](https://github.com/CesiumGS/cesium/issues/3318)
- Fix a race condition that would cause the terrain to continue loading and unloading or cause a crash when changing terrain providers. [#3690](https://github.com/CesiumGS/cesium/issues/3690)
- Fix issue where the `GroundPrimitive` volume was being clipped by the far plane. [#3706](https://github.com/CesiumGS/cesium/issues/3706)
- Fixed issue where `Camera.computeViewRectangle` was incorrect when crossing the international date line. [#3717](https://github.com/CesiumGS/cesium/issues/3717)
- Added `Rectangle` result parameter to `Camera.computeViewRectangle`.
- Fixed a reentrancy bug in `EntityCollection.collectionChanged`. [#3739](https://github.com/CesiumGS/cesium/pull/3739)
- Fixed a crash that would occur if you added and removed an `Entity` with a path without ever actually rendering it. [#3738](https://github.com/CesiumGS/cesium/pull/3738)
- Fixed issue causing parts of geometry and billboards/labels to be clipped. [#3748](https://github.com/CesiumGS/cesium/issues/3748)
- Fixed bug where transparent image materials were drawn black.
- Fixed `Color.fromCssColorString` from reusing the input `result` alpha value in some cases.

### 1.19 - 2016-03-01

- Breaking changes
  - `PolygonGeometry` now changes the input `Cartesian3` values of `options.positions` so that they are on the ellipsoid surface. This only affects polygons created synchronously with `options.perPositionHeight = false` when the positions have a non-zero height and the same positions are used for multiple entities. In this case, make a copy of the `Cartesian3` values used for the polygon positions.
- Deprecated
  - Deprecated `KmlDataSource` taking a proxy object. It will throw an exception in 1.21. It now should take a `options` object with required `camera` and `canvas` parameters.
  - Deprecated `definedNotNull`. It will be removed in 1.20. Use `defined` instead, which now checks for `null` as well as `undefined`.
- Improved KML support.
  - Added support for `NetworkLink` refresh modes `onInterval`, `onExpire` and `onStop`. Includes support for `viewboundScale`, `viewFormat`, `httpQuery`.
  - Added partial support for `NetworkLinkControl` including `minRefreshPeriod`, `cookie` and `expires`.
  - Added support for local `StyleMap`. The `highlight` style is still ignored.
  - Added support for `root://` URLs.
  - Added more warnings for unsupported features.
  - Improved style processing in IE.
- `Viewer.zoomTo` and `Viewer.flyTo` now accept an `ImageryLayer` instance as a valid parameter and will zoom to the extent of the imagery.
- Added `Camera.flyHome` function for resetting the camera to the home view.
- `Camera.flyTo` now honors max and min zoom settings in `ScreenSpaceCameraController`.
- Added `show` property to `CzmlDataSource`, `GeoJsonDataSource`, `KmlDataSource`, `CustomDataSource`, and `EntityCollection` for easily toggling display of entire data sources.
- Added `owner` property to `CompositeEntityCollection`.
- Added `DataSouceDisplay.ready` for determining whether or not static data associated with the Entity API has been rendered.
- Fix an issue when changing a billboard's position property multiple times per frame. [#3511](https://github.com/CesiumGS/cesium/pull/3511)
- Fixed texture coordinates for polygon with position heights.
- Fixed issue that kept `GroundPrimitive` with an `EllipseGeometry` from having a `rotation`.
- Fixed crash caused when drawing `CorridorGeometry` and `CorridorOutlineGeometry` synchronously.
- Added the ability to create empty geometries. Instead of throwing `DeveloperError`, `undefined` is returned.
- Fixed flying to `latitude, longitude, height` in the Geocoder.
- Fixed bug in `IntersectionTests.lineSegmentSphere` where the ray origin was not set.
- Added `length` to `Matrix2`, `Matrix3` and `Matrix4` so these can be used as array-like objects.
- Added `Color.add`, `Color.subtract`, `Color.multiply`, `Color.divide`, `Color.mod`, `Color.multiplyByScalar`, and `Color.divideByScalar` functions to perform arithmetic operations on colors.
- Added optional `result` parameter to `Color.fromRgba`, `Color.fromHsl` and `Color.fromCssColorString`.
- Fixed bug causing `navigator is not defined` reference error when Cesium is used with Node.js.
- Upgraded Knockout from version 3.2.0 to 3.4.0.
- Fixed hole that appeared in the top of in dynamic ellipsoids

### 1.18 - 2016-02-01

- Breaking changes
  - Removed support for `CESIUM_binary_glTF`. Use `KHR_binary_glTF` instead, which is the default for the online [COLLADA-to-glTF converter](http://cesiumjs.org/convertmodel.html).
- Deprecated
  - Deprecated `GroundPrimitive.geometryInstance`. It will be removed in 1.20. Use `GroundPrimitive.geometryInstances` instead.
  - Deprecated `TileMapServiceImageryProvider`. It will be removed in 1.20. Use `createTileMapServiceImageryProvider` instead.
- Reduced the amount of CPU memory used by terrain by ~25% in Chrome.
- Added a Sandcastle example to "star burst" overlapping billboards and labels.
- Added `VRButton` which is a simple, single-button widget that toggles VR mode. It is off by default. To enable the button, set the `vrButton` option to `Viewer` to `true`. Only Cardboard for mobile is supported. More VR devices will be supported when the WebVR API is more stable.
- Added `Scene.useWebVR` to switch the scene to use stereoscopic rendering.
- Cesium now honors `window.devicePixelRatio` on browsers that support the CSS `imageRendering` attribute. This greatly improves performance on mobile devices and high DPI displays by rendering at the browser-recommended resolution. This also reduces bandwidth usage and increases battery life in these cases. To enable the previous behavior, use the following code:
  ```javascript
  if (Cesium.FeatureDetection.supportsImageRenderingPixelated()) {
    viewer.resolutionScale = window.devicePixelRatio;
  }
  ```
- `GroundPrimitive` now supports batching geometry for better performance.
- Improved compatibility with glTF KHR_binary_glTF and KHR_materials_common extensions
- Added `ImageryLayer.getViewableRectangle` to make it easy to get the effective bounds of an imagery layer.
- Improved compatibility with glTF KHR_binary_glTF and KHR_materials_common extensions
- Fixed a picking issue that sometimes prevented objects being selected. [#3386](https://github.com/CesiumGS/cesium/issues/3386)
- Fixed cracking between tiles in 2D. [#3486](https://github.com/CesiumGS/cesium/pull/3486)
- Fixed creating bounding volumes for `GroundPrimitive`s whose containing rectangle has a width greater than pi.
- Fixed incorrect texture coordinates for polygons with large height.
- Fixed camera.flyTo not working when in 2D mode and only orientation changes
- Added `UrlTemplateImageryProvider.reinitialize` for changing imagery provider options without creating a new instance.
- `UrlTemplateImageryProvider` now accepts a promise to an `options` object in addition to taking the object directly.
- Fixed a bug that prevented WMS feature picking from working with THREDDS XML and msGMLOutput in Internet Explorer 11.
- Added `Scene.useDepthPicking` to enable or disable picking using the depth buffer. [#3390](https://github.com/CesiumGS/cesium/pull/3390)
- Added `BoundingSphere.fromEncodedCartesianVertices` to create bounding volumes from parallel arrays of the upper and lower bits of `EncodedCartesian3`s.
- Added helper functions: `getExtensionFromUri`, `getAbsoluteUri`, and `Math.logBase`.
- Added `Rectangle.union` and `Rectangle.expand`.
- TMS support now works with newer versions of gdal2tiles.py generated layers. `createTileMapServiceImageryProvider`. Tilesets generated with older gdal2tiles.py versions may need to have the `flipXY : true` option set to load correctly.

### 1.17 - 2016-01-04

- Breaking changes
  - Removed `Camera.viewRectangle`. Use `Camera.setView({destination: rectangle})` instead.
  - Removed `RectanglePrimitive`. Use `RectangleGeometry` or `Entity.rectangle` instead.
  - Removed `Polygon`. Use `PolygonGeometry` or `Entity.polygon` instead.
  - Removed `OrthographicFrustum.getPixelSize`. Use `OrthographicFrustum.getPixelDimensions` instead.
  - Removed `PerspectiveFrustum.getPixelSize`. Use `PerspectiveFrustum.getPixelDimensions` instead.
  - Removed `PerspectiveOffCenterFrustum.getPixelSize`. Use `PerspectiveOffCenterFrustum.getPixelDimensions` instead.
  - Removed `Scene\HeadingPitchRange`. Use `Core\HeadingPitchRange` instead.
  - Removed `jsonp`. Use `loadJsonp` instead.
  - Removed `HeightmapTessellator` from the public API. It is an implementation details.
  - Removed `TerrainMesh` from the public API. It is an implementation details.
- Reduced the amount of GPU and CPU memory used by terrain by using [compression](http://cesiumjs.org/2015/12/18/Terrain-Quantization/). The CPU memory was reduced by up to 40%.
- Added the ability to manipulate `Model` node transformations via CZML and the Entity API. See the new Sandcastle example: [CZML Model - Node Transformations](http://cesiumjs.org/Cesium/Apps/Sandcastle/index.html?src=CZML%20Model%20-%20Node%20Transformations.html&label=CZML). [#3316](https://github.com/CesiumGS/cesium/pull/3316)
- Added `Globe.tileLoadProgressEvent`, which is raised when the length of the tile load queue changes, enabling incremental loading indicators.
- Added support for msGMLOutput and Thredds server feature information formats to `GetFeatureInfoFormat` and `WebMapServiceImageryProvider`.
- Added dynamic `enableFeaturePicking` toggle to all ImageryProviders that support feature picking.
- Fixed disappearing terrain while fog is active. [#3335](https://github.com/CesiumGS/cesium/issues/3335)
- Fixed short segments in `CorridorGeometry` and `PolylineVolumeGeometry`. [#3293](https://github.com/CesiumGS/cesium/issues/3293)
- Fixed `CorridorGeometry` with nearly colinear points. [#3320](https://github.com/CesiumGS/cesium/issues/3320)
- Added missing points to `EllipseGeometry` and `EllipseOutlineGeometry`. [#3078](https://github.com/CesiumGS/cesium/issues/3078)
- `Rectangle.fromCartographicArray` now uses the smallest rectangle regardess of whether or not it crosses the international date line. [#3227](https://github.com/CesiumGS/cesium/issues/3227)
- Added `TranslationRotationScale` property, which represents an affine transformation defined by a translation, rotation, and scale.
- Added `Matrix4.fromTranslationRotationScale`.
- Added `NodeTransformationProperty`, which is a `Property` value that is defined by independent `translation`, `rotation`, and `scale` `Property` instances.
- Added `PropertyBag`, which is a `Property` whose value is a key-value mapping of property names to the computed value of other properties.
- Added `ModelGraphics.runAnimations` which is a boolean `Property` indicating if all model animations should be started after the model is loaded.
- Added `ModelGraphics.nodeTransformations` which is a `PropertyBag` of `TranslationRotationScale` properties to be applied to a loaded model.
- Added CZML support for new `runAnimations` and `nodeTransformations` properties on the `model` packet.

### 1.16 - 2015-12-01

- Deprecated
  - Deprecated `HeightmapTessellator`. It will be removed in 1.17.
  - Deprecated `TerrainMesh`. It will be removed in 1.17.
  - Deprecated `OpenStreetMapImageryProvider`. It will be removed in 1.18. Use `createOpenStreetMapImageryProvider` instead.
- Improved terrain performance by up to 35%. Added support for fog near the horizon, which improves performance by rendering less terrain tiles and reduces terrain tile requests. This is enabled by default. See `Scene.fog` for options. [#3154](https://github.com/CesiumGS/cesium/pull/3154)
- Added terrain exaggeration. Enabled on viewer creation with the exaggeration scalar as the `terrainExaggeration` option.
- Added support for incrementally loading textures after a Model is ready. This allows the Model to be visible as soon as possible while its textures are loaded in the background.
- `ImageMaterialProperty.image` now accepts an `HTMLVideoElement`. You can also assign a video element directly to an Entity `material` property.
- `Material` image uniforms now accept and `HTMLVideoElement` anywhere it could previously take a `Canvas` element.
- Added `VideoSynchronizer` helper object for keeping an `HTMLVideoElement` in sync with a scene's clock.
- Fixed an issue with loading skeletons for skinned glTF models. [#3224](https://github.com/CesiumGS/cesium/pull/3224)
- Fixed an issue with tile selection when below the surface of the ellipsoid. [#3170](https://github.com/CesiumGS/cesium/issues/3170)
- Added `Cartographic.fromCartesian` function.
- Added `createOpenStreetMapImageryProvider` function to replace the `OpenStreetMapImageryProvider` class. This function returns a constructed `UrlTemplateImageryProvider`.
- `GeoJsonDataSource.load` now takes an optional `describeProperty` function for generating feature description properties. [#3140](https://github.com/CesiumGS/cesium/pull/3140)
- Added `ImageryProvider.readyPromise` and `TerrainProvider.readyPromise` and implemented it in all terrain and imagery providers. This is a promise which resolves when `ready` becomes true and rejected if there is an error during initialization. [#3175](https://github.com/CesiumGS/cesium/pull/3175)
- Fixed an issue where the sun texture is not generated correctly on some mobile devices. [#3141](https://github.com/CesiumGS/cesium/issues/3141)
- Fixed a bug that caused setting `Entity.parent` to `undefined` to throw an exception. [#3169](https://github.com/CesiumGS/cesium/issues/3169)
- Fixed a bug which caused `Entity` polyline graphics to be incorrect when a scene's ellipsoid was not WGS84. [#3174](https://github.com/CesiumGS/cesium/pull/3174)
- Entities have a reference to their entity collection and to their owner (usually a data source, but can be a `CompositeEntityCollection`).
- Added `ImageMaterialProperty.alpha` and a `alpha` uniform to `Image` and `Material` types to control overall image opacity. It defaults to 1.0, fully opaque.
- Added `Camera.getPixelSize` function to get the size of a pixel in meters based on the current view.
- Added `Camera.distanceToBoundingSphere` function.
- Added `BoundingSphere.fromOrientedBoundingBox` function.
- Added utility function `getBaseUri`, which given a URI with or without query parameters, returns the base path of the URI.
- Added `Queue.peek` to return the item at the front of a Queue.
- Fixed `JulianDate.fromIso8601` so that it correctly parses the `YYYY-MM-DDThh:mmTZD` format.
- Added `Model.maximumScale` and `ModelGraphics.maximumScale` properties, giving an upper limit for minimumPixelSize.
- Fixed glTF implementation to read the version as a string as per the specification and to correctly handle backwards compatibility for axis-angle rotations in glTF 0.8 models.
- Fixed a bug in the deprecated `jsonp` that prevented it from returning a promise. Its replacement, `loadJsonp`, was unaffected.
- Fixed a bug where loadWithXhr would reject the returned promise with successful HTTP responses (2xx) that weren't 200.

### 1.15 - 2015-11-02

- Breaking changes
  - Deleted old `<subfolder>/package.json` and `*.profile.js` files, not used since Cesium moved away from a Dojo-based build years ago. This will allow future compatibility with newer systems like Browserify and Webpack.
- Deprecated
  - Deprecated `Camera.viewRectangle`. It will be removed in 1.17. Use `Camera.setView({destination: rectangle})` instead.
  - The following options to `Camera.setView` have been deprecated and will be removed in 1.17:
    - `position`. Use `destination` instead.
    - `positionCartographic`. Convert to a `Cartesian3` and use `destination` instead.
    - `heading`, `pitch` and `roll`. Use `orientation.heading/pitch/roll` instead.
  - Deprecated `CESIUM_binary_glTF` extension support for glTF models. [KHR_binary_glTF](https://github.com/KhronosGroup/glTF/tree/master/extensions/Khronos/KHR_binary_glTF) should be used instead. `CESIUM_binary_glTF` will be removed in 1.18. Reconvert models using the online [model converter](http://cesiumjs.org/convertmodel.html).
  - Deprecated `RectanglePrimitive`. It will be removed in 1.17. Use `RectangleGeometry` or `Entity.rectangle` instead.
  - Deprecated `EllipsoidPrimitive`. It will be removed in 1.17. Use `EllipsoidGeometry` or `Entity.ellipsoid` instead.
  - Made `EllipsoidPrimitive` private, use `EllipsoidGeometry` or `Entity.ellipsoid` instead.
  - Deprecated `BoxGeometry.minimumCorner` and `BoxGeometry.maximumCorner`. These will be removed in 1.17. Use `BoxGeometry.minimum` and `BoxGeometry.maximum` instead.
  - Deprecated `BoxOutlineGeometry.minimumCorner` and `BoxOutlineGeometry.maximumCorner`. These will be removed in 1.17. Use `BoxOutlineGeometry.minimum` and `BoxOutlineGeometry.maximum` instead.
  - Deprecated `OrthographicFrustum.getPixelSize`. It will be removed in 1.17. Use `OrthographicFrustum.getPixelDimensions` instead.
  - Deprecated `PerspectiveFrustum.getPixelSize`. It will be removed in 1.17. Use `PerspectiveFrustum.getPixelDimensions` instead.
  - Deprecated `PerspectiveOffCenterFrustum.getPixelSize`. It will be removed in 1.17. Use `PerspectiveOffCenterFrustum.getPixelDimensions` instead.
  - Deprecated `Scene\HeadingPitchRange`. It will be removed in 1.17. Use `Core\HeadingPitchRange` instead.
  - Deprecated `jsonp`. It will be removed in 1.17. Use `loadJsonp` instead.
- Added support for the [glTF 1.0](https://github.com/KhronosGroup/glTF/blob/master/specification/README.md) draft specification.
- Added support for the glTF extensions [KHR_binary_glTF](https://github.com/KhronosGroup/glTF/tree/master/extensions/Khronos/KHR_binary_glTF) and [KHR_materials_common](https://github.com/KhronosGroup/glTF/tree/KHR_materials_common/extensions/Khronos/KHR_materials_common).
- Decreased GPU memory usage in `BillboardCollection` and `LabelCollection` by using WebGL instancing.
- Added CZML examples to Sandcastle. See the new CZML tab.
- Changed `Camera.setView` to take the same parameter options as `Camera.flyTo`. `options.destination` takes a rectangle, `options.orientation` works with heading/pitch/roll or direction/up, and `options.endTransform` was added. [#3100](https://github.com/CesiumGS/cesium/pull/3100)
- Fixed token issue in `ArcGisMapServerImageryProvider`.
- `ImageryLayerFeatureInfo` now has an `imageryLayer` property, indicating the layer that contains the feature.
- Made `TileMapServiceImageryProvider` and `CesiumTerrainProvider` work properly when the provided base url contains query parameters and fragments.
- The WebGL setting of `failIfMajorPerformanceCaveat` now defaults to `false`, which is the WebGL default. This improves compatibility with out-of-date drivers and remote desktop sessions. Cesium will run slower in these cases instead of simply failing to load. [#3108](https://github.com/CesiumGS/cesium/pull/3108)
- Fixed the issue where the camera inertia takes too long to finish causing the camera move events to fire after it appears to. [#2839](https://github.com/CesiumGS/cesium/issues/2839)
- Make KML invalid coordinate processing match Google Earth behavior. [#3124](https://github.com/CesiumGS/cesium/pull/3124)
- Added `BoxOutlineGeometry.fromAxisAlignedBoundingBox` and `BoxGeometry.fromAxisAlignedBoundingBox` functions.
- Switched to [gulp](http://gulpjs.com/) for all build tasks. `Java` and `ant` are no longer required to develop Cesium. [#3106](https://github.com/CesiumGS/cesium/pull/3106)
- Updated `requirejs` from 2.1.9 to 2.1.20. [#3107](https://github.com/CesiumGS/cesium/pull/3107)
- Updated `almond` from 0.2.6 to 0.3.1. [#3107](https://github.com/CesiumGS/cesium/pull/3107)

### 1.14 - 2015-10-01

- Fixed issues causing the terrain and sky to disappear when the camera is near the surface. [#2415](https://github.com/CesiumGS/cesium/issues/2415) and [#2271](https://github.com/CesiumGS/cesium/issues/2271)
- Changed the `ScreenSpaceCameraController.minimumZoomDistance` default from `20.0` to `1.0`.
- Added `Billboard.sizeInMeters`. `true` sets the billboard size to be measured in meters; otherwise, the size of the billboard is measured in pixels. Also added support for billboard `sizeInMeters` to entities and CZML.
- Fixed a bug in `AssociativeArray` that would cause unbounded memory growth when adding and removing lots of items.
- Provided a workaround for Safari 9 where WebGL constants can't be accessed through `WebGLRenderingContext`. Now constants are hard-coded in `WebGLConstants`. [#2989](https://github.com/CesiumGS/cesium/issues/2989)
- Added a workaround for Chrome 45, where the first character in a label with a small font size would not appear. [#3011](https://github.com/CesiumGS/cesium/pull/3011)
- Added `subdomains` option to the `WebMapTileServiceImageryProvider` constructor.
- Added `subdomains` option to the `WebMapServiceImageryProvider` constructor.
- Fix zooming in 2D when tracking an object. The zoom was based on location rather than the tracked object. [#2991](https://github.com/CesiumGS/cesium/issues/2991)
- Added `options.credit` parameter to `MapboxImageryProvider`.
- Fixed an issue with drill picking at low frame rates that would cause a crash. [#3010](https://github.com/CesiumGS/cesium/pull/3010)
- Fixed a bug that prevented `setView` from working across all scene modes.
- Fixed a bug that caused `camera.positionWC` to occasionally return the incorrect value.
- Used all the template urls defined in the CesiumTerrain provider.[#3038](https://github.com/CesiumGS/cesium/pull/3038)

### 1.13 - 2015-09-01

- Breaking changes
  - Remove deprecated `AxisAlignedBoundingBox.intersect` and `BoundingSphere.intersect`. Use `BoundingSphere.intersectPlane` instead.
  - Remove deprecated `getFeatureInfoAsGeoJson` and `getFeatureInfoAsXml` constructor parameters from `WebMapServiceImageryProvider`.
- Added support for `GroundPrimitive` which works much like `Primitive` but drapes geometry over terrain. Valid geometries that can be draped on terrain are `CircleGeometry`, `CorridorGeometry`, `EllipseGeometry`, `PolygonGeometry`, and `RectangleGeometry`. Because of the cutting edge nature of this feature in WebGL, it requires the [EXT_frag_depth](https://www.khronos.org/registry/webgl/extensions/EXT_frag_depth/) extension, which is currently only supported in Chrome, Firefox, and Edge. Apple support is expected in iOS 9 and MacOS Safari 9. Android support varies by hardware and IE11 will most likely never support it. You can use [webglreport.com](http://webglreport.com) to verify support for your hardware. Finally, this feature is currently only supported in Primitives and not yet available via the Entity API. [#2865](https://github.com/CesiumGS/cesium/pull/2865)
- Added `Scene.groundPrimitives`, which is a primitive collection like `Scene.primitives`, but for `GroundPrimitive` instances. It allows custom z-ordering. [#2960](https://github.com/CesiumGS/cesium/pull/2960) For example:

        // draws the ellipse on top of the rectangle
        var ellipse = scene.groundPrimitives.add(new Cesium.GroundPrimitive({...}));
        var rectangle = scene.groundPrimitives.add(new Cesium.GroundPrimitive({...}));

        // move the rectangle to draw on top of the ellipse
        scene.groundPrimitives.raise(rectangle);

- Added `reverseZ` tag to `UrlTemplateImageryProvider`. [#2961](https://github.com/CesiumGS/cesium/pull/2961)
- Added `BoundingSphere.isOccluded` and `OrientedBoundingBox.isOccluded` to determine if the volumes are occluded by an `Occluder`.
- Added `distanceSquaredTo` and `computePlaneDistances` functions to `OrientedBoundingBox`.
- Fixed a GLSL precision issue that enables Cesium to support Mali-400MP GPUs and other mobile GPUs where GLSL shaders did not previously compile. [#2984](https://github.com/CesiumGS/cesium/pull/2984)
- Fixed an issue where extruded `PolygonGeometry` was always extruding to the ellipsoid surface instead of specified height. [#2923](https://github.com/CesiumGS/cesium/pull/2923)
- Fixed an issue where non-feature nodes prevented KML documents from loading. [#2945](https://github.com/CesiumGS/cesium/pull/2945)
- Fixed an issue where `JulianDate` would not parse certain dates properly. [#405](https://github.com/CesiumGS/cesium/issues/405)
- Removed [es5-shim](https://github.com/kriskowal/es5-shim), which is no longer being used. [#2933](https://github.com/CesiumGS/cesium/pull/2945)

### 1.12 - 2015-08-03

- Breaking changes
  - Remove deprecated `ObjectOrientedBoundingBox`. Use `OrientedBoundingBox` instead.
- Added `MapboxImageryProvider` to load imagery from [Mapbox](https://www.mapbox.com).
- Added `maximumHeight` option to `Viewer.flyTo`. [#2868](https://github.com/CesiumGS/cesium/issues/2868)
- Added picking support to `UrlTemplateImageryProvider`.
- Added ArcGIS token-based authentication support to `ArcGisMapServerImageryProvider`.
- Added proxy support to `ArcGisMapServerImageryProvider` for `pickFeatures` requests.
- The default `CTRL + Left Click Drag` mouse behavior is now duplicated for `CTRL + Right Click Drag` for better compatibility with Firefox on Mac OS [#2872](https://github.com/CesiumGS/cesium/pull/2913).
- Fixed incorrect texture coordinates for `WallGeometry` [#2872](https://github.com/CesiumGS/cesium/issues/2872)
- Fixed `WallGeometry` bug that caused walls covering a short distance not to render. [#2897](https://github.com/CesiumGS/cesium/issues/2897)
- Fixed `PolygonGeometry` clockwise winding order bug.
- Fixed extruded `RectangleGeometry` bug for small heights. [#2823](https://github.com/CesiumGS/cesium/issues/2823)
- Fixed `BillboardCollection` bounding sphere for billboards with a non-center vertical origin. [#2894](https://github.com/CesiumGS/cesium/issues/2894)
- Fixed a bug that caused `Camera.positionCartographic` to be incorrect. [#2838](https://github.com/CesiumGS/cesium/issues/2838)
- Fixed calling `Scene.pickPosition` after calling `Scene.drillPick`. [#2813](https://github.com/CesiumGS/cesium/issues/2813)
- The globe depth is now rendered during picking when `Scene.depthTestAgainstTerrain` is `true` so objects behind terrain are not picked.
- Fixed Cesium.js failing to parse in IE 8 and 9. While Cesium doesn't work in IE versions less than 11, this allows for more graceful error handling.

### 1.11 - 2015-07-01

- Breaking changes
  - Removed `Scene.fxaaOrderIndependentTranslucency`, which was deprecated in 1.10. Use `Scene.fxaa` which is now `true` by default.
  - Removed `Camera.clone`, which was deprecated in 1.10.
- Deprecated
  - The STK World Terrain url `cesiumjs.org/stk-terrain/world` has been deprecated, use `assets.agi.com/stk-terrain/world` instead. A redirect will be in place until 1.14.
  - Deprecated `AxisAlignedBoundingBox.intersect` and `BoundingSphere.intersect`. These will be removed in 1.13. Use `AxisAlignedBoundingBox.intersectPlane` and `BoundingSphere.intersectPlane` instead.
  - Deprecated `ObjectOrientedBoundingBox`. It will be removed in 1.12. Use `OrientedBoundingBox` instead.
- Improved camera flights. [#2825](https://github.com/CesiumGS/cesium/pull/2825)
- The camera now zooms to the point under the mouse cursor.
- Added a new camera mode for horizon views. When the camera is looking at the horizon and a point on terrain above the camera is picked, the camera moves in the plane containing the camera position, up and right vectors.
- Improved terrain and imagery performance and reduced tile loading by up to 50%, depending on the camera view, by using the new `OrientedBoundingBox` for view frustum culling. See [Terrain Culling with Oriented Bounding Boxes](http://cesiumjs.org/2015/06/24/Oriented-Bounding-Boxes/).
- Added `UrlTemplateImageryProvider`. This new imagery provider allows access to a wide variety of imagery sources, including OpenStreetMap, TMS, WMTS, WMS, WMS-C, and various custom schemes, by specifying a URL template to use to request imagery tiles.
- Fixed flash/streak rendering artifacts when picking. [#2790](https://github.com/CesiumGS/cesium/issues/2790), [#2811](https://github.com/CesiumGS/cesium/issues/2811)
- Fixed 2D and Columbus view lighting issue. [#2635](https://github.com/CesiumGS/cesium/issues/2635).
- Fixed issues with material caching which resulted in the inability to use an image-based material multiple times. [#2821](https://github.com/CesiumGS/cesium/issues/2821)
- Improved `Camera.viewRectangle` so that the specified rectangle is now better centered on the screen. [#2764](https://github.com/CesiumGS/cesium/issues/2764)
- Fixed a crash when `viewer.zoomTo` or `viewer.flyTo` were called immediately before or during a scene morph. [#2775](https://github.com/CesiumGS/cesium/issues/2775)
- Fixed an issue where `Camera` functions would throw an exception if used from within a `Scene.morphComplete` callback. [#2776](https://github.com/CesiumGS/cesium/issues/2776)
- Fixed camera flights that ended up at the wrong position in Columbus view. [#802](https://github.com/CesiumGS/cesium/issues/802)
- Fixed camera flights through the map in 2D. [#804](https://github.com/CesiumGS/cesium/issues/804)
- Fixed strange camera flights from opposite sides of the globe. [#1158](https://github.com/CesiumGS/cesium/issues/1158)
- Fixed camera flights that wouldn't fly to the home view after zooming out past it. [#1400](https://github.com/CesiumGS/cesium/issues/1400)
- Fixed flying to rectangles that cross the IDL in Columbus view and 2D. [#2093](https://github.com/CesiumGS/cesium/issues/2093)
- Fixed flights with a pitch of -90 degrees. [#2468](https://github.com/CesiumGS/cesium/issues/2468)
- `Model` can now load Binary glTF from a `Uint8Array`.
- Fixed a bug in `ImageryLayer` that could cause an exception and the render loop to stop when the base layer did not cover the entire globe.
- The performance statistics displayed when `scene.debugShowFramesPerSecond === true` can now be styled using the `cesium-performanceDisplay` CSS classes in `shared.css` [#2779](https://github.com/CesiumGS/cesium/issues/2779).
- Added `Plane.fromCartesian4`.
- Added `Plane.ORIGIN_XY_PLANE`/`ORIGIN_YZ_PLANE`/`ORIGIN_ZX_PLANE` constants for commonly-used planes.
- Added `Matrix2`/`Matrix3`/`Matrix4.ZERO` constants.
- Added `Matrix2`/`Matrix3.multiplyByScale` for multiplying against non-uniform scales.
- Added `projectPointToNearestOnPlane` and `projectPointsToNearestOnPlane` to `EllipsoidTangentPlane` to project 3D points to the nearest 2D point on an `EllipsoidTangentPlane`.
- Added `EllipsoidTangentPlane.plane` property to get the `Plane` for the tangent plane.
- Added `EllipsoidTangentPlane.xAxis`/`yAxis`/`zAxis` properties to get the local coordinate system of the tangent plane.
- Add `QuantizedMeshTerrainData` constructor argument `orientedBoundingBox`.
- Add `TerrainMesh.orientedBoundingBox` which holds the `OrientedBoundingBox` for the mesh for a single terrain tile.

### 1.10 - 2015-06-01

- Breaking changes
  - Existing bookmarks to documentation of static members have changed [#2757](https://github.com/CesiumGS/cesium/issues/2757).
  - Removed `InfoBoxViewModel.defaultSanitizer`, `InfoBoxViewModel.sanitizer`, and `Cesium.sanitize`, which was deprecated in 1.7.
  - Removed `InfoBoxViewModel.descriptionRawHtml`, which was deprecated in 1.7. Use `InfoBoxViewModel.description` instead.
  - Removed `GeoJsonDataSource.fromUrl`, which was deprecated in 1.7. Use `GeoJsonDataSource.load` instead. Unlike fromUrl, load can take either a url or parsed JSON object and returns a promise to a new instance, rather than a new instance.
  - Removed `GeoJsonDataSource.prototype.loadUrl`, which was deprecated in 1.7. Instead, pass a url as the first parameter to `GeoJsonDataSource.prototype.load`.
  - Removed `CzmlDataSource.prototype.loadUrl`, which was deprecated in 1.7. Instead, pass a url as the first parameter to `CzmlDataSource.prototype.load`.
  - Removed `CzmlDataSource.prototype.processUrl`, which was deprecated in 1.7. Instead, pass a url as the first parameter to `CzmlDataSource.prototype.process`.
  - Removed the `sourceUri` parameter to all `CzmlDataSource` load and process functions, which was deprecated in 1.7. Instead pass an `options` object with `sourceUri` property.
  - Removed `PolygonGraphics.positions` which was deprecated in 1.6. Instead, use `PolygonGraphics.hierarchy`.
  - Existing bookmarks to documentation of static members changed. [#2757](https://github.com/CesiumGS/cesium/issues/2757)
- Deprecated
  - `WebMapServiceImageryProvider` constructor parameters `options.getFeatureInfoAsGeoJson` and `options.getFeatureInfoAsXml` were deprecated and will be removed in Cesium 1.13. Use `options.getFeatureInfoFormats` instead.
  - Deprecated `Camera.clone`. It will be removed in 1.11.
  - Deprecated `Scene.fxaaOrderIndependentTranslucency`. It will be removed in 1.11. Use `Scene.fxaa` which is now `true` by default.
  - The Cesium sample models are now in the Binary glTF format (`.bgltf`). Cesium will also include the models as plain glTF (`.gltf`) until 1.13. Cesium support for `.gltf` will not be removed.
- Added `view` query parameter to the CesiumViewer app, which sets the initial camera position using longitude, latitude, height, heading, pitch and roll. For example: `http://cesiumjs.org/Cesium/Build/Apps/CesiumViewer/index.html/index.html?view=-75.0,40.0,300.0,9.0,-13.0,3.0`
- Added `Billboard.heightReference` and `Label.heightReference` to clamp billboards and labels to terrain.
- Added support for the [CESIUM_binary_glTF](https://github.com/KhronosGroup/glTF/blob/new-extensions/extensions/CESIUM_binary_glTF/README.md) extension for loading binary blobs of glTF to `Model`. See [Faster 3D Models with Binary glTF](http://cesiumjs.org/2015/06/01/Binary-glTF/).
- Added support for the [CESIUM_RTC](https://github.com/KhronosGroup/glTF/blob/new-extensions/extensions/CESIUM_RTC/README.md) glTF extension for high-precision rendering to `Model`.
- Added `PointPrimitive` and `PointPrimitiveCollection`, which are faster and use less memory than billboards with circles.
- Changed `Entity.point` to use the new `PointPrimitive` instead of billboards. This does not change the `Entity.point` API.
- Added `Scene.pickPosition` to reconstruct the WGS84 position from window coordinates.
- The default mouse controls now support panning and zooming on 3D models and other opaque geometry.
- Added `Camera.moveStart` and `Camera.moveEnd` events.
- Added `GeocoderViewModel.complete` event. Triggered after the camera flight is completed.
- `KmlDataSource` can now load a KML file that uses explicit XML namespacing, e.g. `kml:Document`.
- Setting `Entity.show` now properly toggles the display of all descendant entities, previously it only affected its direct children.
- Fixed a bug that sometimes caused `Entity` instances with `show` set to false to reappear when new `Entity` geometry is added. [#2686](https://github.com/CesiumGS/cesium/issues/2686)
- Added a `Rotation` object which, when passed to `SampledProperty`, always interpolates values towards the shortest angle. Also hooked up CZML to use `Rotation` for all time-dynamic rotations.
- Fixed a bug where moon rendered in front of foreground geometry. [#1964](https://github.com/CesiumGS/cesium/issue/1964)
- Fixed a bug where the sun was smeared when the skybox/stars was disabled. [#1829](https://github.com/CesiumGS/cesium/issue/1829)
- `TileProviderError` now optionally takes an `error` parameter with more details of the error or exception that occurred. `ImageryLayer` passes that information through when tiles fail to load. This allows tile provider error handling to take a different action when a tile returns a 404 versus a 500, for example.
- `ArcGisMapServerImageryProvider` now has a `maximumLevel` constructor parameter.
- `ArcGisMapServerImageryProvider` picking now works correctly when the `layers` parameter is specified. Previously, it would pick from all layers even if only displaying a subset.
- `WebMapServiceImageryProvider.pickFeatures` now works with WMS servers, such as Google Maps Engine, that can only return feature information in HTML format.
- `WebMapServiceImageryProvider` now accepts an array of `GetFeatureInfoFormat` instances that it will use to obtain information about the features at a given position on the globe. This enables an arbitrary `info_format` to be passed to the WMS server, and an arbitrary JavaScript function to be used to interpret the response.
- Fixed a crash caused by `ImageryLayer` attempting to generate mipmaps for textures that are not a power-of-two size.
- Fixed a bug where `ImageryLayerCollection.pickImageryLayerFeatures` would return incorrect results when picking from a terrain tile that was partially covered by correct-level imagery and partially covered by imagery from an ancestor level.
- Fixed incorrect counting of `debug.tilesWaitingForChildren` in `QuadtreePrimitive`.
- Added `throttleRequestsByServer.maximumRequestsPerServer` property.
- Changed `createGeometry` to load individual-geometry workers using a CommonJS-style `require` when run in a CommonJS-like environment.
- Added `buildModuleUrl.setBaseUrl` function to allow the Cesium base URL to be set without the use of the global CESIUM_BASE_URL variable.
- Changed `ThirdParty/zip` to defer its call to `buildModuleUrl` until it is needed, rather than executing during module loading.
- Added optional drilling limit to `Scene.drillPick`.
- Added optional `ellipsoid` parameter to construction options of imagery and terrain providers that were lacking it. Note that terrain bounding spheres are precomputed on the server, so any supplied terrain ellipsoid must match the one used by the server.
- Added debug option to `Scene` to show the depth buffer information for a specified view frustum slice and exposed capability in `CesiumInspector` widget.
- Added new leap second for 30 June 2015 at UTC 23:59:60.
- Upgraded Autolinker from version 0.15.2 to 0.17.1.

### 1.9 - 2015-05-01

- Breaking changes
  - Removed `ColorMaterialProperty.fromColor`, previously deprecated in 1.6. Pass a `Color` directly to the `ColorMaterialProperty` constructor instead.
  - Removed `CompositeEntityCollection.entities` and `EntityCollection.entities`, both previously deprecated in 1.6. Use `CompositeEntityCollection.values` and `EntityCollection.values` instead.
  - Removed `DataSourceDisplay.getScene` and `DataSourceDisplay.getDataSources`, both previously deprecated in 1.6. Use `DataSourceDisplay.scene` and `DataSourceDisplay.dataSources` instead.
  - `Entity` no longer takes a string id as its constructor argument. Pass an options object with `id` property instead. This was previously deprecated in 1.6.
  - Removed `Model.readyToRender`, previously deprecated in 1.6. Use `Model.readyPromise` instead.
- Entity `material` properties and `Material` uniform values can now take a `canvas` element in addition to an image or url. [#2667](https://github.com/CesiumGS/cesium/pull/2667)
- Fixed a bug which caused `Entity.viewFrom` to be ignored when flying to, zooming to, or tracking an Entity. [#2628](https://github.com/CesiumGS/cesium/issues/2628)
- Fixed a bug that caused `Corridor` and `PolylineVolume` geometry to be incorrect for sharp corners [#2626](https://github.com/CesiumGS/cesium/pull/2626)
- Fixed crash when modifying a translucent entity geometry outline. [#2630](https://github.com/CesiumGS/cesium/pull/2630)
- Fixed crash when loading KML GroundOverlays that spanned 360 degrees. [#2639](https://github.com/CesiumGS/cesium/pull/2639)
- Fixed `Geocoder` styling issue in Safari. [#2658](https://github.com/CesiumGS/cesium/pull/2658).
- Fixed a crash that would occur when the `Viewer` or `CesiumWidget` was resized to 0 while the camera was in motion. [#2662](https://github.com/CesiumGS/cesium/issues/2662)
- Fixed a bug that prevented the `InfoBox` title from updating if the name of `viewer.selectedEntity` changed. [#2644](https://github.com/CesiumGS/cesium/pull/2644)
- Added an optional `result` parameter to `computeScreenSpacePosition` on both `Billboard` and `Label`.
- Added number of cached shaders to the `CesiumInspector` debugging widget.
- An exception is now thrown if `Primitive.modelMatrix` is not the identity matrix when in in 2D or Columbus View.

### 1.8 - 2015-04-01

- Breaking changes
  - Removed the `eye`, `target`, and `up` parameters to `Camera.lookAt` which were deprecated in Cesium 1.6. Use the `target` and `offset`.
  - Removed `Camera.setTransform`, which was deprecated in Cesium 1.6. Use `Camera.lookAtTransform`.
  - Removed `Camera.transform`, which was deprecated in Cesium 1.6. Use `Camera.lookAtTransform`.
  - Removed the `direction` and `up` options to `Camera.flyTo`, which were deprecated in Cesium 1.6. Use the `orientation` option.
  - Removed `Camera.flyToRectangle`, which was deprecated in Cesium 1.6. Use `Camera.flyTo`.
- Deprecated
  - Deprecated the `smallterrain` tileset. It will be removed in 1.11. Use the [STK World Terrain](http://cesiumjs.org/data-and-assets/terrain/stk-world-terrain.html) tileset.
- Added `Entity.show`, a boolean for hiding or showing an entity and its children.
- Added `Entity.isShowing`, a read-only property that indicates if an entity is currently being drawn.
- Added support for the KML `visibility` element.
- Added `PolylineArrowMaterialProperty` to allow entities materials to use polyline arrows.
- Added `VelocityOrientationProperty` to easily orient Entity graphics (such as a model) along the direction it is moving.
- Added a new Sandcastle demo, [Interpolation](http://cesiumjs.org/Cesium/Apps/Sandcastle/index.html?src=Interpolation.html&label=Showcases), which illustrates time-dynamic position interpolation options and uses the new `VelocityOrientationProperty` to orient an aircraft in flight.
- Improved `viewer.zoomTo` and `viewer.flyTo` so they are now "best effort" and work even if some entities being zoomed to are not currently in the scene.
- Fixed `PointerEvent` detection so that it works with older implementations of the specification. This also fixes lack of mouse handling when detection failed, such as when using Cesium in the Windows `WebBrowser` control.
- Fixed an issue with transparency. [#2572](https://github.com/CesiumGS/cesium/issues/2572)
- Fixed improper handling of null values when loading `GeoJSON` data.
- Added support for automatic raster feature picking from `ArcGisMapServerImagerProvider`.
- Added the ability to specify the desired tiling scheme, rectangle, and width and height of tiles to the `ArcGisMapServerImagerProvider` constructor.
- Added the ability to access dynamic ArcGIS MapServer layers by specifying the `layers` parameter to the `ArcGisMapServerImagerProvider` constructor.
- Fixed a bug that could cause incorrect rendering of an `ArcGisMapServerImageProvider` with a "singleFusedMapCache" in the geographic projection (EPSG:4326).
- Added new construction options to `CesiumWidget` and `Viewer`, for `skyBox`, `skyAtmosphere`, and `globe`.
- Fixed a bug that prevented Cesium from working in browser configurations that explicitly disabled localStorage, such as Safari's private browsing mode.
- Cesium is now tested using Jasmine 2.2.0.

### 1.7.1 - 2015-03-06

- Fixed a crash in `InfoBox` that would occur when attempting to display plain text.
- Fixed a crash when loading KML features that have no description and an empty `ExtendedData` node.
- Fixed a bug `in Color.fromCssColorString` where undefined would be returned for the CSS color `transparent`.
- Added `Color.TRANSPARENT`.
- Added support for KML `TimeStamp` nodes.
- Improved KML compatibility to work with non-specification compliant KML files that still happen to load in Google Earth.
- All data sources now print errors to the console in addition to raising the `errorEvent` and rejecting their load promise.

### 1.7 - 2015-03-02

- Breaking changes
  - Removed `viewerEntityMixin`, which was deprecated in Cesium 1.5. Its functionality is now directly part of the `Viewer` widget.
  - Removed `Camera.tilt`, which was deprecated in Cesium 1.6. Use `Camera.pitch`.
  - Removed `Camera.heading` and `Camera.tilt`. They were deprecated in Cesium 1.6. Use `Camera.setView`.
  - Removed `Camera.setPositionCartographic`, which was was deprecated in Cesium 1.6. Use `Camera.setView`.
- Deprecated
  - Deprecated `InfoBoxViewModel.defaultSanitizer`, `InfoBoxViewModel.sanitizer`, and `Cesium.sanitize`. They will be removed in 1.10.
  - Deprecated `InfoBoxViewModel.descriptionRawHtml`, it will be removed in 1.10. Use `InfoBoxViewModel.description` instead.
  - Deprecated `GeoJsonDataSource.fromUrl`, it will be removed in 1.10. Use `GeoJsonDataSource.load` instead. Unlike fromUrl, load can take either a url or parsed JSON object and returns a promise to a new instance, rather than a new instance.
  - Deprecated `GeoJsonDataSource.prototype.loadUrl`, it will be removed in 1.10. Instead, pass a url as the first parameter to `GeoJsonDataSource.prototype.load`.
  - Deprecated `CzmlDataSource.prototype.loadUrl`, it will be removed in 1.10. Instead, pass a url as the first parameter to `CzmlDataSource.prototype.load`.
  - Deprecated `CzmlDataSource.prototype.processUrl`, it will be removed in 1.10. Instead, pass a url as the first parameter to `CzmlDataSource.prototype.process`.
  - Deprecated the `sourceUri` parameter to all `CzmlDataSource` load and process functions. Support will be removed in 1.10. Instead pass an `options` object with `sourceUri` property.
- Added initial support for [KML 2.2](https://developers.google.com/kml/) via `KmlDataSource`. Check out the new [Sandcastle Demo](http://cesiumjs.org/Cesium/Apps/Sandcastle/index.html?src=KML.html) and the [reference documentation](http://cesiumjs.org/Cesium/Build/Documentation/KmlDataSource.html) for more details.
- `InfoBox` sanitization now relies on [iframe sandboxing](http://www.html5rocks.com/en/tutorials/security/sandboxed-iframes/). This allows for much more content to be displayed in the InfoBox (and still be secure).
- Added `InfoBox.frame` which is the instance of the iframe that is used to host description content. Sanitization can be controlled via the frame's `sandbox` attribute. See the above link for additional information.
- Worked around a bug in Safari that caused most of Cesium to be broken. Cesium should now work much better on Safari for both desktop and mobile.
- Fixed incorrect ellipse texture coordinates. [#2363](https://github.com/CesiumGS/cesium/issues/2363) and [#2465](https://github.com/CesiumGS/cesium/issues/2465)
- Fixed a bug that would cause incorrect geometry for long Corridors and Polyline Volumes. [#2513](https://github.com/CesiumGS/cesium/issues/2513)
- Fixed a bug in imagery loading that could cause some or all of the globe to be missing when using an imagery layer that does not cover the entire globe.
- Fixed a bug that caused `ElipseOutlineGeometry` and `CircleOutlineGeometry` to be extruded to the ground when they should have instead been drawn at height. [#2499](https://github.com/CesiumGS/cesium/issues/2499).
- Fixed a bug that prevented per-vertex colors from working with `PolylineGeometry` and `SimplePolylineGeometry` when used asynchronously. [#2516](https://github.com/CesiumGS/cesium/issues/2516)
- Fixed a bug that would caused duplicate graphics if non-time-dynamic `Entity` objects were modified in quick succession. [#2514](https://github.com/CesiumGS/cesium/issues/2514).
- Fixed a bug where `camera.flyToBoundingSphere` would ignore range if the bounding sphere radius was 0. [#2519](https://github.com/CesiumGS/cesium/issues/2519)
- Fixed some styling issues with `InfoBox` and `BaseLayerPicker` caused by using Bootstrap with Cesium. [#2487](https://github.com/CesiumGS/cesium/issues/2479)
- Added support for rendering a water effect on Quantized-Mesh terrain tiles.
- Added `pack` and `unpack` functions to `Matrix2` and `Matrix3`.
- Added camera-terrain collision detection/response when the camera reference frame is set.
- Added `ScreenSpaceCameraController.enableCollisionDetection` to enable/disable camera collision detection with terrain.
- Added `CzmlDataSource.load` and `GeoJsonDataSource.load` to make it easy to create and load data in a single line.
- Added the ability to pass a `Promise` to a `DataSource` to `DataSourceCollection.add`. The `DataSource` will not actually be added until the promise resolves.
- Added the ability to pass a `Promise` to a target to `viewer.zoomTo` and `viewer.flyTo`.
- All `CzmlDataSource` and `GeoJsonDataSource` loading functions now return `Promise` instances that resolve to the instances after data is loaded.
- Error handling in all `CzmlDataSource` and `GeoJsonDataSource` loading functions is now more consistent. Rather than a mix of exceptions and `Promise` rejections, all errors are raised via `Promise` rejections.
- In addition to addresses, the `Geocoder` widget now allows input of longitude, latitude, and an optional height in degrees and meters. Example: `-75.596, 40.038, 1000` or `-75.596 40.038`.

### 1.6 - 2015-02-02

- Breaking changes
  - `Rectangle.intersectWith` was deprecated in Cesium 1.5. Use `Rectangle.intersection`, which is the same but returns `undefined` when two rectangles do not intersect.
  - `Rectangle.isEmpty` was deprecated in Cesium 1.5.
  - The `sourceUri` parameter to `GeoJsonDatasource.load` was deprecated in Cesium 1.4 and has been removed. Use options.sourceUri instead.
  - `PolygonGraphics.positions` created by `GeoJSONDataSource` now evaluate to a `PolygonHierarchy` object instead of an array of positions.
- Deprecated
  - `Camera.tilt` was deprecated in Cesium 1.6. It will be removed in Cesium 1.7. Use `Camera.pitch`.
  - `Camera.heading` and `Camera.tilt` were deprecated in Cesium 1.6. They will become read-only in Cesium 1.7. Use `Camera.setView`.
  - `Camera.setPositionCartographic` was deprecated in Cesium 1.6. It will be removed in Cesium 1.7. Use `Camera.setView`.
  - The `direction` and `up` options to `Camera.flyTo` have been deprecated in Cesium 1.6. They will be removed in Cesium 1.8. Use the `orientation` option.
  - `Camera.flyToRectangle` has been deprecated in Cesium 1.6. They will be removed in Cesium 1.8. Use `Camera.flyTo`.
  - `Camera.setTransform` was deprecated in Cesium 1.6. It will be removed in Cesium 1.8. Use `Camera.lookAtTransform`.
  - `Camera.transform` was deprecated in Cesium 1.6. It will be removed in Cesium 1.8. Use `Camera.lookAtTransform`.
  - The `eye`, `target`, and `up` parameters to `Camera.lookAt` were deprecated in Cesium 1.6. It will be removed in Cesium 1.8. Use the `target` and `offset`.
  - `PolygonGraphics.positions` was deprecated and replaced with `PolygonGraphics.hierarchy`, whose value is a `PolygonHierarchy` instead of an array of positions. `PolygonGraphics.positions` will be removed in Cesium 1.8.
  - The `Model.readyToRender` event was deprecated and will be removed in Cesium 1.9. Use the new `Model.readyPromise` instead.
  - `ColorMaterialProperty.fromColor(color)` has been deprecated and will be removed in Cesium 1.9. The constructor can now take a Color directly, for example `new ColorMaterialProperty(color)`.
  - `DataSourceDisplay` methods `getScene` and `getDataSources` have been deprecated and replaced with `scene` and `dataSources` properties. They will be removed in Cesium 1.9.
  - The `Entity` constructor taking a single string value for the id has been deprecated. The constructor now takes an options object which allows you to provide any and all `Entity` related properties at construction time. Support for the deprecated behavior will be removed in Cesium 1.9.
  - The `EntityCollection.entities` and `CompositeEntityCollect.entities` properties have both been renamed to `values`. Support for the deprecated behavior will be removed in Cesium 1.9.
- Fixed an issue which caused order independent translucency to be broken on many video cards. Disabling order independent translucency should no longer be necessary.
- `GeoJsonDataSource` now supports polygons with holes.
- Many Sandcastle examples have been rewritten to make use of the newly improved Entity API.
- Instead of throwing an exception when there are not enough unique positions to define a geometry, creating a `Primitive` will succeed, but not render. [#2375](https://github.com/CesiumGS/cesium/issues/2375)
- Improved performance of asynchronous geometry creation (as much as 20% faster in some use cases). [#2342](https://github.com/CesiumGS/cesium/issues/2342)
- Fixed picking in 2D. [#2447](https://github.com/CesiumGS/cesium/issues/2447)
- Added `viewer.entities` which allows you to easily create and manage `Entity` instances without a corresponding `DataSource`. This is just a shortcut to `viewer.dataSourceDisplay.defaultDataSource.entities`
- Added `viewer.zoomTo` and `viewer.flyTo` which takes an entity, array of entities, `EntityCollection`, or `DataSource` as a parameter and zooms or flies to the corresponding visualization.
- Setting `viewer.trackedEntity` to `undefined` will now restore the camera controls to their default states.
- When you track an entity by clicking on the track button in the `InfoBox`, you can now stop tracking by clicking the button a second time.
- Added `Quaternion.fromHeadingPitchRoll` to create a rotation from heading, pitch, and roll angles.
- Added `Transforms.headingPitchRollToFixedFrame` to create a local frame from a position and heading/pitch/roll angles.
- Added `Transforms.headingPitchRollQuaternion` which is the quaternion rotation from `Transforms.headingPitchRollToFixedFrame`.
- Added `Color.fromAlpha` and `Color.withAlpha` to make it easy to create translucent colors from constants, i.e. `var translucentRed = Color.RED.withAlpha(0.95)`.
- Added `PolylineVolumeGraphics` and `Entity.polylineVolume`
- Added `Camera.lookAtTransform` which sets the camera position and orientation given a transformation matrix defining a reference frame and either a cartesian offset or heading/pitch/range from the center of that frame.
- Added `Camera.setView` (which use heading, pitch, and roll) and `Camera.roll`.
- Added an orientation option to `Camera.flyTo` that can be either direction and up unit vectors or heading, pitch and roll angles.
- Added `BillboardGraphics.imageSubRegion`, to enable custom texture atlas use for `Entity` instances.
- Added `CheckerboardMaterialProperty` to enable use of the checkerboard material with the entity API.
- Added `PolygonHierarchy` to make defining polygons with holes clearer.
- Added `PolygonGraphics.hierarchy` for supporting polygons with holes via data sources.
- Added `BoundingSphere.fromBoundingSpheres`, which creates a `BoundingSphere` that encloses the specified array of BoundingSpheres.
- Added `Model.readyPromise` and `Primitive.readyPromise` which are promises that resolve when the primitives are ready.
- `ConstantProperty` can now hold any value; previously it was limited to values that implemented `equals` and `clones` functions, as well as a few special cases.
- Fixed a bug in `EllipsoidGeodesic` that caused it to modify the `height` of the positions passed to the constructor or to to `setEndPoints`.
- `WebMapTileServiceImageryProvider` now supports RESTful requests (by accepting a tile-URL template).
- Fixed a bug that caused `Camera.roll` to be around 180 degrees, indicating the camera was upside-down, when in the Southern hemisphere.
- The object returned by `Primitive.getGeometryInstanceAttributes` now contains the instance's bounding sphere and repeated calls will always now return the same object instance.
- Fixed a bug that caused dynamic geometry outlines widths to not work on implementations that support them.
- The `SelectionIndicator` widget now works for all entity visualization and uses the center of visualization instead of entity.position. This produces more accurate results, especially for shapes, volumes, and models.
- Added `CustomDataSource` which makes it easy to create and manage a group of entities without having to manually implement the DataSource interface in a new class.
- Added `DataSourceDisplay.defaultDataSource` which is an instance of `CustomDataSource` and allows you to easily add custom entities to the display.
- Added `Camera.viewBoundingSphere` and `Camera.flyToBoundingSphere`, which as the names imply, sets or flies to a view that encloses the provided `BoundingSphere`
- For constant `Property` values, there is no longer a need to create an instance of `ConstantProperty` or `ConstantPositionProperty`, you can now assign a value directly to the corresponding property. The same is true for material images and colors.
- All Entity and related classes can now be assigned using anonymous objects as well as be passed template objects. The correct underlying instance is created for you automatically. For a more detailed overview of changes to the Entity API, see [this forum thread](https://community.cesium.com/t/cesium-in-2015-entity-api/1863) for details.

### 1.5 - 2015-01-05

- Breaking changes
  - Removed `GeometryPipeline.wrapLongitude`, which was deprecated in 1.4. Use `GeometryPipeline.splitLongitude` instead.
  - Removed `GeometryPipeline.combine`, which was deprecated in 1.4. Use `GeometryPipeline.combineInstances` instead.
- Deprecated
  - `viewerEntityMixin` was deprecated. It will be removed in Cesium 1.6. Its functionality is now directly part of the `Viewer` widget.
  - `Rectangle.intersectWith` was deprecated. It will be removed in Cesium 1.6. Use `Rectangle.intersection`, which is the same but returns `undefined` when two rectangles do not intersect.
  - `Rectangle.isEmpty` was deprecated. It will be removed in Cesium 1.6.
- Improved GeoJSON, TopoJSON, and general polygon loading performance.
- Added caching to `Model` to save memory and improve loading speed when several models with the same url are created.
- Added `ModelNode.show` for per-node show/hide.
- Added the following properties to `Viewer` and `CesiumWidget`: `imageryLayers`, `terrainProvider`, and `camera`. This avoids the need to access `viewer.scene` in some cases.
- Dramatically improved the quality of font outlines.
- Added `BoxGraphics` and `Entity.box`.
- Added `CorridorGraphics` and `Entity.corridor`.
- Added `CylinderGraphics` and `Entity.cylinder`.
- Fixed imagery providers whose rectangle crosses the IDL. Added `Rectangle.computeWidth`, `Rectangle.computeHeight`, `Rectangle.width`, and `Rectangle.height`. [#2195](https://github.com/CesiumGS/cesium/issues/2195)
- `ConstantProperty` now accepts `HTMLElement` instances as valid values.
- `BillboardGraphics.image` and `ImageMaterialProperty.image` now accept `Property` instances that represent an `Image` or `Canvas` in addition to a url.
- Fixed a bug in `PolylineGeometry` that would cause gaps in the line. [#2136](https://github.com/CesiumGS/cesium/issues/2136)
- Fixed `upsampleQuantizedTerrainMesh` rounding errors that had occasionally led to missing terrain skirt geometry in upsampled tiles.
- Added `Math.mod` which computes `m % n` but also works when `m` is negative.

### 1.4 - 2014-12-01

- Breaking changes
  - Types implementing `TerrainProvider` are now required to implement the `getTileDataAvailable` function. Backwards compatibility for this was deprecated in Cesium 1.2.
- Deprecated
  - The `sourceUri` parameter to `GeoJsonDatasource.load` was deprecated and will be removed in Cesium 1.6 on February 3, 2015 ([#2257](https://github.com/CesiumGS/cesium/issues/2257)). Use `options.sourceUri` instead.
  - `GeometryPipeline.wrapLongitude` was deprecated. It will be removed in Cesium 1.5 on January 2, 2015. Use `GeometryPipeline.splitLongitude`. ([#2272](https://github.com/CesiumGS/cesium/issues/2272))
  - `GeometryPipeline.combine` was deprecated. It will be removed in Cesium 1.5. Use `GeometryPipeline.combineInstances`.
- Added support for touch events on Internet Explorer 11 using the [Pointer Events API](http://www.w3.org/TR/pointerevents/).
- Added geometry outline width support to the `DataSource` layer. This is exposed via the new `outlineWidth` property on `EllipseGraphics`, `EllipsoidGraphics`, `PolygonGraphics`, `RectangleGraphics`, and `WallGraphics`.
- Added `outlineWidth` support to CZML geometry packets.
- Added `stroke-width` support to the GeoJSON simple-style implementation.
- Added the ability to specify global GeoJSON default styling. See the [documentation](http://cesiumjs.org/Cesium/Build/Documentation/GeoJsonDataSource.html) for details.
- Added `CallbackProperty` to support lazy property evaluation as well as make custom properties easier to create.
- Added an options parameter to `GeoJsonDataSource.load`, `GeoJsonDataSource.loadUrl`, and `GeoJsonDataSource.fromUrl` to allow for basic per-instance styling. [Sandcastle example](http://cesiumjs.org/Cesium/Apps/Sandcastle/index.html?src=GeoJSON%20and%20TopoJSON.html&label=Showcases).
- Improved GeoJSON loading performance.
- Improved point visualization performance for all DataSources.
- Improved the performance and memory usage of `EllipseGeometry`, `EllipseOutlineGeometry`, `CircleGeometry`, and `CircleOutlineGeometry`.
- Added `tileMatrixLabels` option to `WebMapTileServiceImageryProvider`.
- Fixed a bug in `PolylineGeometry` that would cause the geometry to be split across the IDL for 3D only scenes. [#1197](https://github.com/CesiumGS/cesium/issues/1197)
- Added `modelMatrix` and `cull` options to `Primitive` constructor.
- The `translation` parameter to `Matrix4.fromRotationTranslation` now defaults to `Cartesian3.ZERO`.
- Fixed `ModelNode.matrix` when a node is targeted for animation.
- `Camera.tilt` now clamps to [-pi / 2, pi / 2] instead of [0, pi / 2].
- Fixed an issue that could lead to poor performance on lower-end GPUs like the Intel HD 3000.
- Added `distanceSquared` to `Cartesian2`, `Cartesian3`, and `Cartesian4`.
- Added `Matrix4.multiplyByMatrix3`.
- Fixed a bug in `Model` where the WebGL shader optimizer in Linux was causing mesh loading to fail.

### 1.3 - 2014-11-03

- Worked around a shader compilation regression in Firefox 33 and 34 by falling back to a less precise shader on those browsers. [#2197](https://github.com/CesiumGS/cesium/issues/2197)
- Added support to the `CesiumTerrainProvider` for terrain tiles with more than 64K vertices, which is common for sub-meter terrain.
- Added `Primitive.compressVertices`. When true (default), geometry vertices are compressed to save GPU memory.
- Added `culture` option to `BingMapsImageryProvider` constructor.
- Reduced the amount of GPU memory used by billboards and labels.
- Fixed a bug that caused non-base imagery layers with a limited `rectangle` to be stretched to the edges of imagery tiles. [#416](https://github.com/CesiumGS/cesium/issues/416)
- Fixed rendering polylines with duplicate positions. [#898](https://github.com/CesiumGS/cesium/issues/898)
- Fixed a bug in `Globe.pick` that caused it to return incorrect results when using terrain data with vertex normals. The bug manifested itself as strange behavior when navigating around the surface with the mouse as well as incorrect results when using `Camera.viewRectangle`.
- Fixed a bug in `sampleTerrain` that could cause it to produce undefined heights when sampling for a position very near the edge of a tile.
- `ReferenceProperty` instances now retain their last value if the entity being referenced is removed from the target collection. The reference will be automatically reattached if the target is reintroduced.
- Upgraded topojson from 1.6.8 to 1.6.18.
- Upgraded Knockout from version 3.1.0 to 3.2.0.
- Upgraded CodeMirror, used by SandCastle, from 2.24 to 4.6.

### 1.2 - 2014-10-01

- Deprecated
  - Types implementing the `TerrainProvider` interface should now include the new `getTileDataAvailable` function. The function will be required starting in Cesium 1.4.
- Fixed model orientations to follow the same Z-up convention used throughout Cesium. There was also an orientation issue fixed in the [online model converter](http://cesiumjs.org/convertmodel.html). If you are having orientation issues after updating, try reconverting your models.
- Fixed a bug in `Model` where the wrong animations could be used when the model was created from glTF JSON instead of a url to a glTF file. [#2078](https://github.com/CesiumGS/cesium/issues/2078)
- Fixed a bug in `GeoJsonDataSource` which was causing polygons with height values to be drawn onto the surface.
- Fixed a bug that could cause a crash when quickly adding and removing imagery layers.
- Eliminated imagery artifacts at some zoom levels due to Mercator reprojection.
- Added support for the GeoJSON [simplestyle specification](https://github.com/mapbox/simplestyle-spec). ([Sandcastle example](http://cesiumjs.org/Cesium/Apps/Sandcastle/index.html?src=GeoJSON%20simplestyle.html))
- Added `GeoJsonDataSource.fromUrl` to make it easy to add a data source in less code.
- Added `PinBuilder` class for easy creation of map pins. ([Sandcastle example](http://cesiumjs.org/Cesium/Apps/Sandcastle/index.html?src=PinBuilder.html))
- Added `Color.brighten` and `Color.darken` to make it easy to brighten or darker a color instance.
- Added a constructor option to `Scene`, `CesiumWidget`, and `Viewer` to disable order independent translucency.
- Added support for WKID 102113 (equivalent to 102100) to `ArcGisMapServerImageryProvider`.
- Added `TerrainProvider.getTileDataAvailable` to improve tile loading performance when camera starts near globe.
- Added `Globe.showWaterEffect` to enable/disable the water effect for supported terrain providers.
- Added `Globe.baseColor` to set the color of the globe when no imagery is available.
- Changed default `GeoJSON` Point feature graphics to use `BillboardGraphics` with a blue map pin instead of color `PointGraphics`.
- Cesium now ships with a version of the [maki icon set](https://www.mapbox.com/maki/) for use with `PinBuilder` and GeoJSON simplestyle support.
- Cesium now ships with a default web.config file to simplify IIS deployment.

### 1.1 - 2014-09-02

- Added a new imagery provider, `WebMapTileServiceImageryProvider`, for accessing tiles on a WMTS 1.0.0 server.
- Added an optional `pickFeatures` function to the `ImageryProvider` interface. With supporting imagery providers, such as `WebMapServiceImageryProvider`, it can be used to determine the rasterized features under a particular location.
- Added `ImageryLayerCollection.pickImageryLayerFeatures`. It determines the rasterized imagery layer features intersected by a given pick ray by querying supporting layers using `ImageryProvider.pickFeatures`.
- Added `tileWidth`, `tileHeight`, `minimumLevel`, and `tilingScheme` parameters to the `WebMapServiceImageryProvider` constructor.
- Added `id` property to `Scene` which is a readonly unique identifier associated with each instance.
- Added `FeatureDetection.supportsWebWorkers`.
- Greatly improved the performance of time-varying polylines when using DataSources.
- `viewerEntityMixin` now automatically queries for imagery layer features on click and shows their properties in the `InfoBox` panel.
- Fixed a bug in terrain and imagery loading that could cause an inconsistent frame rate when moving around the globe, especially on a faster internet connection.
- Fixed a bug that caused `SceneTransforms.wgs84ToWindowCoordinates` to incorrectly return `undefined` when in 2D.
- Fixed a bug in `ImageryLayer` that caused layer images to be rendered twice for each terrain tile that existed prior to adding the imagery layer.
- Fixed a bug in `Camera.pickEllipsoid` that caused it to return the back side of the ellipsoid when near the surface.
- Fixed a bug which prevented `loadWithXhr` from working with older browsers, such as Internet Explorer 9.

### 1.0 - 2014-08-01

- Breaking changes ([why so many?](https://community.cesium.com/t/moving-towards-cesium-1-0/1209))

  - All `Matrix2`, `Matrix3`, `Matrix4` and `Quaternion` functions that take a `result` parameter now require the parameter, except functions starting with `from`.
  - Removed `Billboard.imageIndex` and `BillboardCollection.textureAtlas`. Instead, use `Billboard.image`.

    - Code that looked like:

            var billboards = new Cesium.BillboardCollection();
            var textureAtlas = new Cesium.TextureAtlas({
                scene : scene,
                images : images // array of loaded images
            });
            billboards.textureAtlas = textureAtlas;
            billboards.add({
                imageIndex : 0,
                position : //...
            });

    - should now look like:

            var billboards = new Cesium.BillboardCollection();
            billboards.add({
                image : '../images/Cesium_Logo_overlay.png',
                position : //...
            });

  - Updated the [Model Converter](http://cesiumjs.org/convertmodel.html) and `Model` to support [glTF 0.8](https://github.com/KhronosGroup/glTF/blob/schema-8/specification/README.md). See the [forum post](https://community.cesium.com/t/cesium-and-gltf-version-compatibility/1343) for full details.
  - `Model` primitives are now rotated to be `Z`-up to match Cesium convention; glTF stores models with `Y` up.
  - `SimplePolylineGeometry` and `PolylineGeometry` now curve to follow the ellipsoid surface by default. To disable this behavior, set the option `followSurface` to `false`.
  - Renamed `DynamicScene` layer to `DataSources`. The following types were also renamed:
    - `DynamicBillboard` -> `BillboardGraphics`
    - `DynamicBillboardVisualizer` -> `BillboardVisualizer`
    - `CompositeDynamicObjectCollection` -> `CompositeEntityCollection`
    - `DynamicClock` -> `DataSourceClock`
    - `DynamicEllipse` -> `EllipseGraphics`
    - `DynamicEllipsoid` -> `EllipsoidGraphics`
    - `DynamicObject` -> `Entity`
    - `DynamicObjectCollection` -> `EntityCollection`
    - `DynamicObjectView` -> `EntityView`
    - `DynamicLabel` -> `LabelGraphics`
    - `DynamicLabelVisualizer` -> `LabelVisualizer`
    - `DynamicModel` -> `ModelGraphics`
    - `DynamicModelVisualizer` -> `ModelVisualizer`
    - `DynamicPath` -> `PathGraphics`
    - `DynamicPathVisualizer` -> `PathVisualizer`
    - `DynamicPoint` -> `PointGraphics`
    - `DynamicPointVisualizer` -> `PointVisualizer`
    - `DynamicPolygon` -> `PolygonGraphics`
    - `DynamicPolyline` -> `PolylineGraphics`
    - `DynamicRectangle` -> `RectangleGraphics`
    - `DynamicWall` -> `WallGraphics`
    - `viewerDynamicObjectMixin` -> `viewerEntityMixin`
  - Removed `DynamicVector` and `DynamicVectorVisualizer`.
  - Renamed `DataSource.dynamicObjects` to `DataSource.entities`.
  - `EntityCollection.getObjects()` and `CompositeEntityCollection.getObjects()` are now properties named `EntityCollection.entities` and `CompositeEntityCollection.entities`.
  - Renamed `Viewer.trackedObject` and `Viewer.selectedObject` to `Viewer.trackedEntity` and `Viewer.selectedEntity` when using the `viewerEntityMixin`.
  - Renamed functions for consistency:
    - `BoundingSphere.getPlaneDistances` -> `BoundingSphere.computePlaneDistances`
    - `Cartesian[2,3,4].getMaximumComponent` -> `Cartesian[2,3,4].maximumComponent`
    - `Cartesian[2,3,4].getMinimumComponent` -> `Cartesian[2,3,4].minimumComponent`
    - `Cartesian[2,3,4].getMaximumByComponent` -> `Cartesian[2,3,4].maximumByComponent`
    - `Cartesian[2,3,4].getMinimumByComponent` -> `Cartesian[2,3,4].minimumByComponent`
    - `CubicRealPolynomial.realRoots` -> `CubicRealPolynomial.computeRealRoots`
    - `CubicRealPolynomial.discriminant` -> `CubicRealPolynomial.computeDiscriminant`
    - `JulianDate.getTotalDays` -> `JulianDate.totalDyas`
    - `JulianDate.getSecondsDifference` -> `JulianDate.secondsDifference`
    - `JulianDate.getDaysDifference` -> `JulianDate.daysDifference`
    - `JulianDate.getTaiMinusUtc` -> `JulianDate.computeTaiMinusUtc`
    - `Matrix3.getEigenDecompostion` -> `Matrix3.computeEigenDecomposition`
    - `Occluder.getVisibility` -> `Occluder.computeVisibility`
    - `Occluder.getOccludeePoint` -> `Occluder.computerOccludeePoint`
    - `QuadraticRealPolynomial.discriminant` -> `QuadraticRealPolynomial.computeDiscriminant`
    - `QuadraticRealPolynomial.realRoots` -> `QuadraticRealPolynomial.computeRealRoots`
    - `QuarticRealPolynomial.discriminant` -> `QuarticRealPolynomial.computeDiscriminant`
    - `QuarticRealPolynomial.realRoots` -> `QuarticRealPolynomial.computeRealRoots`
    - `Quaternion.getAxis` -> `Quaternion.computeAxis`
    - `Quaternion.getAngle` -> `Quaternion.computeAngle`
    - `Quaternion.innerQuadrangle` -> `Quaternion.computeInnerQuadrangle`
    - `Rectangle.getSouthwest` -> `Rectangle.southwest`
    - `Rectangle.getNorthwest` -> `Rectangle.northwest`
    - `Rectangle.getSoutheast` -> `Rectangle.southeast`
    - `Rectangle.getNortheast` -> `Rectangle.northeast`
    - `Rectangle.getCenter` -> `Rectangle.center`
    - `CullingVolume.getVisibility` -> `CullingVolume.computeVisibility`
  - Replaced `PerspectiveFrustum.fovy` with `PerspectiveFrustum.fov` which will change the field of view angle in either the `X` or `Y` direction depending on the aspect ratio.
  - Removed the following from the Cesium API: `Transforms.earthOrientationParameters`, `EarthOrientationParameters`, `EarthOrientationParametersSample`, `Transforms.iau2006XysData`, `Iau2006XysData`, `Iau2006XysSample`, `IauOrientationAxes`, `TimeConstants`, `Scene.frameState`, `FrameState`, `EncodedCartesian3`, `EllipsoidalOccluder`, `TextureAtlas`, and `FAR`. These are still available but are not part of the official API and may change in future versions.
  - Removed `DynamicObject.vertexPositions`. Use `DynamicWall.positions`, `DynamicPolygon.positions`, and `DynamicPolyline.positions` instead.
  - Removed `defaultPoint`, `defaultLine`, and `defaultPolygon` from `GeoJsonDataSource`.
  - Removed `Primitive.allow3DOnly`. Set the `Scene` constructor option `scene3DOnly` instead.
  - `SampledProperty` and `SampledPositionProperty` no longer extrapolate outside of their sample data time range by default.
  - Changed the following functions to properties:
    - `TerrainProvider.hasWaterMask`
    - `CesiumTerrainProvider.hasWaterMask`
    - `ArcGisImageServerTerrainProvider.hasWaterMask`
    - `EllipsoidTerrainProvider.hasWaterMask`
    - `VRTheWorldTerrainProvider.hasWaterMask`
  - Removed `ScreenSpaceCameraController.ellipsoid`. The behavior that depended on the ellipsoid is now determined based on the scene state.
  - Sandcastle examples now automatically wrap the example code in RequireJS boilerplate. To upgrade any custom examples, copy the code into an existing example (such as Hello World) and save a new file.
  - Removed `CustomSensorVolume`, `RectangularPyramidSensorVolume`, `DynamicCone`, `DynamicConeVisualizerUsingCustomSensor`, `DynamicPyramid` and `DynamicPyramidVisualizer`. This will be moved to a plugin in early August. [#1887](https://github.com/CesiumGS/cesium/issues/1887)
  - If `Primitive.modelMatrix` is changed after creation, it only affects primitives with one instance and only in 3D mode.
  - `ImageryLayer` properties `alpha`, `brightness`, `contrast`, `hue`, `saturation`, and `gamma` may no longer be functions. If you need to change these values each frame, consider moving your logic to an event handler for `Scene.preRender`.
  - Removed `closeTop` and `closeBottom` options from `RectangleGeometry`.
  - CZML changes:
    - CZML is now versioned using the <major>.<minor> scheme. For example, any CZML 1.0 implementation will be able to load any 1.<minor> document (with graceful degradation). Major version number increases will be reserved for breaking changes. We fully expect these major version increases to happen, as CZML is still in development, but we wanted to give developers a stable target to work with.
    - A `"1.0"` version string is required to be on the document packet, which is required to be the first packet in a CZML file. Previously the `document` packet was optional; it is now mandatory. The simplest document packet is:
      ```
      {
        "id":"document",
        "version":"1.0"
      }
      ```
    - The `vertexPositions` property has been removed. There is now a `positions` property directly on objects that use it, currently `polyline`, `polygon`, and `wall`.
    - `cone`, `pyramid`, and `vector` have been removed from the core CZML schema. They are now treated as extensions maintained by Analytical Graphics and have been renamed to `agi_conicSensor`, `agi_customPatternSensor`, and `agi_vector` respectively.
    - The `orientation` property has been changed to match Cesium convention. To update existing CZML documents, conjugate the quaternion values.
    - `pixelOffset` now uses the top-left of the screen as the origin; previously it was the bottom-left. To update existing documents, negate the `y` value.
    - Removed `color`, `outlineColor`, and `outlineWidth` properties from `polyline` and `path`. There is a new `material` property that allows you to specify a variety of materials, such as `solidColor`, `polylineOutline` and `polylineGlow`.
    - See the [CZML Schema](https://github.com/CesiumGS/cesium/wiki/CZML-Content) for more details. We plan on greatly improving this document in the coming weeks.

- Added camera collision detection with terrain to the default mouse interaction.
- Modified the default camera tilt mouse behavior to tilt about the point clicked, taking into account terrain.
- Modified the default camera mouse behavior to look about the camera's position when the sky is clicked.
- Cesium can now render an unlimited number of imagery layers, no matter how few texture units are supported by the hardware.
- Added support for rendering terrain lighting with oct-encoded per-vertex normals. Added `CesiumTerrainProvider.requestVertexNormals` to request per vertex normals. Added `hasVertexNormals` property to all terrain providers to indicate whether or not vertex normals are included in the requested terrain tiles.
- Added `Globe.getHeight` and `Globe.pick` for finding the terrain height at a given Cartographic coordinate and picking the terrain with a ray.
- Added `scene3DOnly` options to `Viewer`, `CesiumWidget`, and `Scene` constructors. This setting optimizes memory usage and performance for 3D mode at the cost of losing the ability to use 2D or Columbus View.
- Added `forwardExtrapolationType`, `forwardExtrapolationDuration`, `backwardExtrapolationType`, and `backwardExtrapolationDuration` to `SampledProperty` and `SampledPositionProperty` which allows the user to specify how a property calculates its value when outside the range of its sample data.
- Prevent primitives from flashing off and on when modifying static DataSources.
- Added the following methods to `IntersectionTests`: `rayTriangle`, `lineSegmentTriangle`, `raySphere`, and `lineSegmentSphere`.
- Matrix types now have `add` and `subtract` functions.
- `Matrix3` type now has a `fromCrossProduct` function.
- Added `CesiumMath.signNotZero`, `CesiumMath.toSNorm` and `CesiumMath.fromSNorm` functions.
- DataSource & CZML models now default to North-East-Down orientation if none is provided.
- `TileMapServiceImageryProvider` now works with tilesets created by tools that better conform to the TMS specification. In particular, a profile of `global-geodetic` or `global-mercator` is now supported (in addition to the previous `geodetic` and `mercator`) and in these profiles it is assumed that the X coordinates of the bounding box correspond to the longitude direction.
- `EntityCollection` and `CompositeEntityCollection` now include the array of modified entities as the last parameter to their `onCollectionChanged` event.
- `RectangleGeometry`, `RectangleOutlineGeometry` and `RectanglePrimitive` can cross the international date line.

## Beta Releases

### b30 - 2014-07-01

- Breaking changes ([why so many?](https://community.cesium.com/t/moving-towards-cesium-1-0/1209))

  - CZML property references now use a `#` symbol to separate identifier from property path. `objectId.position` should now be `objectId#position`.
  - All `Cartesian2`, `Cartesian3`, `Cartesian4`, `TimeInterval`, and `JulianDate` functions that take a `result` parameter now require the parameter (except for functions starting with `from`).
  - Modified `Transforms.pointToWindowCoordinates` and `SceneTransforms.wgs84ToWindowCoordinates` to return window coordinates with origin at the top left corner.
  - `Billboard.pixelOffset` and `Label.pixelOffset` now have their origin at the top left corner.
  - Replaced `CameraFlightPath.createAnimation` with `Camera.flyTo` and replaced `CameraFlightPath.createAnimationRectangle` with `Camera.flyToRectangle`. Code that looked like:

            scene.animations.add(Cesium.CameraFlightPath.createAnimation(scene, {
                destination : Cesium.Cartesian3.fromDegrees(-117.16, 32.71, 15000.0)
            }));

    should now look like:

            scene.camera.flyTo({
                destination : Cesium.Cartesian3.fromDegrees(-117.16, 32.71, 15000.0)
            });

  - In `Camera.flyTo` and `Camera.flyToRectangle`:
    - `options.duration` is now in seconds, not milliseconds.
    - Renamed `options.endReferenceFrame` to `options.endTransform`.
    - Renamed `options.onComplete` to `options.complete`.
    - Renamed `options.onCancel` to `options.cancel`.
  - The following are now in seconds, not milliseconds.
    - `Scene.morphToColumbusView`, `Scene.morphTo2D`, and `Scene.morphTo3D` parameter `duration`.
    - `HomeButton` constructor parameter `options.duration`, `HomeButtonViewModel` constructor parameter `duration`, and `HomeButtonViewModel.duration`.
    - `SceneModePicker` constructor parameter `duration`, `SceneModePickerViewModel` constructor parameter `duration`, and `SceneModePickerViewModel.duration`.
    - `Geocoder` and `GeocoderViewModel` constructor parameter `options.flightDuration` and `GeocoderViewModel.flightDuration`.
    - `ScreenSpaceCameraController.bounceAnimationTime`.
    - `FrameRateMonitor` constructor parameter `options.samplingWindow`, `options.quietPeriod`, and `options.warmupPeriod`.
  - Refactored `JulianDate` to be in line with other Core types.
    - Most functions now take result parameters.
    - The default constructor no longer creates a date at the current time, use `JulianDate.now()` instead.
    - Removed `JulianDate.getJulianTimeFraction` and `JulianDate.compareTo`
    - `new JulianDate()` -> `JulianDate.now()`
    - `date.getJulianDayNumber()` -> `date.dayNumber`
    - `date.getSecondsOfDay()` -> `secondsOfDay`
    - `date.getTotalDays()` -> `JulianDate.getTotalDays(date)`
    - `date.getSecondsDifference(arg1, arg2)` -> `JulianDate.getSecondsDifference(arg2, arg1)` (Note, order of arguments flipped)
    - `date.getDaysDifference(arg1, arg2)` -> `JulianDate.getDaysDifference(arg2, arg1)` (Note, order of arguments flipped)
    - `date.getTaiMinusUtc()` -> `JulianDate.getTaiMinusUtc(date)`
    - `date.addSeconds(seconds)` -> `JulianDate.addSeconds(date, seconds)`
    - `date.addMinutes(minutes)` -> `JulianDate.addMinutes(date, minutes)`
    - `date.addHours(hours)` -> `JulianDate.addHours(date, hours)`
    - `date.addDays(days)` -> `JulianDate.addDays(date, days)`
    - `date.lessThan(right)` -> `JulianDate.lessThan(left, right)`
    - `date.lessThanOrEquals(right)` -> `JulianDate.lessThanOrEquals(left, right)`
    - `date.greaterThan(right)` -> `JulianDate.greaterThan(left, right)`
    - `date.greaterThanOrEquals(right)` -> `JulianDate.greaterThanOrEquals(left, right)`
  - Refactored `TimeInterval` to be in line with other Core types.

    - The constructor no longer requires parameters and now takes a single options parameter. Code that looked like:

            new TimeInterval(startTime, stopTime, true, true, data);

    should now look like:

            new TimeInterval({
                start : startTime,
                stop : stopTime,
                isStartIncluded : true,
                isStopIncluded : true,
                data : data
            });

    - `TimeInterval.fromIso8601` now takes a single options parameter. Code that looked like:

            TimeInterval.fromIso8601(intervalString, true, true, data);

    should now look like:

            TimeInterval.fromIso8601({
                iso8601 : intervalString,
                isStartIncluded : true,
                isStopIncluded : true,
                data : data
            });

    - `interval.intersect(otherInterval)` -> `TimeInterval.intersect(interval, otherInterval)`
    - `interval.contains(date)` -> `TimeInterval.contains(interval, date)`

  - Removed `TimeIntervalCollection.intersectInterval`.
  - `TimeIntervalCollection.findInterval` now takes a single options parameter instead of individual parameters. Code that looked like:

            intervalCollection.findInterval(startTime, stopTime, false, true);

    should now look like:

            intervalCollection.findInterval({
                start : startTime,
                stop : stopTime,
                isStartIncluded : false,
                isStopIncluded : true
            });

  - `TimeIntervalCollection.empty` was renamed to `TimeIntervalCollection.isEmpty`
  - Removed `Scene.animations` and `AnimationCollection` from the public Cesium API.
  - Replaced `color`, `outlineColor`, and `outlineWidth` in `DynamicPath` with a `material` property.
  - `ModelAnimationCollection.add` and `ModelAnimationCollection.addAll` renamed `options.startOffset` to `options.delay`. Also renamed `ModelAnimation.startOffset` to `ModelAnimation.delay`.
  - Replaced `Scene.scene2D.projection` property with read-only `Scene.mapProjection`. Set this with the `mapProjection` option for the `Viewer`, `CesiumWidget`, or `Scene` constructors.
  - Moved Fresnel, Reflection, and Refraction materials to the [Materials Pack Plugin](https://github.com/CesiumGS/cesium-materials-pack).
  - Renamed `Simon1994PlanetaryPositions` functions `ComputeSunPositionInEarthInertialFrame` and `ComputeMoonPositionInEarthInertialFrame` to `computeSunPositionInEarthInertialFrame` and `computeMoonPositionInEarthInertialFrame`, respectively.
  - `Scene` constructor function now takes an `options` parameter instead of individual parameters.
  - `CesiumWidget.showErrorPanel` now takes a `message` parameter in between the previous `title` and `error` parameters.
  - Removed `Camera.createCorrectPositionAnimation`.
  - Moved `LeapSecond.leapSeconds` to `JulianDate.leapSeconds`.
  - `Event.removeEventListener` no longer throws `DeveloperError` if the `listener` does not exist; it now returns `false`.
  - Enumeration values of `SceneMode` have better correspondence with mode names to help with debugging.
  - The build process now requires [Node.js](http://nodejs.org/) to be installed on the system.

- Cesium now supports Internet Explorer 11.0.9 on desktops. For the best results, use the new [IE Developer Channel](http://devchannel.modern.ie/) for development.
- `ReferenceProperty` can now handle sub-properties, for example, `myObject#billboard.scale`.
- `DynamicObject.id` can now include period characters.
- Added `PolylineGlowMaterialProperty` which enables data sources to use the PolylineGlow material.
- Fixed support for embedded resources in glTF models.
- Added `HermitePolynomialApproximation.interpolate` for performing interpolation when derivative information is available.
- `SampledProperty` and `SampledPositionProperty` can now store derivative information for each sample value. This allows for more accurate interpolation when using `HermitePolynomialApproximation`.
- Added `FrameRateMonitor` to monitor the frame rate achieved by a `Scene` and to raise a `lowFrameRate` event when it falls below a configurable threshold.
- Added `PerformanceWatchdog` widget and `viewerPerformanceWatchdogMixin`.
- `Viewer` and `CesiumWidget` now provide more user-friendly error messages when an initialization or rendering error occurs.
- `Viewer` and `CesiumWidget` now take a new optional parameter, `creditContainer`.
- `Viewer` can now optionally be constructed with a `DataSourceCollection`. Previously, it always created one itself internally.
- Fixed a problem that could rarely lead to the camera's `tilt` property being `NaN`.
- `GeoJsonDataSource` no longer uses the `name` or `title` property of the feature as the dynamic object's name if the value of the property is null.
- Added `TimeIntervalCollection.isStartIncluded` and `TimeIntervalCollection.isStopIncluded`.
- Added `Cesium.VERSION` to the combined `Cesium.js` file.
- Made general improvements to the [reference documentation](http://cesiumjs.org/refdoc.html).
- Updated third-party [Tween.js](https://github.com/sole/tween.js/) from r7 to r13.
- Updated third-party JSDoc 3.3.0-alpha5 to 3.3.0-alpha9.
- The development web server has been rewritten in Node.js, and is now included as part of each release.

### b29 - 2014-06-02

- Breaking changes ([why so many?](https://community.cesium.com/t/moving-towards-cesium-1-0/1209))

  - Replaced `Scene.createTextureAtlas` with `new TextureAtlas`.
  - Removed `CameraFlightPath.createAnimationCartographic`. Code that looked like:

           var flight = CameraFlightPath.createAnimationCartographic(scene, {
               destination : cartographic
           });
           scene.animations.add(flight);

    should now look like:

           var flight = CameraFlightPath.createAnimation(scene, {
               destination : ellipsoid.cartographicToCartesian(cartographic)
           });
           scene.animations.add(flight);

  - Removed `CesiumWidget.onRenderLoopError` and `Viewer.renderLoopError`. They have been replaced by `Scene.renderError`.
  - Renamed `CompositePrimitive` to `PrimitiveCollection` and added an `options` parameter to the constructor function.
  - Removed `Shapes.compute2DCircle`, `Shapes.computeCircleBoundary` and `Shapes.computeEllipseBoundary`. Instead, use `CircleOutlineGeometry` and `EllipseOutlineGeometry`. See the [tutorial](http://cesiumjs.org/2013/11/04/Geometry-and-Appearances/).
  - Removed `PolylinePipeline`, `PolygonPipeline`, `Tipsify`, `FrustumCommands`, and all `Renderer` types (except noted below) from the public Cesium API. These are still available but are not part of the official API and may change in future versions. `Renderer` types in particular are likely to change.
  - For AMD users only:
    - Moved `PixelFormat` from `Renderer` to `Core`.
    - Moved the following from `Renderer` to `Scene`: `TextureAtlas`, `TextureAtlasBuilder`, `BlendEquation`, `BlendFunction`, `BlendingState`, `CullFace`, `DepthFunction`, `StencilFunction`, and `StencilOperation`.
    - Moved the following from `Scene` to `Core`: `TerrainProvider`, `ArcGisImageServerTerrainProvider`, `CesiumTerrainProvider`, `EllipsoidTerrainProvider`, `VRTheWorldTerrainProvider`, `TerrainData`, `HeightmapTerrainData`, `QuantizedMeshTerrainData`, `TerrainMesh`, `TilingScheme`, `GeographicTilingScheme`, `WebMercatorTilingScheme`, `sampleTerrain`, `TileProviderError`, `Credit`.
  - Removed `TilingScheme.createRectangleOfLevelZeroTiles`, `GeographicTilingScheme.createLevelZeroTiles` and `WebMercatorTilingScheme.createLevelZeroTiles`.
  - Removed `CameraColumbusViewMode`.
  - Removed `Enumeration`.

- Added new functions to `Cartesian3`: `fromDegrees`, `fromRadians`, `fromDegreesArray`, `fromRadiansArray`, `fromDegreesArray3D` and `fromRadiansArray3D`. Added `fromRadians` to `Cartographic`.
- Fixed dark lighting in 3D and Columbus View when viewing a primitive edge on. ([#592](https://github.com/CesiumGS/cesium/issues/592))
- Improved Internet Explorer 11.0.8 support including workarounds for rendering labels, billboards, and the sun.
- Improved terrain and imagery rendering performance when very close to the surface.
- Added `preRender` and `postRender` events to `Scene`.
- Added `Viewer.targetFrameRate` and `CesiumWidget.targetFrameRate` to allow for throttling of the requestAnimationFrame rate.
- Added `Viewer.resolutionScale` and `CesiumWidget.resolutionScale` to allow the scene to be rendered at a resolution other than the canvas size.
- `Camera.transform` now works consistently across scene modes.
- Fixed a bug that prevented `sampleTerrain` from working with STK World Terrain in Firefox.
- `sampleTerrain` no longer fails when used with a `TerrainProvider` that is not yet ready.
- Fixed problems that could occur when using `ArcGisMapServerImageryProvider` to access a tiled MapServer of non-global extent.
- Added `interleave` option to `Primitive` constructor.
- Upgraded JSDoc from 3.0 to 3.3.0-alpha5. The Cesium reference documentation now has a slightly different look and feel.
- Upgraded Dojo from 1.9.1 to 1.9.3. NOTE: Dojo is only used in Sandcastle and not required by Cesium.

### b28 - 2014-05-01

- Breaking changes ([why so many?](https://community.cesium.com/t/breaking-changes/1132)):
  - Renamed and moved `Scene.primitives.centralBody` moved to `Scene.globe`.
  - Removed `CesiumWidget.centralBody` and `Viewer.centralBody`. Use `CesiumWidget.scene.globe` and `Viewer.scene.globe`.
  - Renamed `CentralBody` to `Globe`.
  - Replaced `Model.computeWorldBoundingSphere` with `Model.boundingSphere`.
  - Refactored visualizers, removing `setDynamicObjectCollection`, `getDynamicObjectCollection`, `getScene`, and `removeAllPrimitives` which are all superfluous after the introduction of `DataSourceDisplay`. The affected classes are:
    - `DynamicBillboardVisualizer`
    - `DynamicConeVisualizerUsingCustomSensor`
    - `DynamicLabelVisualizer`
    - `DynamicModelVisualizer`
    - `DynamicPathVisualizer`
    - `DynamicPointVisualizer`
    - `DynamicPyramidVisualizer`
    - `DynamicVectorVisualizer`
    - `GeometryVisualizer`
  - Renamed Extent to Rectangle
    - `Extent` -> `Rectangle`
    - `ExtentGeometry` -> `RectangleGeomtry`
    - `ExtentGeometryOutline` -> `RectangleGeometryOutline`
    - `ExtentPrimitive` -> `RectanglePrimitive`
    - `BoundingRectangle.fromExtent` -> `BoundingRectangle.fromRectangle`
    - `BoundingSphere.fromExtent2D` -> `BoundingSphere.fromRectangle2D`
    - `BoundingSphere.fromExtentWithHeights2D` -> `BoundingSphere.fromRectangleWithHeights2D`
    - `BoundingSphere.fromExtent3D` -> `BoundingSphere.fromRectangle3D`
    - `EllipsoidalOccluder.computeHorizonCullingPointFromExtent` -> `EllipsoidalOccluder.computeHorizonCullingPointFromRectangle`
    - `Occluder.computeOccludeePointFromExtent` -> `Occluder.computeOccludeePointFromRectangle`
    - `Camera.getExtentCameraCoordinates` -> `Camera.getRectangleCameraCoordinates`
    - `Camera.viewExtent` -> `Camera.viewRectangle`
    - `CameraFlightPath.createAnimationExtent` -> `CameraFlightPath.createAnimationRectangle`
    - `TilingScheme.extentToNativeRectangle` -> `TilingScheme.rectangleToNativeRectangle`
    - `TilingScheme.tileXYToNativeExtent` -> `TilingScheme.tileXYToNativeRectangle`
    - `TilingScheme.tileXYToExtent` -> `TilingScheme.tileXYToRectangle`
  - Converted `DataSource` get methods into properties.
    - `getName` -> `name`
    - `getClock` -> `clock`
    - `getChangedEvent` -> `changedEvent`
    - `getDynamicObjectCollection` -> `dynamicObjects`
    - `getErrorEvent` -> `errorEvent`
  - `BaseLayerPicker` has been extended to support terrain selection ([#1607](https://github.com/CesiumGS/cesium/pull/1607)).
    - The `BaseLayerPicker` constructor function now takes the container element and an options object instead of a CentralBody and ImageryLayerCollection.
    - The `BaseLayerPickerViewModel` constructor function now takes an options object instead of a `CentralBody` and `ImageryLayerCollection`.
    - `ImageryProviderViewModel` -> `ProviderViewModel`
    - `BaseLayerPickerViewModel.selectedName` -> `BaseLayerPickerViewModel.buttonTooltip`
    - `BaseLayerPickerViewModel.selectedIconUrl` -> `BaseLayerPickerViewModel.buttonImageUrl`
    - `BaseLayerPickerViewModel.selectedItem` -> `BaseLayerPickerViewModel.selectedImagery`
    - `BaseLayerPickerViewModel.imageryLayers`has been removed and replaced with `BaseLayerPickerViewModel.centralBody`
  - Renamed `TimeIntervalCollection.clear` to `TimeIntervalColection.removeAll`
  - `Context` is now private.
    - Removed `Scene.context`. Instead, use `Scene.drawingBufferWidth`, `Scene.drawingBufferHeight`, `Scene.maximumAliasedLineWidth`, and `Scene.createTextureAtlas`.
    - `Billboard.computeScreenSpacePosition`, `Label.computeScreenSpacePosition`, `SceneTransforms.clipToWindowCoordinates` and `SceneTransforms.clipToDrawingBufferCoordinates` take a `Scene` parameter instead of a `Context`.
    - `Camera` constructor takes `Scene` as parameter instead of `Context`
  - Types implementing the `ImageryProvider` interface arenow require a `hasAlphaChannel` property.
  - Removed `checkForChromeFrame` since Chrome Frame is no longer supported by Google. See [Google's official announcement](http://blog.chromium.org/2013/06/retiring-chrome-frame.html).
  - Types implementing `DataSource` no longer need to implement `getIsTimeVarying`.
- Added a `NavigationHelpButton` widget that, when clicked, displays information about how to navigate around the globe with the mouse. The new button is enabled by default in the `Viewer` widget.
- Added `Model.minimumPixelSize` property so models remain visible when the viewer zooms out.
- Added `DynamicRectangle` to support DataSource provided `RectangleGeometry`.
- Added `DynamicWall` to support DataSource provided `WallGeometry`.
- Improved texture upload performance and reduced memory usage when using `BingMapsImageryProvider` and other imagery providers that return false from `hasAlphaChannel`.
- Added the ability to offset the grid in the `GridMaterial`.
- `GeometryVisualizer` now creates geometry asynchronously to prevent locking up the browser.
- Add `Clock.canAnimate` to prevent time from advancing, even while the clock is animating.
- `Viewer` now prevents time from advancing if asynchronous geometry is being processed in order to avoid showing an incomplete picture. This can be disabled via the `Viewer.allowDataSourcesToSuspendAnimation` settings.
- Added ability to modify glTF material parameters using `Model.getMaterial`, `ModelMaterial`, and `ModelMesh.material`.
- Added `asynchronous` and `ready` properties to `Model`.
- Added `Cartesian4.fromColor` and `Color.fromCartesian4`.
- Added `getScale` and `getMaximumScale` to `Matrix2`, `Matrix3`, and `Matrix4`.
- Upgraded Knockout from version 3.0.0 to 3.1.0.
- Upgraded TopoJSON from version 1.1.4 to 1.6.8.

### b27 - 2014-04-01

- Breaking changes:

  - All `CameraController` functions have been moved up to the `Camera`. Removed `CameraController`. For example, code that looked like:

           scene.camera.controller.viewExtent(extent);

    should now look like:

           scene.camera.viewExtent(extent);

  - Finished replacing getter/setter functions with properties:
    - `ImageryLayer`
      - `getImageryProvider` -> `imageryProvider`
      - `getExtent` -> `extent`
    - `Billboard`, `Label`
      - `getShow`, `setShow` -> `show`
      - `getPosition`, `setPosition` -> `position`
      - `getPixelOffset`, `setPixelOffset` -> `pixelOffset`
      - `getTranslucencyByDistance`, `setTranslucencyByDistance` -> `translucencyByDistance`
      - `getPixelOffsetScaleByDistance`, `setPixelOffsetScaleByDistance` -> `pixelOffsetScaleByDistance`
      - `getEyeOffset`, `setEyeOffset` -> `eyeOffset`
      - `getHorizontalOrigin`, `setHorizontalOrigin` -> `horizontalOrigin`
      - `getVerticalOrigin`, `setVerticalOrigin` -> `verticalOrigin`
      - `getScale`, `setScale` -> `scale`
      - `getId` -> `id`
    - `Billboard`
      - `getScaleByDistance`, `setScaleByDistance` -> `scaleByDistance`
      - `getImageIndex`, `setImageIndex` -> `imageIndex`
      - `getColor`, `setColor` -> `color`
      - `getRotation`, `setRotation` -> `rotation`
      - `getAlignedAxis`, `setAlignedAxis` -> `alignedAxis`
      - `getWidth`, `setWidth` -> `width`
      - `getHeight` `setHeight` -> `height`
    - `Label`
      - `getText`, `setText` -> `text`
      - `getFont`, `setFont` -> `font`
      - `getFillColor`, `setFillColor` -> `fillColor`
      - `getOutlineColor`, `setOutlineColor` -> `outlineColor`
      - `getOutlineWidth`, `setOutlineWidth` -> `outlineWidth`
      - `getStyle`, `setStyle` -> `style`
    - `Polygon`
      - `getPositions`, `setPositions` -> `positions`
    - `Polyline`
      - `getShow`, `setShow` -> `show`
      - `getPositions`, `setPositions` -> `positions`
      - `getMaterial`, `setMeterial` -> `material`
      - `getWidth`, `setWidth` -> `width`
      - `getLoop`, `setLoop` -> `loop`
      - `getId` -> `id`
    - `Occluder`
      - `getPosition` -> `position`
      - `getRadius` -> `radius`
      - `setCameraPosition` -> `cameraPosition`
    - `LeapSecond`
      - `getLeapSeconds`, `setLeapSeconds` -> `leapSeconds`
    - `Fullscreen`
      - `getFullscreenElement` -> `element`
      - `getFullscreenChangeEventName` -> `changeEventName`
      - `getFullscreenErrorEventName` -> `errorEventName`
      - `isFullscreenEnabled` -> `enabled`
      - `isFullscreen` -> `fullscreen`
    - `Event`
      - `getNumberOfListeners` -> `numberOfListeners`
    - `EllipsoidGeodesic`
      - `getSurfaceDistance` -> `surfaceDistance`
      - `getStart` -> `start`
      - `getEnd` -> `end`
      - `getStartHeading` -> `startHeading`
      - `getEndHeading` -> `endHeading`
    - `AnimationCollection`
      - `getAll` -> `all`
    - `CentralBodySurface`
      - `getTerrainProvider`, `setTerrainProvider` -> `terrainProvider`
    - `Credit`
      - `getText` -> `text`
      - `getImageUrl` -> `imageUrl`
      - `getLink` -> `link`
    - `TerrainData`, `HightmapTerrainData`, `QuanitzedMeshTerrainData`
      - `getWaterMask` -> `waterMask`
    - `Tile`
      - `getChildren` -> `children`
    - `Buffer`
      - `getSizeInBytes` -> `sizeInBytes`
      - `getUsage` -> `usage`
      - `getVertexArrayDestroyable`, `setVertexArrayDestroyable` -> `vertexArrayDestroyable`
    - `CubeMap`
      - `getPositiveX` -> `positiveX`
      - `getNegativeX` -> `negativeX`
      - `getPositiveY` -> `positiveY`
      - `getNegativeY` -> `negativeY`
      - `getPositiveZ` -> `positiveZ`
      - `getNegativeZ` -> `negativeZ`
    - `CubeMap`, `Texture`
      - `getSampler`, `setSampler` -> `sampler`
      - `getPixelFormat` -> `pixelFormat`
      - `getPixelDatatype` -> `pixelDatatype`
      - `getPreMultiplyAlpha` -> `preMultiplyAlpha`
      - `getFlipY` -> `flipY`
      - `getWidth` -> `width`
      - `getHeight` -> `height`
    - `CubeMapFace`
      - `getPixelFormat` -> `pixelFormat`
      - `getPixelDatatype` -> `pixelDatatype`
    - `Framebuffer`
      - `getNumberOfColorAttachments` -> `numberOfColorAttachments`
      - `getDepthTexture` -> `depthTexture`
      - `getDepthRenderbuffer` -> `depthRenderbuffer`
      - `getStencilRenderbuffer` -> `stencilRenderbuffer`
      - `getDepthStencilTexture` -> `depthStencilTexture`
      - `getDepthStencilRenderbuffer` -> `depthStencilRenderbuffer`
      - `hasDepthAttachment` -> `hasdepthAttachment`
    - `Renderbuffer`
      - `getFormat` -> `format`
      - `getWidth` -> `width`
      - `getHeight` -> `height`
    - `ShaderProgram`
      - `getVertexAttributes` -> `vertexAttributes`
      - `getNumberOfVertexAttributes` -> `numberOfVertexAttributes`
      - `getAllUniforms` -> `allUniforms`
      - `getManualUniforms` -> `manualUniforms`
    - `Texture`
      - `getDimensions` -> `dimensions`
    - `TextureAtlas`
      - `getBorderWidthInPixels` -> `borderWidthInPixels`
      - `getTextureCoordinates` -> `textureCoordinates`
      - `getTexture` -> `texture`
      - `getNumberOfImages` -> `numberOfImages`
      - `getGUID` -> `guid`
    - `VertexArray`
      - `getNumberOfAttributes` -> `numberOfAttributes`
      - `getIndexBuffer` -> `indexBuffer`
  - Finished removing prototype functions. (Use 'static' versions of these functions instead):
    - `BoundingRectangle`
      - `union`, `expand`
    - `BoundingSphere`
      - `union`, `expand`, `getPlaneDistances`, `projectTo2D`
    - `Plane`
      - `getPointDistance`
    - `Ray`
      - `getPoint`
    - `Spherical`
      - `normalize`
    - `Extent`
      - `validate`, `getSouthwest`, `getNorthwest`, `getNortheast`, `getSoutheast`, `getCenter`, `intersectWith`, `contains`, `isEmpty`, `subsample`
  - `DataSource` now has additional required properties, `isLoading` and `loadingEvent` as well as a new optional `update` method which will be called each frame.
  - Renamed `Stripe` material uniforms `lightColor` and `darkColor` to `evenColor` and `oddColor`.
  - Replaced `SceneTransitioner` with new functions and properties on the `Scene`: `morphTo2D`, `morphToColumbusView`, `morphTo3D`, `completeMorphOnUserInput`, `morphStart`, `morphComplete`, and `completeMorph`.
  - Removed `TexturePool`.

- Improved visual quality for translucent objects with [Weighted Blended Order-Independent Transparency](http://cesiumjs.org/2014/03/14/Weighted-Blended-Order-Independent-Transparency/).
- Fixed extruded polygons rendered in the southern hemisphere. [#1490](https://github.com/CesiumGS/cesium/issues/1490)
- Fixed Primitive picking that have a closed appearance drawn on the surface. [#1333](https://github.com/CesiumGS/cesium/issues/1333)
- Added `StripeMaterialProperty` for supporting the `Stripe` material in DynamicScene.
- `loadArrayBuffer`, `loadBlob`, `loadJson`, `loadText`, and `loadXML` now support loading data from data URIs.
- The `debugShowBoundingVolume` property on primitives now works across all scene modes.
- Eliminated the use of a texture pool for Earth surface imagery textures. The use of the pool was leading to mipmapping problems in current versions of Google Chrome where some tiles would show imagery from entirely unrelated parts of the globe.

### b26 - 2014-03-03

- Breaking changes:
  - Replaced getter/setter functions with properties:
    - `Scene`
      - `getCanvas` -> `canvas`
      - `getContext` -> `context`
      - `getPrimitives` -> `primitives`
      - `getCamera` -> `camera`
      - `getScreenSpaceCameraController` -> `screenSpaceCameraController`
      - `getFrameState` -> `frameState`
      - `getAnimations` -> `animations`
    - `CompositePrimitive`
      - `getCentralBody`, `setCentralBody` -> `centralBody`
      - `getLength` -> `length`
    - `Ellipsoid`
      - `getRadii` -> `radii`
      - `getRadiiSquared` -> `radiiSquared`
      - `getRadiiToTheFourth` -> `radiiToTheFourth`
      - `getOneOverRadii` -> `oneOverRadii`
      - `getOneOverRadiiSquared` -> `oneOverRadiiSquared`
      - `getMinimumRadius` -> `minimumRadius`
      - `getMaximumRadius` -> `maximumRadius`
    - `CentralBody`
      - `getEllipsoid` -> `ellipsoid`
      - `getImageryLayers` -> `imageryLayers`
    - `EllipsoidalOccluder`
      - `getEllipsoid` -> `ellipsoid`
      - `getCameraPosition`, `setCameraPosition` -> `cameraPosition`
    - `EllipsoidTangentPlane`
      - `getEllipsoid` -> `ellipsoid`
      - `getOrigin` -> `origin`
    - `GeographicProjection`
      - `getEllipsoid` -> `ellipsoid`
    - `WebMercatorProjection`
      - `getEllipsoid` -> `ellipsoid`
    - `SceneTransitioner`
      - `getScene` -> `scene`
      - `getEllipsoid` -> `ellipsoid`
    - `ScreenSpaceCameraController`
      - `getEllipsoid`, `setEllipsoid` -> `ellipsoid`
    - `SkyAtmosphere`
      - `getEllipsoid` -> `ellipsoid`
    - `TilingScheme`, `GeographicTilingScheme`, `WebMercatorTilingSheme`
      - `getEllipsoid` -> `ellipsoid`
      - `getExtent` -> `extent`
      - `getProjection` -> `projection`
    - `ArcGisMapServerImageryProvider`, `BingMapsImageryProvider`, `GoogleEarthImageryProvider`, `GridImageryProvider`, `OpenStreetMapImageryProvider`, `SingleTileImageryProvider`, `TileCoordinatesImageryProvider`, `TileMapServiceImageryProvider`, `WebMapServiceImageryProvider`
      - `getProxy` -> `proxy`
      - `getTileWidth` -> `tileWidth`
      - `getTileHeight` -> `tileHeight`
      - `getMaximumLevel` -> `maximumLevel`
      - `getMinimumLevel` -> `minimumLevel`
      - `getTilingScheme` -> `tilingScheme`
      - `getExtent` -> `extent`
      - `getTileDiscardPolicy` -> `tileDiscardPolicy`
      - `getErrorEvent` -> `errorEvent`
      - `isReady` -> `ready`
      - `getCredit` -> `credit`
    - `ArcGisMapServerImageryProvider`, `BingMapsImageryProvider`, `GoogleEarthImageryProvider`, `OpenStreetMapImageryProvider`, `SingleTileImageryProvider`, `TileMapServiceImageryProvider`, `WebMapServiceImageryProvider`
      - `getUrl` -> `url`
    - `ArcGisMapServerImageryProvider`
      - `isUsingPrecachedTiles` - > `usingPrecachedTiles`
    - `BingMapsImageryProvider`
      - `getKey` -> `key`
      - `getMapStyle` -> `mapStyle`
    - `GoogleEarthImageryProvider`
      - `getPath` -> `path`
      - `getChannel` -> `channel`
      - `getVersion` -> `version`
      - `getRequestType` -> `requestType`
    - `WebMapServiceImageryProvider`
      - `getLayers` -> `layers`
    - `CesiumTerrainProvider`, `EllipsoidTerrainProvider`, `ArcGisImageServerTerrainProvider`, `VRTheWorldTerrainProvider`
      - `getErrorEvent` -> `errorEvent`
      - `getCredit` -> `credit`
      - `getTilingScheme` -> `tilingScheme`
      - `isReady` -> `ready`
    - `TimeIntervalCollection`
      - `getChangedEvent` -> `changedEvent`
      - `getStart` -> `start`
      - `getStop` -> `stop`
      - `getLength` -> `length`
      - `isEmpty` -> `empty`
    - `DataSourceCollection`, `ImageryLayerCollection`, `LabelCollection`, `PolylineCollection`, `SensorVolumeCollection`
      - `getLength` -> `length`
    - `BillboardCollection`
      - `getLength` -> `length`
      - `getTextureAtlas`, `setTextureAtlas` -> `textureAtlas`
      - `getDestroyTextureAtlas`, `setDestroyTextureAtlas` -> `destroyTextureAtlas`
  - Removed `Scene.getUniformState()`. Use `scene.context.getUniformState()`.
  - Visualizers no longer create a `dynamicObject` property on the primitives they create. Instead, they set the `id` property that is standard for all primitives.
  - The `propertyChanged` on DynamicScene objects has been renamed to `definitionChanged`. Also, the event is now raised in the case of an existing property being modified as well as having a new property assigned (previously only property assignment would raise the event).
  - The `visualizerTypes` parameter to the `DataSouceDisplay` has been changed to a callback function that creates an array of visualizer instances.
  - `DynamicDirectionsProperty` and `DynamicVertexPositionsProperty` were both removed, they have been superseded by `PropertyArray` and `PropertyPositionArray`, which make it easy for DataSource implementations to create time-dynamic arrays.
  - `VisualizerCollection` has been removed. It is superseded by `DataSourceDisplay`.
  - `DynamicEllipsoidVisualizer`, `DynamicPolygonVisualizer`, and `DynamicPolylineVisualizer` have been removed. They are superseded by `GeometryVisualizer` and corresponding `GeometryUpdater` implementations; `EllipsoidGeometryUpdater`, `PolygonGeometryUpdater`, `PolylineGeometryUpdater`.
  - Modified `CameraFlightPath` functions to take place in the camera's current reference frame. The arguments to the function now need to be given in world coordinates and an optional reference frame can be given when the flight is completed.
  - `PixelDatatype` properties are now JavaScript numbers, not `Enumeration` instances.
  - `combine` now takes two objects instead of an array, and defaults to copying shallow references. The `allowDuplicates` parameter has been removed. In the event of duplicate properties, the first object's properties will be used.
  - Removed `FeatureDetection.supportsCrossOriginImagery`. This check was only useful for very old versions of WebKit.
- Added `Model` for drawing 3D models using glTF. See the [tutorial](http://cesiumjs.org/2014/03/03/Cesium-3D-Models-Tutorial/) and [Sandcastle example](http://cesiumjs.org/Cesium/Apps/Sandcastle/index.html?src=3D%20Models.html&label=Showcases).
- DynamicScene now makes use of [Geometry and Appearances](http://cesiumjs.org/2013/11/04/Geometry-and-Appearances/), which provides a tremendous improvements to DataSource visualization (CZML, GeoJSON, etc..). Extruded geometries are now supported and in many use cases performance is an order of magnitude faster.
- Added new `SelectionIndicator` and `InfoBox` widgets to `Viewer`, activated by `viewerDynamicObjectMixin`.
- `CesiumTerrainProvider` now supports mesh-based terrain like the tiles created by [STK Terrain Server](https://community.cesium.com/t/stk-terrain-server-beta/1017).
- Fixed rendering artifact on translucent objects when zooming in or out.
- Added `CesiumInspector` widget for graphics debugging. In Cesium Viewer, it is enabled by using the query parameter `inspector=true`. Also see the [Sandcastle example](http://cesiumjs.org/Cesium/Apps/Sandcastle/index.html?src=Cesium%20Inspector.html&label=Showcases).
- Improved compatibility with Internet Explorer 11.
- `DynamicEllipse`, `DynamicPolygon`, and `DynamicEllipsoid` now have properties matching their geometry counterpart, i.e. `EllipseGeometry`, `EllipseOutlineGeometry`, etc. These properties are also available in CZML.
- Added a `definitionChanged` event to the `Property` interface as well as most `DynamicScene` objects. This makes it easy for a client to observe when new data is loaded into a property or object.
- Added an `isConstant` property to the `Property` interface. Constant properties do not change in regards to simulation time, i.e. `Property.getValue` will always return the same result for all times.
- `ConstantProperty` is now mutable; it's value can be updated via `ConstantProperty.setValue`.
- Improved the quality of imagery near the poles when the imagery source uses a `GeographicTilingScheme`.
- `OpenStreetMapImageryProvider` now supports imagery with a minimum level.
- `BingMapsImageryProvider` now uses HTTPS by default for metadata and tiles when the document is loaded over HTTPS.
- Added the ability for imagery providers to specify view-dependent attribution to be display in the `CreditDisplay`.
- View-dependent imagery source attribution is now added to the `CreditDisplay` by the `BingMapsImageryProvider`.
- Fixed viewing an extent. [#1431](https://github.com/CesiumGS/cesium/issues/1431)
- Fixed camera tilt in ICRF. [#544](https://github.com/CesiumGS/cesium/issues/544)
- Fixed developer error when zooming in 2D. If the zoom would create an invalid frustum, nothing is done. [#1432](https://github.com/CesiumGS/cesium/issues/1432)
- Fixed `WallGeometry` bug that failed by removing positions that were less close together by less than 6 decimal places. [#1483](https://github.com/CesiumGS/cesium/pull/1483)
- Fixed `EllipsoidGeometry` texture coordinates. [#1454](https://github.com/CesiumGS/cesium/issues/1454)
- Added a loop property to `Polyline`s to join the first and last point. [#960](https://github.com/CesiumGS/cesium/issues/960)
- Use `performance.now()` instead of `Date.now()`, when available, to limit time spent loading terrain and imagery tiles. This results in more consistent frame rates while loading tiles on some systems.
- `RequestErrorEvent` now includes the headers that were returned with the error response.
- Added `AssociativeArray`, which is a helper class for maintaining a hash of objects that also needs to be iterated often.
- Added `TimeIntervalCollection.getChangedEvent` which returns an event that will be raised whenever intervals are updated.
- Added a second parameter to `Material.fromType` to override default uniforms. [#1522](https://github.com/CesiumGS/cesium/pull/1522)
- Added `Intersections2D` class containing operations on 2D triangles.
- Added `czm_inverseViewProjection` and `czm_inverseModelViewProjection` automatic GLSL uniform.

### b25 - 2014-02-03

- Breaking changes:
  - The `Viewer` constructor argument `options.fullscreenElement` now matches the `FullscreenButton` default of `document.body`, it was previously the `Viewer` container itself.
  - Removed `Viewer.objectTracked` event; `Viewer.trackedObject` is now an ES5 Knockout observable that can be subscribed to directly.
  - Replaced `PerformanceDisplay` with `Scene.debugShowFramesPerSecond`.
  - `Asphalt`, `Blob`, `Brick`, `Cement`, `Erosion`, `Facet`, `Grass`, `TieDye`, and `Wood` materials were moved to the [Materials Pack Plugin](https://github.com/CesiumGS/cesium-materials-pack).
  - Renamed `GeometryPipeline.createAttributeIndices` to `GeometryPipeline.createAttributeLocations`.
  - Renamed `attributeIndices` property to `attributeLocations` when calling `Context.createVertexArrayFromGeometry`.
  - `PerformanceDisplay` requires a DOM element as a parameter.
- Fixed globe rendering in the current Canary version of Google Chrome.
- `Viewer` now monitors the clock settings of the first added `DataSource` for changes, and also now has a constructor option `automaticallyTrackFirstDataSourceClock` which will turn off this behavior.
- The `DynamicObjectCollection` created by `CzmlDataSource` now sends a single `collectionChanged` event after CZML is loaded; previously it was sending an event every time an object was created or removed during the load process.
- Added `ScreenSpaceCameraController.enableInputs` to fix issue with inputs not being restored after overlapping camera flights.
- Fixed picking in 2D with rotated map. [#1337](https://github.com/CesiumGS/cesium/issues/1337)
- `TileMapServiceImageryProvider` can now handle casing differences in tilemapresource.xml.
- `OpenStreetMapImageryProvider` now supports imagery with a minimum level.
- Added `Quaternion.fastSlerp` and `Quaternion.fastSquad`.
- Upgraded Tween.js to version r12.

### b24 - 2014-01-06

- Breaking changes:

  - Added `allowTextureFilterAnisotropic` (default: `true`) and `failIfMajorPerformanceCaveat` (default: `true`) properties to the `contextOptions` property passed to `Viewer`, `CesiumWidget`, and `Scene` constructors and moved the existing properties to a new `webgl` sub-property. For example, code that looked like:

           var viewer = new Viewer('cesiumContainer', {
               contextOptions : {
                 alpha : true
               }
           });

    should now look like:

           var viewer = new Viewer('cesiumContainer', {
               contextOptions : {
                 webgl : {
                   alpha : true
                 }
               }
           });

  - The read-only `Cartesian3` objects must now be cloned to camera properties instead of assigned. For example, code that looked like:

          camera.up = Cartesian3.UNIT_Z;

    should now look like:

          Cartesian3.clone(Cartesian3.UNIT_Z, camera.up);

  - The CSS files for individual widgets, e.g. `BaseLayerPicker.css`, no longer import other CSS files. Most applications should import `widgets.css` (and optionally `lighter.css`).
  - `SvgPath` has been replaced by a Knockout binding: `cesiumSvgPath`.
  - `DynamicObject.availability` is now a `TimeIntervalCollection` instead of a `TimeInterval`.
  - Removed prototype version of `BoundingSphere.transform`.
  - `Matrix4.multiplyByPoint` now returns a `Cartesian3` instead of a `Cartesian4`.

- The minified, combined `Cesium.js` file now omits certain `DeveloperError` checks, to increase performance and reduce file size. When developing your application, we recommend using the unminified version locally for early error detection, then deploying the minified version to production.
- Fixed disabling `CentralBody.enableLighting`.
- Fixed `Geocoder` flights when following an object.
- The `Viewer` widget now clears `Geocoder` input when the user clicks the home button.
- The `Geocoder` input type has been changed to `search`, which improves usability (particularly on mobile devices). There were also some other minor styling improvements.
- Added `CentralBody.maximumScreenSpaceError`.
- Added `translateEventTypes`, `zoomEventTypes`, `rotateEventTypes`, `tiltEventTypes`, and `lookEventTypes` properties to `ScreenSpaceCameraController` to change the default mouse inputs.
- Added `Billboard.setPixelOffsetScaleByDistance`, `Label.setPixelOffsetScaleByDistance`, `DynamicBillboard.pixelOffsetScaleByDistance`, and `DynamicLabel.pixelOffsetScaleByDistance` to control minimum/maximum pixelOffset scaling based on camera distance.
- Added `BoundingSphere.transformsWithoutScale`.
- Added `fromArray` function to `Matrix2`, `Matrix3` and `Matrix4`.
- Added `Matrix4.multiplyTransformation`, `Matrix4.multiplyByPointAsVector`.

### b23 - 2013-12-02

- Breaking changes:

  - Changed the `CatmulRomSpline` and `HermiteSpline` constructors from taking an array of structures to a structure of arrays. For example, code that looked like:

           var controlPoints = [
               { point: new Cartesian3(1235398.0, -4810983.0, 4146266.0), time: 0.0},
               { point: new Cartesian3(1372574.0, -5345182.0, 4606657.0), time: 1.5},
               { point: new Cartesian3(-757983.0, -5542796.0, 4514323.0), time: 3.0},
               { point: new Cartesian3(-2821260.0, -5248423.0, 4021290.0), time: 4.5},
               { point: new Cartesian3(-2539788.0, -4724797.0, 3620093.0), time: 6.0}
           ];
           var spline = new HermiteSpline(controlPoints);

    should now look like:

           var spline = new HermiteSpline({
               times : [ 0.0, 1.5, 3.0, 4.5, 6.0 ],
               points : [
                   new Cartesian3(1235398.0, -4810983.0, 4146266.0),
                   new Cartesian3(1372574.0, -5345182.0, 4606657.0),
                   new Cartesian3(-757983.0, -5542796.0, 4514323.0),
                   new Cartesian3(-2821260.0, -5248423.0, 4021290.0),
                   new Cartesian3(-2539788.0, -4724797.0, 3620093.0)
               ]
           });

  - `loadWithXhr` now takes an options object, and allows specifying HTTP method and data to send with the request.
  - Renamed `SceneTransitioner.onTransitionStart` to `SceneTransitioner.transitionStart`.
  - Renamed `SceneTransitioner.onTransitionComplete` to `SceneTransitioner.transitionComplete`.
  - Renamed `CesiumWidget.onRenderLoopError` to `CesiumWidget.renderLoopError`.
  - Renamed `SceneModePickerViewModel.onTransitionStart` to `SceneModePickerViewModel.transitionStart`.
  - Renamed `Viewer.onRenderLoopError` to `Viewer.renderLoopError`.
  - Renamed `Viewer.onDropError` to `Viewer.dropError`.
  - Renamed `CesiumViewer.onDropError` to `CesiumViewer.dropError`.
  - Renamed `viewerDragDropMixin.onDropError` to `viewerDragDropMixin.dropError`.
  - Renamed `viewerDynamicObjectMixin.onObjectTracked` to `viewerDynamicObjectMixin.objectTracked`.
  - `PixelFormat`, `PrimitiveType`, `IndexDatatype`, `TextureWrap`, `TextureMinificationFilter`, and `TextureMagnificationFilter` properties are now JavaScript numbers, not `Enumeration` instances.
  - Replaced `sizeInBytes` properties on `IndexDatatype` with `IndexDatatype.getSizeInBytes`.

- Added `perPositionHeight` option to `PolygonGeometry` and `PolygonOutlineGeometry`.
- Added `QuaternionSpline` and `LinearSpline`.
- Added `Quaternion.log`, `Quaternion.exp`, `Quaternion.innerQuadrangle`, and `Quaternion.squad`.
- Added `Matrix3.inverse` and `Matrix3.determinant`.
- Added `ObjectOrientedBoundingBox`.
- Added `Ellipsoid.transformPositionFromScaledSpace`.
- Added `Math.nextPowerOfTwo`.
- Renamed our main website from [cesium.agi.com](http://cesium.agi.com/) to [cesiumjs.org](http://cesiumjs.org/).

### b22 - 2013-11-01

- Breaking changes:
  - Reversed the rotation direction of `Matrix3.fromQuaternion` to be consistent with graphics conventions. Mirrored change in `Quaternion.fromRotationMatrix`.
  - The following prototype functions were removed:
    - From `Matrix2`, `Matrix3`, and `Matrix4`: `toArray`, `getColumn`, `setColumn`, `getRow`, `setRow`, `multiply`, `multiplyByVector`, `multiplyByScalar`, `negate`, and `transpose`.
    - From `Matrix4`: `getTranslation`, `getRotation`, `inverse`, `inverseTransformation`, `multiplyByTranslation`, `multiplyByUniformScale`, `multiplyByPoint`. For example, code that previously looked like `matrix.toArray();` should now look like `Matrix3.toArray(matrix);`.
  - Replaced `DynamicPolyline` `color`, `outlineColor`, and `outlineWidth` properties with a single `material` property.
  - Renamed `DynamicBillboard.nearFarScalar` to `DynamicBillboard.scaleByDistance`.
  - All data sources must now implement `DataSource.getName`, which returns a user-readable name for the data source.
  - CZML `document` objects are no longer added to the `DynamicObjectCollection` created by `CzmlDataSource`. Use the `CzmlDataSource` interface to access the data instead.
  - `TimeInterval.equals`, and `TimeInterval.equalsEpsilon` now compare interval data as well.
  - All SVG files were deleted from `Widgets/Images` and replaced by a new `SvgPath` class.
  - The toolbar widgets (Home, SceneMode, BaseLayerPicker) and the fullscreen button now depend on `CesiumWidget.css` for global Cesium button styles.
  - The toolbar widgets expect their `container` to be the toolbar itself now, no need for separate containers for each widget on the bar.
  - `Property` implementations are now required to implement a prototype `equals` function.
  - `ConstantProperty` and `TimeIntervalCollectionProperty` no longer take a `clone` function and instead require objects to implement prototype `clone` and `equals` functions.
  - The `SkyBox` constructor now takes an `options` argument with a `sources` property, instead of directly taking `sources`.
  - Replaced `SkyBox.getSources` with `SkyBox.sources`.
  - The `bearing` property of `DynamicEllipse` is now called `rotation`.
  - CZML `ellipse.bearing` property is now `ellipse.rotation`.
- Added a `Geocoder` widget that allows users to enter an address or the name of a landmark and zoom to that location. It is enabled by default in applications that use the `Viewer` widget.
- Added `GoogleEarthImageryProvider`.
- Added `Moon` for drawing the moon, and `IauOrientationAxes` for computing the Moon's orientation.
- Added `Material.translucent` property. Set this property or `Appearance.translucent` for correct rendering order. Translucent geometries are rendered after opaque geometries.
- Added `enableLighting`, `lightingFadeOutDistance`, and `lightingFadeInDistance` properties to `CentralBody` to configure lighting.
- Added `Billboard.setTranslucencyByDistance`, `Label.setTranslucencyByDistance`, `DynamicBillboard.translucencyByDistance`, and `DynamicLabel.translucencyByDistance` to control minimum/maximum translucency based on camera distance.
- Added `PolylineVolumeGeometry` and `PolylineVolumeGeometryOutline`.
- Added `Shapes.compute2DCircle`.
- Added `Appearances` tab to Sandcastle with an example for each geometry appearance.
- Added `Scene.drillPick` to return list of objects each containing 1 primitive at a screen space position.
- Added `PolylineOutlineMaterialProperty` for use with `DynamicPolyline.material`.
- Added the ability to use `Array` and `JulianDate` objects as custom CZML properties.
- Added `DynamicObject.name` and corresponding CZML support. This is a non-unique, user-readable name for the object.
- Added `DynamicObject.parent` and corresponding CZML support. This allows for `DataSource` objects to present data hierarchically.
- Added `DynamicPoint.scaleByDistance` to control minimum/maximum point size based on distance from the camera.
- The toolbar widgets (Home, SceneMode, BaseLayerPicker) and the fullscreen button can now be styled directly with user-supplied CSS.
- Added `skyBox` to the `CesiumWidget` and `Viewer` constructors for changing the default stars.
- Added `Matrix4.fromTranslationQuaternionRotationScale` and `Matrix4.multiplyByScale`.
- Added `Matrix3.getEigenDecomposition`.
- Added utility function `getFilenameFromUri`, which given a URI with or without query parameters, returns the last segment of the URL.
- Added prototype versions of `equals` and `equalsEpsilon` method back to `Cartesian2`, `Cartesian3`, `Cartesian4`, and `Quaternion`.
- Added prototype equals function to `NearFarScalar`, and `TimeIntervalCollection`.
- Added `FrameState.events`.
- Added `Primitive.allowPicking` to save memory when picking is not needed.
- Added `debugShowBoundingVolume`, for debugging primitive rendering, to `Primitive`, `Polygon`, `ExtentPrimitive`, `EllipsoidPrimitive`, `BillboardCollection`, `LabelCollection`, and `PolylineCollection`.
- Added `DebugModelMatrixPrimitive` for debugging primitive's `modelMatrix`.
- Added `options` argument to the `EllipsoidPrimitive` constructor.
- Upgraded Knockout from version 2.3.0 to 3.0.0.
- Upgraded RequireJS to version 2.1.9, and Almond to 0.2.6.
- Added a user-defined `id` to all primitives for use with picking. For example:

            primitives.add(new Polygon({
                id : {
                    // User-defined object returned by Scene.pick
                },
                // ...
            }));
            // ...
            var p = scene.pick(/* ... */);
            if (defined(p) && defined(p.id)) {
               // Use properties and functions in p.id
            }

### b21 - 2013-10-01

- Breaking changes:

  - Cesium now prints a reminder to the console if your application uses Bing Maps imagery and you do not supply a Bing Maps key for your application. This is a reminder that you should create a Bing Maps key for your application as soon as possible and prior to deployment. You can generate a Bing Maps key by visiting [https://www.bingmapsportal.com/](https://www.bingmapsportal.com/). Set the `BingMapsApi.defaultKey` property to the value of your application's key before constructing the `CesiumWidget` or any other types that use the Bing Maps API.

           BingMapsApi.defaultKey = 'my-key-generated-with-bingmapsportal.com';

  - `Scene.pick` now returns an object with a `primitive` property, not the primitive itself. For example, code that looked like:

           var primitive = scene.pick(/* ... */);
           if (defined(primitive)) {
              // Use primitive
           }

    should now look like:

           var p = scene.pick(/* ... */);
           if (defined(p) && defined(p.primitive)) {
              // Use p.primitive
           }

  - Removed `getViewMatrix`, `getInverseViewMatrix`, `getInverseTransform`, `getPositionWC`, `getDirectionWC`, `getUpWC` and `getRightWC` from `Camera`. Instead, use the `viewMatrix`, `inverseViewMatrix`, `inverseTransform`, `positionWC`, `directionWC`, `upWC`, and `rightWC` properties.
  - Removed `getProjectionMatrix` and `getInfiniteProjectionMatrix` from `PerspectiveFrustum`, `PerspectiveOffCenterFrustum` and `OrthographicFrustum`. Instead, use the `projectionMatrix` and `infiniteProjectionMatrix` properties.
  - The following prototype functions were removed:

    - From `Quaternion`: `conjugate`, `magnitudeSquared`, `magnitude`, `normalize`, `inverse`, `add`, `subtract`, `negate`, `dot`, `multiply`, `multiplyByScalar`, `divideByScalar`, `getAxis`, `getAngle`, `lerp`, `slerp`, `equals`, `equalsEpsilon`
    - From `Cartesian2`, `Cartesian3`, and `Cartesian4`: `getMaximumComponent`, `getMinimumComponent`, `magnitudeSquared`, `magnitude`, `normalize`, `dot`, `multiplyComponents`, `add`, `subtract`, `multiplyByScalar`, `divideByScalar`, `negate`, `abs`, `lerp`, `angleBetween`, `mostOrthogonalAxis`, `equals`, and `equalsEpsilon`.
    - From `Cartesian3`: `cross`

    Code that previously looked like `quaternion.magnitude();` should now look like `Quaternion.magnitude(quaternion);`.

  - `DynamicObjectCollection` and `CompositeDynamicObjectCollection` have been largely re-written, see the documentation for complete details. Highlights include:
    - `getObject` has been renamed `getById`.
    - `removeObject` has been renamed `removeById`.
    - `collectionChanged` event added for notification of objects being added or removed.
  - `DynamicScene` graphics object (`DynamicBillboard`, etc...) have had their static `mergeProperties` and `clean` functions removed.
  - `UniformState.update` now takes a context as its first parameter.
  - `Camera` constructor now takes a context instead of a canvas.
  - `SceneTransforms.clipToWindowCoordinates` now takes a context instead of a canvas.
  - Removed `canvasDimensions` from `FrameState`.
  - Removed `context` option from `Material` constructor and parameter from `Material.fromType`.
  - Renamed `TextureWrap.CLAMP` to `TextureWrap.CLAMP_TO_EDGE`.

- Added `Geometries` tab to Sandcastle with an example for each geometry type.
- Added `CorridorOutlineGeometry`.
- Added `PolylineGeometry`, `PolylineColorAppearance`, and `PolylineMaterialAppearance`.
- Added `colors` option to `SimplePolylineGeometry` for per vertex or per segment colors.
- Added proper support for browser zoom.
- Added `propertyChanged` event to `DynamicScene` graphics objects for receiving change notifications.
- Added prototype `clone` and `merge` functions to `DynamicScene` graphics objects.
- Added `width`, `height`, and `nearFarScalar` properties to `DynamicBillboard` for controlling the image size.
- Added `heading` and `tilt` properties to `CameraController`.
- Added `Scene.sunBloom` to enable/disable the bloom filter on the sun. The bloom filter should be disabled for better frame rates on mobile devices.
- Added `getDrawingBufferWidth` and `getDrawingBufferHeight` to `Context`.
- Added new built-in GLSL functions `czm_getLambertDiffuse` and `czm_getSpecular`.
- Added support for [EXT_frag_depth](http://www.khronos.org/registry/webgl/extensions/EXT_frag_depth/).
- Improved graphics performance.
  - An Everest terrain view went from 135-140 to over 150 frames per second.
  - Rendering over a thousand polylines in the same collection with different materials went from 20 to 40 frames per second.
- Improved runtime generation of GLSL shaders.
- Made sun size accurate.
- Fixed bug in triangulation that fails on complex polygons. Instead, it makes a best effort to render what it can. [#1121](https://github.com/CesiumGS/cesium/issues/1121)
- Fixed geometries not closing completely. [#1093](https://github.com/CesiumGS/cesium/issues/1093)
- Fixed `EllipsoidTangentPlane.projectPointOntoPlane` for tangent planes on an ellipsoid other than the unit sphere.
- `CompositePrimitive.add` now returns the added primitive. This allows us to write more concise code.

        var p = new Primitive(/* ... */);
        primitives.add(p);
        return p;

  becomes

        return primitives.add(new Primitive(/* ... */));

### b20 - 2013-09-03

_This releases fixes 2D and other issues with Chrome 29.0.1547.57 ([#1002](https://github.com/CesiumGS/cesium/issues/1002) and [#1047](https://github.com/CesiumGS/cesium/issues/1047))._

- Breaking changes:

  - The `CameraFlightPath` functions `createAnimation`, `createAnimationCartographic`, and `createAnimationExtent` now take `scene` as their first parameter instead of `frameState`.
  - Completely refactored the `DynamicScene` property system to vastly improve the API. See [#1080](https://github.com/CesiumGS/cesium/pull/1080) for complete details.
    - Removed `CzmlBoolean`, `CzmlCartesian2`, `CzmlCartesian3`, `CzmlColor`, `CzmlDefaults`, `CzmlDirection`, `CzmlHorizontalOrigin`, `CzmlImage`, `CzmlLabelStyle`, `CzmlNumber`, `CzmlPosition`, `CzmlString`, `CzmlUnitCartesian3`, `CzmlUnitQuaternion`, `CzmlUnitSpherical`, and `CzmlVerticalOrigin` since they are no longer needed.
    - Removed `DynamicProperty`, `DynamicMaterialProperty`, `DynamicDirectionsProperty`, and `DynamicVertexPositionsProperty`; replacing them with an all new system of properties.
      - `Property` - base interface for all properties.
      - `CompositeProperty` - a property composed of other properties.
      - `ConstantProperty` - a property whose value never changes.
      - `SampledProperty` - a property whose value is interpolated from a set of samples.
      - `TimeIntervalCollectionProperty` - a property whose value changes based on time interval.
      - `MaterialProperty` - base interface for all material properties.
      - `CompositeMaterialProperty` - a `CompositeProperty` for materials.
      - `ColorMaterialProperty` - a property that maps to a color material. (replaces `DynamicColorMaterial`)
      - `GridMaterialProperty` - a property that maps to a grid material. (replaces `DynamicGridMaterial`)
      - `ImageMaterialProperty` - a property that maps to an image material. (replaces `DynamicImageMaterial`)
      - `PositionProperty`- base interface for all position properties.
      - `CompositePositionProperty` - a `CompositeProperty` for positions.
      - `ConstantPositionProperty` - a `PositionProperty` whose value does not change in respect to the `ReferenceFrame` in which is it defined.
      - `SampledPositionProperty` - a `SampledProperty` for positions.
      - `TimeIntervalCollectionPositionProperty` - A `TimeIntervalCollectionProperty` for positions.
  - Removed `processCzml`, use `CzmlDataSource` instead.
  - `Source/Widgets/Viewer/lighter.css` was deleted, use `Source/Widgets/lighter.css` instead.
  - Replaced `ExtentGeometry` parameters for extruded extent to make them consistent with other geometries.
    - `options.extrudedOptions.height` -> `options.extrudedHeight`
    - `options.extrudedOptions.closeTop` -> `options.closeBottom`
    - `options.extrudedOptions.closeBottom` -> `options.closeTop`
  - Geometry constructors no longer compute vertices or indices. Use the type's `createGeometry` method. For example, code that looked like:

          var boxGeometry = new BoxGeometry({
            minimumCorner : min,
            maximumCorner : max,
            vertexFormat : VertexFormat.POSITION_ONLY
          });

    should now look like:

          var box = new BoxGeometry({
              minimumCorner : min,
              maximumCorner : max,
              vertexFormat : VertexFormat.POSITION_ONLY
          });
          var geometry = BoxGeometry.createGeometry(box);

  - Removed `createTypedArray` and `createArrayBufferView` from each of the `ComponentDatatype` enumerations. Instead, use `ComponentDatatype.createTypedArray` and `ComponentDatatype.createArrayBufferView`.
  - `DataSourceDisplay` now requires a `DataSourceCollection` to be passed into its constructor.
  - `DeveloperError` and `RuntimeError` no longer contain an `error` property. Call `toString`, or check the `stack` property directly instead.
  - Replaced `createPickFragmentShaderSource` with `createShaderSource`.
  - Renamed `PolygonPipeline.earClip2D` to `PolygonPipeline.triangulate`.

- Added outline geometries. [#1021](https://github.com/CesiumGS/cesium/pull/1021).
- Added `CorridorGeometry`.
- Added `Billboard.scaleByDistance` and `NearFarScalar` to control billboard minimum/maximum scale based on camera distance.
- Added `EllipsoidGeodesic`.
- Added `PolylinePipeline.scaleToSurface`.
- Added `PolylinePipeline.scaleToGeodeticHeight`.
- Added the ability to specify a `minimumTerrainLevel` and `maximumTerrainLevel` when constructing an `ImageryLayer`. The layer will only be shown for terrain tiles within the specified range.
- Added `Math.setRandomNumberSeed` and `Math.nextRandomNumber` for generating repeatable random numbers.
- Added `Color.fromRandom` to generate random and partially random colors.
- Added an `onCancel` callback to `CameraFlightPath` functions that will be executed if the flight is canceled.
- Added `Scene.debugShowFrustums` and `Scene.debugFrustumStatistics` for rendering debugging.
- Added `Packable` and `PackableForInterpolation` interfaces to aid interpolation and in-memory data storage. Also made most core Cesium types implement them.
- Added `InterpolationAlgorithm` interface to codify the base interface already being used by `LagrangePolynomialApproximation`, `LinearApproximation`, and `HermitePolynomialApproximation`.
- Improved the performance of polygon triangulation using an O(n log n) algorithm.
- Improved geometry batching performance by moving work to a web worker.
- Improved `WallGeometry` to follow the curvature of the earth.
- Improved visual quality of closed translucent geometries.
- Optimized polyline bounding spheres.
- `Viewer` now automatically sets its clock to that of the first added `DataSource`, regardless of how it was added to the `DataSourceCollection`. Previously, this was only done for dropped files by `viewerDragDropMixin`.
- `CesiumWidget` and `Viewer` now display an HTML error panel if an error occurs while rendering, which can be disabled with a constructor option.
- `CameraFlightPath` now automatically disables and restores mouse input for the flights it generates.
- Fixed broken surface rendering in Columbus View when using the `EllipsoidTerrainProvider`.
- Fixed triangulation for polygons that cross the international date line.
- Fixed `EllipsoidPrimitive` rendering for some oblate ellipsoids. [#1067](https://github.com/CesiumGS/cesium/pull/1067).
- Fixed Cesium on Nexus 4 with Android 4.3.
- Upgraded Knockout from version 2.2.1 to 2.3.0.

### b19 - 2013-08-01

- Breaking changes:
  - Replaced tessellators and meshes with geometry. In particular:
    - Replaced `CubeMapEllipsoidTessellator` with `EllipsoidGeometry`.
    - Replaced `BoxTessellator` with `BoxGeometry`.
    - Replaced `ExtentTessletaor` with `ExtentGeometry`.
    - Removed `PlaneTessellator`. It was incomplete and not used.
    - Renamed `MeshFilters` to `GeometryPipeline`.
    - Renamed `MeshFilters.toWireframeInPlace` to `GeometryPipeline.toWireframe`.
    - Removed `MeshFilters.mapAttributeIndices`. It was not used.
    - Renamed `Context.createVertexArrayFromMesh` to `Context.createVertexArrayFromGeometry`. Likewise, renamed `mesh` constructor property to `geometry`.
  - Renamed `ComponentDatatype.*.toTypedArray` to `ComponentDatatype.*.createTypedArray`.
  - Removed `Polygon.configureExtent`. Use `ExtentPrimitive` instead.
  - Removed `Polygon.bufferUsage`. It is no longer needed.
  - Removed `height` and `textureRotationAngle` arguments from `Polygon` `setPositions` and `configureFromPolygonHierarchy` functions. Use `Polygon` `height` and `textureRotationAngle` properties.
  - Renamed `PolygonPipeline.cleanUp` to `PolygonPipeline.removeDuplicates`.
  - Removed `PolygonPipeline.wrapLongitude`. Use `GeometryPipeline.wrapLongitude` instead.
  - Added `surfaceHeight` parameter to `BoundingSphere.fromExtent3D`.
  - Added `surfaceHeight` parameter to `Extent.subsample`.
  - Renamed `pointInsideTriangle2D` to `pointInsideTriangle`.
  - Renamed `getLogo` to `getCredit` for `ImageryProvider` and `TerrainProvider`.
- Added Geometry and Appearances [#911](https://github.com/CesiumGS/cesium/pull/911).
- Added property `intersectionWidth` to `DynamicCone`, `DynamicPyramid`, `CustomSensorVolume`, and `RectangularPyramidSensorVolume`.
- Added `ExtentPrimitive`.
- Added `PolylinePipeline.removeDuplicates`.
- Added `barycentricCoordinates` to compute the barycentric coordinates of a point in a triangle.
- Added `BoundingSphere.fromEllipsoid`.
- Added `BoundingSphere.projectTo2D`.
- Added `Extent.fromDegrees`.
- Added `czm_tangentToEyeSpaceMatrix` built-in GLSL function.
- Added debugging aids for low-level rendering: `DrawCommand.debugShowBoundingVolume` and `Scene.debugCommandFilter`.
- Added extrusion to `ExtentGeometry`.
- Added `Credit` and `CreditDisplay` for displaying credits on the screen.
- Improved performance and visual quality of `CustomSensorVolume` and `RectangularPyramidSensorVolume`.
- Improved the performance of drawing polygons created with `configureFromPolygonHierarchy`.

### b18 - 2013-07-01

- Breaking changes:
  - Removed `CesiumViewerWidget` and replaced it with a new `Viewer` widget with mixin architecture. This new widget does not depend on Dojo and is part of the combined Cesium.js file. It is intended to be a flexible base widget for easily building robust applications. ([#838](https://github.com/CesiumGS/cesium/pull/838))
  - Changed all widgets to use ECMAScript 5 properties. All public observable properties now must be accessed and assigned as if they were normal properties, instead of being called as functions. For example:
    - `clockViewModel.shouldAnimate()` -> `clockViewModel.shouldAnimate`
    - `clockViewModel.shouldAnimate(true);` -> `clockViewModel.shouldAnimate = true;`
  - `ImageryProviderViewModel.fromConstants` has been removed. Use the `ImageryProviderViewModel` constructor directly.
  - Renamed the `transitioner` property on `CesiumWidget`, `HomeButton`, and `ScreenModePicker` to `sceneTrasitioner` to be consistent with property naming convention.
  - `ImageryProvider.loadImage` now requires that the calling imagery provider instance be passed as its first parameter.
  - Removed the Dojo-based `checkForChromeFrame` function, and replaced it with a new standalone version that returns a promise to signal when the asynchronous check has completed.
  - Removed `Assets/Textures/NE2_LR_LC_SR_W_DR_2048.jpg`. If you were previously using this image with `SingleTileImageryProvider`, consider instead using `TileMapServiceImageryProvider` with a URL of `Assets/Textures/NaturalEarthII`.
  - The `Client CZML` SandCastle demo has been removed, largely because it is redundant with the Simple CZML demo.
  - The `Two Viewer Widgets` SandCastle demo has been removed. We will add back a multi-scene example when we have a good architecture for it in place.
  - Changed static `clone` functions in all objects such that if the object being cloned is undefined, the function will return undefined instead of throwing an exception.
- Fix resizing issues in `CesiumWidget` ([#608](https://github.com/CesiumGS/cesium/issues/608), [#834](https://github.com/CesiumGS/cesium/issues/834)).
- Added initial support for [GeoJSON](http://www.geojson.org/) and [TopoJSON](https://github.com/mbostock/topojson). ([#890](https://github.com/CesiumGS/cesium/pull/890), [#906](https://github.com/CesiumGS/cesium/pull/906))
- Added rotation, aligned axis, width, and height properties to `Billboard`s.
- Improved the performance of "missing tile" checking, especially for Bing imagery.
- Improved the performance of terrain and imagery refinement, especially when using a mixture of slow and fast imagery sources.
- `TileMapServiceImageryProvider` now supports imagery with a minimum level. This improves compatibility with tile sets generated by MapTiler or gdal2tiles.py using their default settings.
- Added `Context.getAntialias`.
- Improved test robustness on Mac.
- Upgraded RequireJS to version 2.1.6, and Almond to 0.2.5.
- Fixed artifacts that showed up on the edges of imagery tiles on a number of GPUs.
- Fixed an issue in `BaseLayerPicker` where destroy wasn't properly cleaning everything up.
- Added the ability to unsubscribe to `Timeline` update event.
- Added a `screenSpaceEventHandler` property to `CesiumWidget`. Also added a `sceneMode` option to the constructor to set the initial scene mode.
- Added `useDefaultRenderLoop` property to `CesiumWidget` that allows the default render loop to be disabled so that a custom render loop can be used.
- Added `CesiumWidget.onRenderLoopError` which is an `Event` that is raised if an exception is generated inside of the default render loop.
- `ImageryProviderViewModel.creationCommand` can now return an array of ImageryProvider instances, which allows adding multiple layers when a single item is selected in the `BaseLayerPicker` widget.

### b17 - 2013-06-03

- Breaking changes:
  - Replaced `Uniform.getFrameNumber` and `Uniform.getTime` with `Uniform.getFrameState`, which returns the full frame state.
  - Renamed `Widgets/Fullscreen` folder to `Widgets/FullscreenButton` along with associated objects/files.
    - `FullscreenWidget` -> `FullscreenButton`
    - `FullscreenViewModel` -> `FullscreenButtonViewModel`
  - Removed `addAttribute`, `removeAttribute`, and `setIndexBuffer` from `VertexArray`. They were not used.
- Added support for approximating local vertical, local horizontal (LVLH) reference frames when using `DynamicObjectView` in 3D. The object automatically selects LVLH or EastNorthUp based on the object's velocity.
- Added support for CZML defined vectors via new `CzmlDirection`, `DynamicVector`, and `DynamicVectorVisualizer` objects.
- Added `SceneTransforms.wgs84ToWindowCoordinates`. [#746](https://github.com/CesiumGS/cesium/issues/746).
- Added `fromElements` to `Cartesian2`, `Cartesian3`, and `Cartesian4`.
- Added `DrawCommand.cull` to avoid redundant visibility checks.
- Added `czm_morphTime` automatic GLSL uniform.
- Added support for [OES_vertex_array_object](http://www.khronos.org/registry/webgl/extensions/OES_vertex_array_object/), which improves rendering performance.
- Added support for floating-point textures.
- Added `IntersectionTests.trianglePlaneIntersection`.
- Added `computeHorizonCullingPoint`, `computeHorizonCullingPointFromVertices`, and `computeHorizonCullingPointFromExtent` methods to `EllipsoidalOccluder` and used them to build a more accurate horizon occlusion test for terrain rendering.
- Added sun visualization. See `Sun` and `Scene.sun`.
- Added a new `HomeButton` widget for returning to the default view of the current scene mode.
- Added `Command.beforeExecute` and `Command.afterExecute` events to enable additional processing when a command is executed.
- Added rotation parameter to `Polygon.configureExtent`.
- Added camera flight to extents. See new methods `CameraController.getExtentCameraCoordinates` and `CameraFlightPath.createAnimationExtent`.
- Improved the load ordering of terrain and imagery tiles, so that relevant detail is now more likely to be loaded first.
- Improved appearance of the Polyline arrow material.
- Fixed polyline clipping artifact. [#728](https://github.com/CesiumGS/cesium/issues/728).
- Fixed polygon crossing International Date Line for 2D and Columbus view. [#99](https://github.com/CesiumGS/cesium/issues/99).
- Fixed issue for camera flights when `frameState.mode === SceneMode.MORPHING`.
- Fixed ISO8601 date parsing when UTC offset is specified in the extended format, such as `2008-11-10T14:00:00+02:30`.

### b16 - 2013-05-01

- Breaking changes:

  - Removed the color, outline color, and outline width properties of polylines. Instead, use materials for polyline color and outline properties. Code that looked like:

           var polyline = polylineCollection.add({
               positions : positions,
               color : new Color(1.0, 1.0, 1.0, 1.0),
               outlineColor : new Color(1.0, 0.0, 0.0, 1.0),
               width : 1.0,
               outlineWidth : 3.0
           });

    should now look like:

           var outlineMaterial = Material.fromType(context, Material.PolylineOutlineType);
           outlineMaterial.uniforms.color = new Color(1.0, 1.0, 1.0, 1.0);
           outlineMaterial.uniforms.outlineColor = new Color(1.0, 0.0, 0.0, 1.0);
           outlineMaterial.uniforms.outlinewidth = 2.0;

           var polyline = polylineCollection.add({
               positions : positions,
               width : 3.0,
               material : outlineMaterial
           });

  - `CzmlCartographic` has been removed and all cartographic values are converted to Cartesian internally during CZML processing. This improves performance and fixes interpolation of cartographic source data. The Cartographic representation can still be retrieved if needed.
  - Removed `ComplexConicSensorVolume`, which was not documented and did not work on most platforms. It will be brought back in a future release. This does not affect CZML, which uses a custom sensor to approximate a complex conic.
  - Replaced `computeSunPosition` with `Simon1994PlanetaryPosition`, which has functions to calculate the position of the sun and the moon more accurately.
  - Removed `Context.createClearState`. These properties are now part of `ClearCommand`.
  - `RenderState` objects returned from `Context.createRenderState` are now immutable.
  - Removed `positionMC` from `czm_materialInput`. It is no longer used by any materials.

- Added wide polylines that work with and without ANGLE.
- Polylines now use materials to describe their surface appearance. See the [Fabric](https://github.com/CesiumGS/cesium/wiki/Fabric) wiki page for more details on how to create materials.
- Added new `PolylineOutline`, `PolylineGlow`, `PolylineArrow`, and `Fade` materials.
- Added `czm_pixelSizeInMeters` automatic GLSL uniform.
- Added `AnimationViewModel.snapToTicks`, which when set to true, causes the shuttle ring on the Animation widget to snap to the defined tick values, rather than interpolate between them.
- Added `Color.toRgba` and `Color.fromRgba` to convert to/from numeric unsigned 32-bit RGBA values.
- Added `GridImageryProvider` for custom rendering effects and debugging.
- Added new `Grid` material.
- Made `EllipsoidPrimitive` double-sided.
- Improved rendering performance by minimizing WebGL state calls.
- Fixed an error in Web Worker creation when loading Cesium.js from a different origin.
- Fixed `EllipsoidPrimitive` picking and picking objects with materials that have transparent parts.
- Fixed imagery smearing artifacts on mobile devices and other devices without high-precision fragment shaders.

### b15 - 2013-04-01

- Breaking changes:
  - `Billboard.computeScreenSpacePosition` now takes `Context` and `FrameState` arguments instead of a `UniformState` argument.
  - Removed `clampToPixel` property from `BillboardCollection` and `LabelCollection`. This option is no longer needed due to overall LabelCollection visualization improvements.
  - Removed `Widgets/Dojo/CesiumWidget` and replaced it with `Widgets/CesiumWidget`, which has no Dojo dependancies.
  - `destroyObject` no longer deletes properties from the object being destroyed.
  - `darker.css` files have been deleted and the `darker` theme is now the default style for widgets. The original theme is now known as `lighter` and is in corresponding `lighter.css` files.
  - CSS class names have been standardized to avoid potential collisions. All widgets now follow the same pattern, `cesium-<widget>-<className>`.
  - Removed `view2D`, `view3D`, and `viewColumbus` properties from `CesiumViewerWidget`. Use the `sceneTransitioner` property instead.
- Added `BoundingSphere.fromCornerPoints`.
- Added `fromArray` and `distance` functions to `Cartesian2`, `Cartesian3`, and `Cartesian4`.
- Added `DynamicPath.resolution` property for setting the maximum step size, in seconds, to take when sampling a position for path visualization.
- Added `TileCoordinatesImageryProvider` that renders imagery with tile X, Y, Level coordinates on the surface of the globe. This is mostly useful for debugging.
- Added `DynamicEllipse` and `DynamicObject.ellipse` property to render CZML ellipses on the globe.
- Added `sampleTerrain` function to sample the terrain height of a list of `Cartographic` positions.
- Added `DynamicObjectCollection.removeObject` and handling of the new CZML `delete` property.
- Imagery layers with an `alpha` of exactly 0.0 are no longer rendered. Previously these invisible layers were rendered normally, which was a waste of resources. Unlike the `show` property, imagery tiles in a layer with an `alpha` of 0.0 are still downloaded, so the layer will become visible more quickly when its `alpha` is increased.
- Added `onTransitionStart` and `onTransitionComplete` events to `SceneModeTransitioner`.
- Added `SceneModePicker`; a new widget for morphing between scene modes.
- Added `BaseLayerPicker`; a new widget for switching among pre-configured base layer imagery providers.

### b14 - 2013-03-01

- Breaking changes:
  - Major refactoring of both animation and widgets systems as we move to an MVVM-like architecture for user interfaces.
    - New `Animation` widget for controlling playback.
    - AnimationController.js has been deleted.
    - `ClockStep.SYSTEM_CLOCK_DEPENDENT` was renamed to `ClockStep.SYSTEM_CLOCK_MULTIPLIER`.
    - `ClockStep.SYSTEM_CLOCK` was added to have the clock always match the system time.
    - `ClockRange.LOOP` was renamed to `ClockRange.LOOP_STOP` and now only loops in the forward direction.
    - `Clock.reverseTick` was removed, simply negate `Clock.multiplier` and pass it to `Clock.tick`.
    - `Clock.shouldAnimate` was added to indicate if `Clock.tick` should actually advance time.
    - The Timeline widget was moved into the Widgets/Timeline subdirectory.
    - `Dojo/TimelineWidget` was removed. You should use the non-toolkit specific Timeline widget directly.
  - Removed `CesiumViewerWidget.fullScreenElement`, instead use the `CesiumViewerWidget.fullscreen.viewModel.fullScreenElement` observable property.
  - `IntersectionTests.rayPlane` now takes the new `Plane` type instead of separate `planeNormal` and `planeD` arguments.
  - Renamed `ImageryProviderError` to `TileProviderError`.
- Added support for global terrain visualization via `CesiumTerrainProvider`, `ArcGisImageServerTerrainProvider`, and `VRTheWorldTerrainProvider`. See the [Terrain Tutorial](http://cesiumjs.org/2013/02/15/Cesium-Terrain-Tutorial/) for more information.
- Added `FullscreenWidget` which is a simple, single-button widget that toggles fullscreen mode of the specified element.
- Added interactive extent drawing to the `Picking` Sandcastle example.
- Added `HeightmapTessellator` to create a mesh from a heightmap.
- Added `JulianDate.equals`.
- Added `Plane` for representing the equation of a plane.
- Added a line segment-plane intersection test to `IntersectionTests`.
- Improved the lighting used in 2D and Columbus View modes. In general, the surface lighting in these modes should look just like it does in 3D.
- Fixed an issue where a `PolylineCollection` with a model matrix other than the identity would be incorrectly rendered in 2D and Columbus view.
- Fixed an issue in the `ScreenSpaceCameraController` where disabled mouse events can cause the camera to be moved after being re-enabled.

### b13 - 2013-02-01

- Breaking changes:
  - The combined `Cesium.js` file and other required files are now created in `Build/Cesium` and `Build/CesiumUnminified` folders.
  - The Web Worker files needed when using the combined `Cesium.js` file are now in a `Workers` subdirectory.
  - Removed `erosion` property from `Polygon`, `ComplexConicSensorVolume`, `RectangularPyramidSensorVolume`, and `ComplexConicSensorVolume`. Use the new `Erosion` material. See the Sandbox Animation example.
  - Removed `setRectangle` and `getRectangle` methods from `ViewportQuad`. Use the new `rectangle` property.
  - Removed `time` parameter from `Scene.initializeFrame`. Instead, pass the time to `Scene.render`.
- Added new `RimLighting` and `Erosion` materials. See the [Fabric](https://github.com/CesiumGS/cesium/wiki/Fabric) wiki page.
- Added `hue` and `saturation` properties to `ImageryLayer`.
- Added `czm_hue` and `czm_saturation` to adjust the hue and saturation of RGB colors.
- Added `JulianDate.getDaysDifference` method.
- Added `Transforms.computeIcrfToFixedMatrix` and `computeFixedToIcrfMatrix`.
- Added `EarthOrientationParameters`, `EarthOrientationParametersSample`, `Iau2006XysData`, and `Iau2006XysDataSample` classes to `Core`.
- CZML now supports the ability to specify positions in the International Celestial Reference Frame (ICRF), and inertial reference frame.
- Fixed globe rendering on the Nexus 4 running Google Chrome Beta.
- `ViewportQuad` now supports the material system. See the [Fabric](https://github.com/CesiumGS/cesium/wiki/Fabric) wiki page.
- Fixed rendering artifacts in `EllipsoidPrimitive`.
- Fixed an issue where streaming CZML would fail when changing material types.
- Updated Dojo from 1.7.2 to 1.8.4. Reminder: Cesium does not depend on Dojo but uses it for reference applications.

### b12a - 2013-01-18

- Breaking changes:

  - Renamed the `server` property to `url` when constructing a `BingMapsImageryProvider`. Likewise, renamed `BingMapsImageryProvider.getServer` to `BingMapsImageryProvider.getUrl`. Code that looked like

           var bing = new BingMapsImageryProvider({
               server : 'dev.virtualearth.net'
           });

    should now look like:

           var bing = new BingMapsImageryProvider({
               url : 'http://dev.virtualearth.net'
           });

  - Renamed `toCSSColor` to `toCssColorString`.
  - Moved `minimumZoomDistance` and `maximumZoomDistance` from the `CameraController` to the `ScreenSpaceCameraController`.

- Added `fromCssColorString` to `Color` to create a `Color` instance from any CSS value.
- Added `fromHsl` to `Color` to create a `Color` instance from H, S, L values.
- Added `Scene.backgroundColor`.
- Added `textureRotationAngle` parameter to `Polygon.setPositions` and `Polygon.configureFromPolygonHierarchy` to rotate textures on polygons.
- Added `Matrix3.fromRotationX`, `Matrix3.fromRotationY`, `Matrix3.fromRotationZ`, and `Matrix2.fromRotation`.
- Added `fromUniformScale` to `Matrix2`, `Matrix3`, and `Matrix4`.
- Added `fromScale` to `Matrix2`.
- Added `multiplyByUniformScale` to `Matrix4`.
- Added `flipY` property when calling `Context.createTexture2D` and `Context.createCubeMap`.
- Added `MeshFilters.encodePosition` and `EncodedCartesian3.encode`.
- Fixed jitter artifacts with polygons.
- Fixed camera tilt close to the `minimumZoomDistance`.
- Fixed a bug that could lead to blue tiles when zoomed in close to the North and South poles.
- Fixed a bug where removing labels would remove the wrong label and ultimately cause a crash.
- Worked around a bug in Firefox 18 preventing typed arrays from being transferred to or from Web Workers.
- Upgraded RequireJS to version 2.1.2, and Almond to 0.2.3.
- Updated the default Bing Maps API key.

### b12 - 2013-01-03

- Breaking changes:
  - Renamed `EventHandler` to `ScreenSpaceEventHandler`.
  - Renamed `MouseEventType` to `ScreenSpaceEventType`.
  - Renamed `MouseEventType.MOVE` to `ScreenSpaceEventType.MOUSE_MOVE`.
  - Renamed `CameraEventHandler` to `CameraEventAggregator`.
  - Renamed all `*MouseAction` to `*InputAction` (including get, set, remove, etc).
  - Removed `Camera2DController`, `CameraCentralBodyController`, `CameraColumbusViewController`, `CameraFlightController`, `CameraFreeLookController`, `CameraSpindleController`, and `CameraControllerCollection`. Common ways to modify the camera are through the `CameraController` object of the `Camera` and will work in all scene modes. The default camera handler is the `ScreenSpaceCameraController` object on the `Scene`.
  - Changed default Natural Earth imagery to a 2K version of [Natural Earth II with Shaded Relief, Water, and Drainages](http://www.naturalearthdata.com/downloads/10m-raster-data/10m-natural-earth-2/). The previously used version did not include lakes and rivers. This replaced `Source/Assets/Textures/NE2_50M_SR_W_2048.jpg` with `Source/Assets/Textures/NE2_LR_LC_SR_W_DR_2048.jpg`.
- Added pinch-zoom, pinch-twist, and pinch-tilt for touch-enabled browsers (particularly mobile browsers).
- Improved rendering support on Nexus 4 and Nexus 7 using Firefox.
- Improved camera flights.
- Added Sandbox example using NASA's new [Black Marble](http://www.nasa.gov/mission_pages/NPP/news/earth-at-night.html) night imagery.
- Added constrained z-axis by default to the Cesium widgets.
- Upgraded Jasmine from version 1.1.0 to 1.3.0.
- Added `JulianDate.toIso8601`, which creates an ISO8601 compliant representation of a JulianDate.
- The `Timeline` widget now properly displays leap seconds.

### b11 - 2012-12-03

- Breaking changes:
  - Widget render loop now started by default. Startup code changed, see Sandcastle examples.
  - Changed `Timeline.makeLabel` to take a `JulianDate` instead of a JavaScript date parameter.
  - Default Earth imagery has been moved to a new package `Assets`. Images used by `Sandcastle` examples have been moved to the Sandcastle folder, and images used by the Dojo widgets are now self-contained in the `Widgets` package.
  - `positionToEyeEC` in `czm_materialInput` is no longer normalized by default.
  - `FullScreen` and related functions have been renamed to `Fullscreen` to match the W3C standard name.
  - `Fullscreen.isFullscreenEnabled` was incorrectly implemented in certain browsers. `isFullscreenEnabled` now correctly determines whether the browser will allow an element to go fullscreen. A new `isFullscreen` function is available to determine if the browser is currently in fullscreen mode.
  - `Fullscreen.getFullScreenChangeEventName` and `Fullscreen.getFullScreenChangeEventName` now return the proper event name, suitable for use with the `addEventListener` API, instead prefixing them with "on".
  - Removed `Scene.setSunPosition` and `Scene.getSunPosition`. The sun position used for lighting is automatically computed based on the scene's time.
  - Removed a number of rendering options from `CentralBody`, including the ground atmosphere, night texture, specular map, cloud map, cloud shadows, and bump map. These features weren't really production ready and had a disproportionate cost in terms of shader complexity and compilation time. They may return in a more polished form in a future release.
  - Removed `affectedByLighting` property from `Polygon`, `EllipsoidPrimitive`, `RectangularPyramidSensorVolume`, `CustomSensorVolume`, and `ComplexConicSensorVolume`.
  - Removed `DistanceIntervalMaterial`. This was not documented.
  - `Matrix2.getElementIndex`, `Matrix3.getElementIndex`, and `Matrix4.getElementIndex` functions have had their parameters swapped and now take row first and column second. This is consistent with other class constants, such as Matrix2.COLUMN1ROW2.
  - Replaced `CentralBody.showSkyAtmosphere` with `Scene.skyAtmosphere` and `SkyAtmosphere`. This has no impact for those using the Cesium widget.
- Improved lighting in Columbus view and on polygons, ellipsoids, and sensors.
- Fixed atmosphere rendering artifacts and improved Columbus view transition.
- Fixed jitter artifacts with billboards and polylines.
- Added `TileMapServiceImageryProvider`. See the Imagery Layers `Sandcastle` example.
- Added `Water` material. See the Materials `Sandcastle` example.
- Added `SkyBox` to draw stars. Added `CesiumWidget.showSkyBox` and `CesiumViewerWidget.showSkyBox`.
- Added new `Matrix4` functions: `Matrix4.multiplyByTranslation`, `multiplyByPoint`, and `Matrix4.fromScale`. Added `Matrix3.fromScale`.
- Added `EncodedCartesian3`, which is used to eliminate jitter when drawing primitives.
- Added new automatic GLSL uniforms: `czm_frameNumber`, `czm_temeToPseudoFixed`, `czm_entireFrustum`, `czm_inverseModel`, `czm_modelViewRelativeToEye`, `czm_modelViewProjectionRelativeToEye`, `czm_encodedCameraPositionMCHigh`, and `czm_encodedCameraPositionMCLow`.
- Added `czm_translateRelativeToEye` and `czm_luminance` GLSL functions.
- Added `shininess` to `czm_materialInput`.
- Added `QuadraticRealPolynomial`, `CubicRealPolynomial`, and `QuarticRealPolynomial` for finding the roots of quadratic, cubic, and quartic polynomials.
- Added `IntersectionTests.grazingAltitudeLocation` for finding a point on a ray nearest to an ellipsoid.
- Added `mostOrthogonalAxis` function to `Cartesian2`, `Cartesian3`, and `Cartesian4`.
- Changed CesiumViewerWidget default behavior so that zooming to an object now requires a single left-click, rather than a double-click.
- Updated third-party [Tween.js](https://github.com/sole/tween.js/).

### b10 - 2012-11-02

- Breaking changes:
  - Renamed `Texture2DPool` to `TexturePool`.
  - Renamed `BingMapsTileProvider` to `BingMapsImageryProvider`.
  - Renamed `SingleTileProvider` to `SingleTileImageryProvider`.
  - Renamed `ArcGISTileProvider` to `ArcGisMapServerImageryProvider`.
  - Renamed `EquidistantCylindrdicalProjection` to `GeographicProjection`.
  - Renamed `MercatorProjection` to `WebMercatorProjection`.
  - `CentralBody.dayTileProvider` has been removed. Instead, add one or more imagery providers to the collection returned by `CentralBody.getImageryLayers()`.
  - The `description.generateTextureCoords` parameter passed to `ExtentTessellator.compute` is now called `description.generateTextureCoordinates`.
  - Renamed `bringForward`, `sendBackward`, `bringToFront`, and `sendToBack` methods on `CompositePrimitive` to `raise`, `lower`, `raiseToTop`, and `lowerToBottom`, respectively.
  - `Cache` and `CachePolicy` are no longer used and have been removed.
  - Fixed problem with Dojo widget startup, and removed "postSetup" callback in the process. See Sandcastle examples and update your startup code.
- `CentralBody` now allows imagery from multiple sources to be layered and alpha blended on the globe. See the new `Imagery Layers` and `Map Projections` Sandcastle examples.
- Added `WebMapServiceImageryProvider`.
- Improved middle mouse click behavior to always tilt in the same direction.
- Added `getElementIndex` to `Matrix2`, `Matrix3`, and `Matrix4`.

### b9 - 2012-10-01

- Breaking changes:
  - Removed the `render` and `renderForPick` functions of primitives. The primitive `update` function updates a list of commands for the renderer. For more details, see the [Data Driven Renderer](https://github.com/CesiumGS/cesium/wiki/Data-Driven-Renderer-Details).
  - Removed `Context.getViewport` and `Context.setViewport`. The viewport defaults to the size of the canvas if a primitive does not override the viewport property in the render state.
  - `shallowEquals` has been removed.
  - Passing `undefined` to any of the set functions on `Billboard` now throws an exception.
  - Passing `undefined` to any of the set functions on `Polyline` now throws an exception.
  - `PolygonPipeline.scaleToGeodeticHeight` now takes ellipsoid as the last parameter, instead of the first. It also now defaults to `Ellipsoid.WGS84` if no parameter is provided.
- The new Sandcastle live editor and demo gallery replace the Sandbox and Skeleton examples.
- Improved picking performance and accuracy.
- Added EllipsoidPrimitive for visualizing ellipsoids and spheres. Currently, this is only supported in 3D, not 2D or Columbus view.
- Added `DynamicEllipsoid` and `DynamicEllipsoidVisualizer` which use the new `EllipsoidPrimitive` to implement ellipsoids in CZML.
- `Extent` functions now take optional result parameters. Also added `getCenter`, `intersectWith`, and `contains` functions.
- Add new utility class, `DynamicObjectView` for tracking a DynamicObject with the camera across scene modes; also hooked up CesiumViewerWidget to use it.
- Added `enableTranslate`, `enableZoom`, and `enableRotate` properties to `Camera2DController` to selectively toggle camera behavior. All values default to `true`.
- Added `Camera2DController.setPositionCartographic` to simplify moving the camera programmatically when in 2D mode.
- Improved near/far plane distances and eliminated z-fighting.
- Added `Matrix4.multiplyByTranslation`, `Matrix4.fromScale`, and `Matrix3.fromScale`.

### b8 - 2012-09-05

- Breaking changes:

  - Materials are now created through a centralized Material class using a JSON schema called [Fabric](https://github.com/CesiumGS/cesium/wiki/Fabric). For example, change:

          polygon.material = new BlobMaterial({repeat : 10.0});

    to:

          polygon.material = Material.fromType(context, 'Blob');
          polygon.material.repeat = 10.0;

    or:

          polygon.material = new Material({
              context : context,
              fabric : {
                  type : 'Blob',
                  uniforms : {
                      repeat : 10.0
                  }
              }
          });

  - `Label.computeScreenSpacePosition` now requires the current scene state as a parameter.
  - Passing `undefined` to any of the set functions on `Label` now throws an exception.
  - Renamed `agi_` prefix on GLSL identifiers to `czm_`.
  - Replaced `ViewportQuad` properties `vertexShader` and `fragmentShader` with optional constructor arguments.
  - Changed the GLSL automatic uniform `czm_viewport` from an `ivec4` to a `vec4` to reduce casting.
  - `Billboard` now defaults to an image index of `-1` indicating no texture, previously billboards defaulted to `0` indicating the first texture in the atlas. For example, change:

          billboards.add({
              position : { x : 1.0, y : 2.0, z : 3.0 },
          });

    to:

          billboards.add({
              position : { x : 1.0, y : 2.0, z : 3.0 },
              imageIndex : 0
          });

  - Renamed `SceneState` to `FrameState`.
  - `SunPosition` was changed from a static object to a function `computeSunPosition`; which now returns a `Cartesian3` with the computed position. It was also optimized for performance and memory pressure. For example, change:

          var result = SunPosition.compute(date);
          var position = result.position;

        to:

          var position = computeSunPosition(date);

- All `Quaternion` operations now have static versions that work with any objects exposing `x`, `y`, `z` and `w` properties.
- Added support for nested polygons with holes. See `Polygon.configureFromPolygonHierarchy`.
- Added support to the renderer for view frustum and central body occlusion culling. All built-in primitives, such as `BillboardCollection`, `Polygon`, `PolylineCollection`, etc., can be culled. See the advanced examples in the Sandbox for details.
- Added `writeTextToCanvas` function which handles sizing the resulting canvas to fit the desired text.
- Added support for CZML path visualization via the `DynamicPath` and `DynamicPathVisualizer` objects. See the [CZML wiki](https://github.com/CesiumGS/cesium/wiki/CZML-Guide) for more details.
- Added support for [WEBGL_depth_texture](http://www.khronos.org/registry/webgl/extensions/WEBGL_depth_texture/). See `Framebuffer.setDepthTexture`.
- Added `CesiumMath.isPowerOfTwo`.
- Added `affectedByLighting` to `ComplexConicSensorVolume`, `CustomSensorVolume`, and `RectangularPyramidSensorVolume` to turn lighting on/off for these objects.
- CZML `Polygon`, `Cone`, and `Pyramid` objects are no longer affected by lighting.
- Added `czm_viewRotation` and `czm_viewInverseRotation` automatic GLSL uniforms.
- Added a `clampToPixel` property to `BillboardCollection` and `LabelCollection`. When true, it aligns all billboards and text to a pixel in screen space, providing a crisper image at the cost of jumpier motion.
- `Ellipsoid` functions now take optional result parameters.

### b7 - 2012-08-01

- Breaking changes:

  - Removed keyboard input handling from `EventHandler`.
  - `TextureAtlas` takes an object literal in its constructor instead of separate parameters. Code that previously looked like:

          context.createTextureAtlas(images, pixelFormat, borderWidthInPixels);

    should now look like:

          context.createTextureAtlas({images : images, pixelFormat : pixelFormat, borderWidthInPixels : borderWidthInPixels});

  - `Camera.pickEllipsoid` returns the picked position in world coordinates and the ellipsoid parameter is optional. Prefer the new `Scene.pickEllipsoid` method. For example, change

          var position = camera.pickEllipsoid(ellipsoid, windowPosition);

    to:

          var position = scene.pickEllipsoid(windowPosition, ellipsoid);

  - `Camera.getPickRay` now returns the new `Ray` type instead of an object with position and direction properties.
  - `Camera.viewExtent` now takes an `Extent` argument instead of west, south, east and north arguments. Prefer `Scene.viewExtent` over `Camera.viewExtent`. `Scene.viewExtent` will work in any `SceneMode`. For example, change

          camera.viewExtent(ellipsoid, west, south, east, north);

    to:

          scene.viewExtent(extent, ellipsoid);

  - `CameraSpindleController.mouseConstrainedZAxis` has been removed. Instead, use `CameraSpindleController.constrainedAxis`. Code that previously looked like:

          spindleController.mouseConstrainedZAxis = true;

    should now look like:

          spindleController.constrainedAxis = Cartesian3.UNIT_Z;

  - The `Camera2DController` constructor and `CameraControllerCollection.add2D` now require a projection instead of an ellipsoid.
  - `Chain` has been removed. `when` is now included as a more complete CommonJS Promises/A implementation.
  - `Jobs.downloadImage` was replaced with `loadImage` to provide a promise that will asynchronously load an image.
  - `jsonp` now returns a promise for the requested data, removing the need for a callback parameter.
  - JulianDate.getTimeStandard() has been removed, dates are now always stored internally as TAI.
  - LeapSeconds.setLeapSeconds now takes an array of LeapSecond instances instead of JSON.
  - TimeStandard.convertUtcToTai and TimeStandard.convertTaiToUtc have been removed as they are no longer needed.
  - `Cartesian3.prototype.getXY()` was replaced with `Cartesian2.fromCartesian3`. Code that previously looked like `cartesian3.getXY();` should now look like `Cartesian2.fromCartesian3(cartesian3);`.
  - `Cartesian4.prototype.getXY()` was replaced with `Cartesian2.fromCartesian4`. Code that previously looked like `cartesian4.getXY();` should now look like `Cartesian2.fromCartesian4(cartesian4);`.
  - `Cartesian4.prototype.getXYZ()` was replaced with `Cartesian3.fromCartesian4`. Code that previously looked like `cartesian4.getXYZ();` should now look like `Cartesian3.fromCartesian4(cartesian4);`.
  - `Math.angleBetween` was removed because it was a duplicate of `Cartesian3.angleBetween`. Simply replace calls of the former to the later.
  - `Cartographic3` was renamed to `Cartographic`.
  - `Cartographic2` was removed; use `Cartographic` instead.
  - `Ellipsoid.toCartesian` was renamed to `Ellipsoid.cartographicToCartesian`.
  - `Ellipsoid.toCartesians` was renamed to `Ellipsoid.cartographicArrayToCartesianArray`.
  - `Ellipsoid.toCartographic2` was renamed to `Ellipsoid.cartesianToCartographic`.
  - `Ellipsoid.toCartographic2s` was renamed to `Ellipsoid.cartesianArrayToCartographicArray`.
  - `Ellipsoid.toCartographic3` was renamed to `Ellipsoid.cartesianToCartographic`.
  - `Ellipsoid.toCartographic3s` was renamed to `Ellipsoid.cartesianArrayToCartographicArray`.
  - `Ellipsoid.cartographicDegreesToCartesian` was removed. Code that previously looked like `ellipsoid.cartographicDegreesToCartesian(new Cartographic(45, 50, 10))` should now look like `ellipsoid.cartographicToCartesian(Cartographic.fromDegrees(45, 50, 10))`.
  - `Math.cartographic3ToRadians`, `Math.cartographic2ToRadians`, `Math.cartographic2ToDegrees`, and `Math.cartographic3ToDegrees` were removed. These functions are no longer needed because Cartographic instances are always represented in radians.
  - All functions starting with `multiplyWith` now start with `multiplyBy` to be consistent with functions starting with `divideBy`.
  - The `multiplyWithMatrix` function on each `Matrix` type was renamed to `multiply`.
  - All three Matrix classes have been largely re-written for consistency and performance. The `values` property has been eliminated and Matrices are no longer immutable. Code that previously looked like `matrix = matrix.setColumn0Row0(12);` now looks like `matrix[Matrix2.COLUMN0ROW0] = 12;`. Code that previously looked like `matrix.setColumn3(cartesian3);` now looked like `matrix.setColumn(3, cartesian3, matrix)`.
  - 'Polyline' is no longer externally creatable. To create a 'Polyline' use the 'PolylineCollection.add' method.

          Polyline polyline = new Polyline();

    to

          PolylineCollection polylineCollection = new PolylineCollection();
          Polyline polyline = polylineCollection.add();

- All `Cartesian2` operations now have static versions that work with any objects exposing `x` and `y` properties.
- All `Cartesian3` operations now have static versions that work with any objects exposing `x`, `y`, and `z` properties.
- All `Cartesian4` operations now have static versions that work with any objects exposing `x`, `y`, `z` and `w` properties.
- All `Cartographic` operations now have static versions that work with any objects exposing `longitude`, `latitude`, and `height` properties.
- All `Matrix` classes are now indexable like arrays.
- All `Matrix` operations now have static versions of all prototype functions and anywhere we take a Matrix instance as input can now also take an Array or TypedArray.
- All `Matrix`, `Cartesian`, and `Cartographic` operations now take an optional result parameter for object re-use to reduce memory pressure.
- Added `Cartographic.fromDegrees` to make creating Cartographic instances from values in degrees easier.
- Added `addImage` to `TextureAtlas` so images can be added to a texture atlas after it is constructed.
- Added `Scene.pickEllipsoid`, which picks either the ellipsoid or the map depending on the current `SceneMode`.
- Added `Event`, a new utility class which makes it easy for objects to expose event properties.
- Added `TextureAtlasBuilder`, a new utility class which makes it easy to build a TextureAtlas asynchronously.
- Added `Clock`, a simple clock for keeping track of simulated time.
- Added `LagrangePolynomialApproximation`, `HermitePolynomialApproximation`, and `LinearApproximation` interpolation algorithms.
- Added `CoordinateConversions`, a new static class where most coordinate conversion methods will be stored.
- Added `Spherical` coordinate type
- Added a new DynamicScene layer for time-dynamic, data-driven visualization. This include CZML processing. For more details see https://github.com/CesiumGS/cesium/wiki/Architecture and https://github.com/CesiumGS/cesium/wiki/CZML-in-Cesium.
- Added a new application, Cesium Viewer, for viewing CZML files and otherwise exploring the globe.
- Added a new Widgets directory, to contain common re-usable Cesium related controls.
- Added a new Timeline widget to the Widgets directory.
- Added a new Widgets/Dojo directory, to contain dojo-specific widgets.
- Added new Timeline and Cesium dojo widgets.
- Added `CameraCentralBodyController` as the new default controller to handle mouse input.
  - The left mouse button rotates around the central body.
  - The right mouse button and mouse wheel zoom in and out.
  - The middle mouse button rotates around the point clicked on the central body.
- Added `computeTemeToPseudoFixedMatrix` function to `Transforms`.
- Added 'PolylineCollection' to manage numerous polylines. 'PolylineCollection' dramatically improves rendering speed when using polylines.

### b6a - 2012-06-20

- Breaking changes:
  - Changed `Tipsify.tipsify` and `Tipsify.calculateACMR` to accept an object literal instead of three separate arguments. Supplying a maximum index and cache size is now optional.
  - `CentralBody` no longer requires a camera as the first parameter.
- Added `CentralBody.northPoleColor` and `CentralBody.southPoleColor` to fill in the poles if they are not covered by a texture.
- Added `Polygon.configureExtent` to create a polygon defined by west, south, east, and north values.
- Added functions to `Camera` to provide position and directions in world coordinates.
- Added `showThroughEllipsoid` to `CustomSensorVolume` and `RectangularPyramidSensorVolume` to allow sensors to draw through Earth.
- Added `affectedByLighting` to `CentralBody` and `Polygon` to turn lighting on/off for these objects.

### b5 - 2012-05-15

- Breaking changes:

  - Renamed Geoscope to Cesium. To update your code, change all `Geoscope.*` references to `Cesium.*`, and reference Cesium.js instead of Geoscope.js.
  - `CompositePrimitive.addGround` was removed; use `CompositePrimitive.add` instead. For example, change

          primitives.addGround(polygon);

    to:

          primitives.add(polygon);

  - Moved `eastNorthUpToFixedFrame` and `northEastDownToFixedFrame` functions from `Ellipsoid` to a new `Transforms` object. For example, change

          var m = ellipsoid.eastNorthUpToFixedFrame(p);

    to:

          var m = Cesium.Transforms.eastNorthUpToFixedFrame(p, ellipsoid);

  - Label properties `fillStyle` and `strokeStyle` were renamed to `fillColor` and `outlineColor`; they are also now color objects instead of strings. The label `Color` property has been removed.

    For example, change

          label.setFillStyle("red");
          label.setStrokeStyle("#FFFFFFFF");

    to:

          label.setFillColor({ red : 1.0, blue : 0.0, green : 0.0, alpha : 1.0 });
          label.setOutlineColor({ red : 1.0, blue : 1.0, green : 1.0, alpha : 1.0 });

  - Renamed `Tipsify.Tipsify` to `Tipsify.tipsify`.
  - Renamed `Tipsify.CalculateACMR` to `Tipsify.calculateACMR`.
  - Renamed `LeapSecond.CompareLeapSecondDate` to `LeapSecond.compareLeapSecondDate`.
  - `Geoscope.JSONP.get` is now `Cesium.jsonp`. `Cesium.jsonp` now takes a url, a callback function, and an options object. The previous 2nd and 4th parameters are now specified using the options object.
  - `TWEEN` is no longer globally defined, and is instead available as `Cesium.Tween`.
  - Chain.js functions such as `run` are now moved to `Cesium.Chain.run`, etc.
  - `Geoscope.CollectionAlgorithms.binarySearch` is now `Cesium.binarySearch`.
  - `Geoscope.ContainmentTests.pointInsideTriangle2D` is now `Cesium.pointInsideTriangle2D`.
  - Static constructor methods prefixed with "createFrom", now start with "from":

          Matrix2.createfromColumnMajorArray

    becomes

          Matrix2.fromColumnMajorArray

  - The `JulianDate` constructor no longer takes a `Date` object, use the new from methods instead:

          new JulianDate(new Date());

    becomes

          JulianDate.fromDate(new Date("January 1, 2011 12:00:00 EST"));
          JulianDate.fromIso8601("2012-04-24T18:08Z");
          JulianDate.fromTotalDays(23452.23);

  - `JulianDate.getDate` is now `JulianDate.toDate()` and returns a new instance each time.
  - `CentralBody.logoOffsetX` and `logoOffsetY` have been replaced with `CentralBody.logoOffset`, a `Cartesian2`.
  - TileProviders now take a proxy object instead of a string, to allow more control over how proxy URLs are built. Construct a DefaultProxy, passing the previous proxy URL, to get the previous behavior.
  - `Ellipsoid.getScaledWgs84()` has been removed since it is not needed.
  - `getXXX()` methods which returned a new instance of what should really be a constant are now exposed as frozen properties instead. This should improve performance and memory pressure.

    - `Cartsian2/3/4.getUnitX()` -> `Cartsian2/3/4.UNIT_X`
    - `Cartsian2/3/4.getUnitY()` -> `Cartsian2/3/4.UNIT_Y`
    - `Cartsian2/3/4.getUnitZ()` -> `Cartsian3/4.UNIT_Z`
    - `Cartsian2/3/4.getUnitW()` -> `Cartsian4.UNIT_W`
    - `Matrix/2/3/4.getIdentity()` -> `Matrix/2/3/4.IDENTITY`
    - `Quaternion.getIdentity()` -> `Quaternion.IDENTITY`
    - `Ellipsoid.getWgs84()` -> `Ellipsoid.WGS84`
    - `Ellipsoid.getUnitSphere()` -> `Ellipsoid.UNIT_SPHERE`
    - `Cartesian2/3/4/Cartographic.getZero()` -> `Cartesian2/3/4/Cartographic.ZERO`

- Added `PerformanceDisplay` which can be added to a scene to display frames per second (FPS).
- Labels now correctly allow specifying fonts by non-pixel CSS units such as points, ems, etc.
- Added `Shapes.computeEllipseBoundary` and updated `Shapes.computeCircleBoundary` to compute boundaries using arc-distance.
- Added `fileExtension` and `credit` properties to `OpenStreetMapTileProvider` construction.
- Night lights no longer disappear when `CentralBody.showGroundAtmosphere` is `true`.

### b4 - 2012-03-01

- Breaking changes:

  - Replaced `Geoscope.SkyFromSpace` object with `CentralBody.showSkyAtmosphere` property.
  - For mouse click and double click events, replaced `event.x` and `event.y` with `event.position`.
  - For mouse move events, replaced `movement.startX` and `startY` with `movement.startPosition`. Replaced `movement.endX` and `movement.endY` with `movement.endPosition`.
  - `Scene.Pick` now takes a `Cartesian2` with the origin at the upper-left corner of the canvas. For example, code that looked like:

          scene.pick(movement.endX, scene.getCanvas().clientHeight - movement.endY);

    becomes:

          scene.pick(movement.endPosition);

- Added `SceneTransitioner` to switch between 2D and 3D views. See the new Skeleton 2D example.
- Added `CentralBody.showGroundAtmosphere` to show an atmosphere on the ground.
- Added `Camera.pickEllipsoid` to get the point on the globe under the mouse cursor.
- Added `Polygon.height` to draw polygons at a constant altitude above the ellipsoid.

### b3 - 2012-02-06

- Breaking changes:
  - Replaced `Geoscope.Constants` and `Geoscope.Trig` with `Geoscope.Math`.
  - `Polygon`
    - Replaced `setColor` and `getColor` with a `material.color` property.
    - Replaced `setEllipsoid` and `getEllipsoid` with an `ellipsoid` property.
    - Replaced `setGranularity` and `getGranularity` with a `granularity` property.
  - `Polyline`
    - Replaced `setColor`/`getColor` and `setOutlineColor`/`getOutlineColor` with `color` and `outline` properties.
    - Replaced `setWidth`/`getWidth` and `setOutlineWidth`/`getOutlineWidth` with `width` and `outlineWidth` properties.
  - Removed `Geoscope.BillboardCollection.bufferUsage`. It is now automatically determined.
  - Removed `Geoscope.Label` set/get functions for `shadowOffset`, `shadowBlur`, `shadowColor`. These are no longer supported.
  - Renamed `Scene.getTransitions` to `Scene.getAnimations`.
  - Renamed `SensorCollection` to `SensorVolumeCollection`.
  - Replaced `ComplexConicSensorVolume.material` with separate materials for each surface: `outerMaterial`, `innerMaterial`, and `capMaterial`.
  - Material renames
    - `TranslucentSensorVolumeMaterial` to `ColorMaterial`.
    - `DistanceIntervalSensorVolumeMaterial` to `DistanceIntervalMaterial`.
    - `TieDyeSensorVolumeMaterial` to `TieDyeMaterial`.
    - `CheckerboardSensorVolumeMaterial` to `CheckerboardMaterial`.
    - `PolkaDotSensorVolumeMaterial` to `DotMaterial`.
    - `FacetSensorVolumeMaterial` to `FacetMaterial`.
    - `BlobSensorVolumeMaterial` to `BlobMaterial`.
  - Added new materials:
    - `VerticalStripeMaterial`
    - `HorizontalStripeMaterial`
    - `DistanceIntervalMaterial`
  - Added polygon material support via the new `Polygon.material` property.
  - Added clock angle support to `ConicSensorVolume` via the new `maximumClockAngle` and `minimumClockAngle` properties.
  - Added a rectangular sensor, `RectangularPyramidSensorVolume`.
  - Changed custom sensor to connect direction points using the sensor's radius; previously, points were connected with a line.
  - Improved performance and memory usage of `BillboardCollection` and `LabelCollection`.
  - Added more mouse events.
  - Added Sandbox examples for new features.

### b2 - 2011-12-01

- Added complex conic and custom sensor volumes, and various materials to change their appearance. See the new Sensor folder in the Sandbox.
- Added modelMatrix property to primitives to render them in a local reference frame. See the polyline example in the Sandbox.
- Added eastNorthUpToFixedFrame() and northEastDownToFixedFrame() to Ellipsoid to create local reference frames.
- Added CameraFlightController to zoom smoothly from one point to another. See the new camera examples in the Sandbox.
- Added row and column assessors to Matrix2, Matrix3, and Matrix4.
- Added Scene, which reduces the amount of code required to use Geoscope. See the Skeleton. We recommend using this instead of explicitly calling update() and render() for individual or composite primitives. Existing code will need minor changes:

  - Calls to Context.pick() should be replaced with Scene.pick().
  - Primitive constructors no longer require a context argument.
  - Primitive update() and render() functions now require a context argument. However, when using the new Scene object, these functions do not need to be called directly.
  - TextureAtlas should no longer be created directly; instead, call Scene.getContext().createTextureAtlas().
  - Other breaking changes:

    - Camera get/set functions, e.g., getPosition/setPosition were replaced with properties, e.g., position.
    - Replaced CompositePrimitive, Polygon, and Polyline getShow/setShow functions with a show property.
    - Replaced Polyline, Polygon, BillboardCollection, and LabelCollection getBufferUsage/setBufferUsage functions with a bufferUsage property.
    - Changed colors used by billboards, labels, polylines, and polygons. Previously, components were named r, g, b, and a. They are now red, green, blue, and alpha. Previously, each component's range was [0, 255]. The range is now [0, 1] floating point. For example,

            color : { r : 0, g : 255, b : 0, a : 255 }

      becomes:

            color : { red : 0.0, green : 1.0, blue : 0.0, alpha : 1.0 }

### b1 - 2011-09-19

- Added `Shapes.computeCircleBoundary` to compute circles. See the Sandbox.
- Changed the `EventHandler` constructor function to take the Geoscope canvas, which ensures the mouse position is correct regardless of the canvas' position on the page. Code that previously looked like:

        var handler = new Geoscope.EventHandler();

  should now look like:

        var handler = new Geoscope.EventHandler(canvas);

- Context.Pick no longer requires clamping the x and y arguments. Code that previously looked like:

        var pickedObject = context.pick(primitives, us, Math.max(x, 0.0),
            Math.max(context.getCanvas().clientHeight - y, 0.0));

  can now look like:

        var pickedObject = context.pick(primitives, us, x, context.getCanvas().clientHeight - y);

- Changed Polyline.setWidth and Polyline.setOutlineWidth to clamp the width to the WebGL implementation limit instead of throwing an exception. Code that previously looked like:

        var maxWidth = context.getMaximumAliasedLineWidth();
        polyline.setWidth(Math.min(5, maxWidth));
        polyline.setOutlineWidth(Math.min(10, maxWidth));

  can now look like:

        polyline.setWidth(5);
        polyline.setOutlineWidth(10);

- Improved the Sandbox:
  - Code in the editor is now evaluated as you type for quick prototyping.
  - Highlighting a Geoscope type in the editor and clicking the doc button in the toolbar now brings up the reference help for that type.
- BREAKING CHANGE: The `Context` constructor-function now takes an element instead of an ID. Code that previously looked like:

        var context = new Geoscope.Context("glCanvas");
        var canvas = context.getCanvas();

  should now look like:

        var canvas = document.getElementById("glCanvas");
        var context = new Geoscope.Context(canvas);

### b0 - 2011-08-31

- Added new Sandbox and Skeleton examples. The sandbox contains example code for common tasks. The skeleton is a bare-bones application for building upon. Most sandbox code examples can be copy and pasted directly into the skeleton.
- Added `Geoscope.Polygon` for drawing polygons on the globe.
- Added `Context.pick` to pick objects in one line of code.
- Added `bringForward`, `bringToFront`, `sendBackward`, and `sendToBack` functions to `CompositePrimitive` to control the render-order for ground primitives.
- Added `getShow`/`setShow` functions to `Polyline` and `CompositePrimitive`.
- Added new camera control and event types including `CameraFreeLookEventHandler`, `CameraSpindleEventHandler`, and `EventHandler`.
- Replaced `Ellipsoid.toCartesian3` with `Ellipsoid.toCartesian`.
- update and `updateForPick` functions no longer require a `UniformState` argument.

## Alpha Releases

### a6 - 2011-08-05

- Added support for lines using `Geoscope.Polyline`. See the Sandbox example.
- Made `CompositePrimitive`, `LabelCollection`, and `BillboardCollection` have consistent function names, including a new `contains()` function.
- Improved reference documentation layout.

### a5 - 2011-07-22

- Flushed out `CompositePrimitive`, `TimeStandard`, and `LeapSecond` types.
- Improved support for browsers using ANGLE (Windows Only).

### a4 - 2011-07-15

- Added `Geoscope.TimeStandard` for handling TAI and UTC time standards.
- Added `Geoscope.Quaternion`, which is a foundation for future camera control.
- Added initial version of `Geoscope.PrimitiveCollection` to simplify rendering.
- Prevented billboards/labels near the surface from getting cut off by the globe.
- See the Sandbox for example code.
- Added more reference documentation for labels.

### a3 - 2011-07-08

- Added `Geoscope.LabelCollection` for drawing text.
- Added `Geoscope.JulianDate` and `Geoscope.TimeConstants` for proper time handling.
- See the Sandbox example for how to use the new labels and Julian date.

### a2 - 2011-07-01

- Added `Geoscope.ViewportQuad` and `Geoscope.Rectangle` (foundations for 2D map).
- Improved the visual quality of cloud shadows.

### a1 - 2011-06-24

- Added `SunPosition` type to compute the sun position for a julian date.
- Simplified picking. See the mouse move event in the Sandbox example.
- `Cartographic2` and `Cartographic3` are now mutable types.
- Added reference documentation for billboards.

### a0 - 2011-06-17

- Initial Release.<|MERGE_RESOLUTION|>--- conflicted
+++ resolved
@@ -1,16 +1,14 @@
 # Change Log
 
-<<<<<<< HEAD
 ### 1.95 - 2022-07-01
 
 ##### Fixes :wrench:
 
 - Fixed `FeatureDetection` for Microsoft Edge. [#10429](https://github.com/CesiumGS/cesium/pull/10429)
-=======
+
 ### 1.94.2 - 2022-06-03
 
 - This is an npm only release to fix the improperly published 1.94.1.
->>>>>>> 74dac36b
 
 ### 1.94.1 - 2022-06-03
 
