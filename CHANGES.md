--- conflicted
+++ resolved
@@ -12,7 +12,7 @@
 
 ##### Breaking Changes :mega:
 
-- `Model.boundingSphere` now returns the bounding sphere in ECEF coordinates instead of the local coordinate system.
+- `Model.boundingSphere` now returns the bounding sphere in ECEF coordinates instead of the local coordinate system. [#10589](https://github.com/CesiumGS/cesium/pull/10589)
 
 ##### Additions :tada:
 
@@ -34,13 +34,10 @@
 - Fixed a bug where `Viewer.zoomTo` would continuously throw errors if a `Cesium3DTileset` failed to load.[#10523](https://github.com/CesiumGS/cesium/pull/10523)
 - Fixed a bug where styles would not apply to tilesets if they were applied while the tileset was hidden. [#10582](https://github.com/CesiumGS/cesium/pull/10582)
 
-<<<<<<< HEAD
 ##### Deprecated :hourglass_flowing_sand:
 
-- Support for rendering instanced models on the CPU has been deprecated and will be removed in CesiumJS 1.97.
-
-=======
->>>>>>> 243a8be2
+- Support for rendering instanced models on the CPU has been deprecated and will be removed in CesiumJS 1.97. [#10589](https://github.com/CesiumGS/cesium/pull/10589)
+
 ### 1.95 - 2022-07-01
 
 ##### Breaking Changes :mega:
