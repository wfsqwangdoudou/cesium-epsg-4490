# Change Log

### 1.95 - 2022-07-01

<<<<<<< HEAD
##### Additions :tada:

- Added support for rendering individual models in 2D / CV using `ModelExperimental`. [#10419](https://github.com/CesiumGS/cesium/pull/10419)
=======
##### Fixes :wrench:

- Fixed `Cesium3DTileColorBlendMode.REPLACE` for certain tilesets. [#10424](https://github.com/CesiumGS/cesium/pull/10424)
>>>>>>> 4a3eacc3

### 1.94 - 2022-06-01

##### Breaking Changes :mega:

- Removed individual image-based lighting parameters from `Model` and `Cesium3DTileset`. [#10388](https://github.com/CesiumGS/cesium/pull/10388)
- Models and tilesets rendered with `ModelExperimental` must set `enableDebugWireframe` to true in order for `debugWireframe` to work in WebGL1. [#10344](https://github.com/CesiumGS/cesium/pull/10344)
- Removed `ImagerySplitPosition` and `Scene.imagerySplitPosition`. Use `SplitDirection` and `Scene.splitPosition` instead.[#10418](https://github.com/CesiumGS/cesium/pull/10418)
- Removed restriction on enabling `Scene.orderIndependentTranslucency` on iPad and iOS. [#10417](https://github.com/CesiumGS/cesium/pull/10417)

##### Additions :tada:

- Added `Cesium3DTileStyle.fromUrl` for loading a style from a url. [#10348](https://github.com/CesiumGS/cesium/pull/10348)
- Added `IndexDatatype.fromTypedArray`. [#10350](https://github.com/CesiumGS/cesium/pull/10350)
- Added `ModelAnimationCollection.animateWhilePaused` and `ModelAnimation.animationTime` to allow explicit control over a model's animations. [#9339](https://github.com/CesiumGS/cesium/pull/9339)
- Replaced `options.gltf` with `options.url` in `ModelExperimental.fromGltf`. [#10371](https://github.com/CesiumGS/cesium/pull/10371)
- Added support for 2D / CV mode for non-instanced tilesets rendered with `ModelExperimental`. [#10384](https://github.com/CesiumGS/cesium/pull/10384)
- Added `PolygonGraphics.textureCoordinates`, `PolygonGeometry.textureCoordinates`, `CoplanarPolygonGeometry.textureCoordinates`, which override the default `stRotation`-based texture coordinate calculation behaviour with the provided texture coordinates, specified in the form of a `PolygonHierarchy` of `Cartesian2` points. [#10109](https://github.com/CesiumGS/cesium/pull/10109)

##### Fixes :wrench:

- Fixed the rendering issues related to order-independent translucency on iOS devices. [#10417](https://github.com/CesiumGS/cesium/pull/10417)
- Fixed the inaccurate computation of bounding spheres for models not centered at (0,0,0) in their local space. [#10395](https://github.com/CesiumGS/cesium/pull/10395)
- Fixed the inaccurate computation of bounding spheres for `ModelExperimental`. [#10339](https://github.com/CesiumGS/cesium/pull/10339/)
- Fixed error when destroying a 3D tileset before it has finished loading. [#10363](Fixes https://github.com/CesiumGS/cesium/issues/10363)
- Fixed race condition which can occur when updating `Cesium3DTileStyle` before its `readyPromise` has resolved. [#10345](https://github.com/CesiumGS/cesium/issues/10345)
- Fixed label background rendering. [#10342](https://github.com/CesiumGS/cesium/issues/10342)
- Enabled support for loading web assembly modules in Edge. [#6541](https://github.com/CesiumGS/cesium/pull/6541)
- Fixed crash for zero-area `region` bounding volumes in a 3D Tileset. [#10351](https://github.com/CesiumGS/cesium/pull/10351)
- Fixed `Cesium3DTileset.debugShowUrl` so that it works for implicit tiles too. [#10372](https://github.com/CesiumGS/cesium/issues/10372)
- Fixed crash when loading a tileset without a metadata schema but has external tilesets with tile or content metadata. [#10387](https://github.com/CesiumGS/cesium/pull/10387)
- Fixed winding order for negatively scaled models in `ModelExperimental`. [#10405](https://github.com/CesiumGS/cesium/pull/10405)

##### Deprecated :hourglass_flowing_sand:

- Support for glTF 1.0 assets has been deprecated and will be removed in CesiumJS 1.95. Please convert any glTF 1.0 assets to glTF 2.0. [#10414](https://github.com/CesiumGS/cesium/pull/10414)
- Support for the glTF extension `KHR_techniques_webgl` has been deprecated and will be removed in CesiumJS 1.95. If custom GLSL shaders are needed, use `CustomShader` instead. [#10414](https://github.com/CesiumGS/cesium/pull/10414)
- `Model.gltf`, `Model.basePath`, `Model.pendingTextureLoads` (properties), and `Model.dequantizeInShader` (constructor option) were deprecate in CesiumJS 1.94 and will be removed in CesiumJS 1.95. [#10415](https://github.com/CesiumGS/cesium/pull/10415)
- `Model.boundingSphere` currently returns results in the model's local coordinate system, but in CesiumJS 1.95 it will be changed to return results in ECEF coordinates. [#10415](https://github.com/CesiumGS/cesium/pull/10415)
- `Cesium3DTileStyle` constructor parameters of `string` or `Resource` type have been deprecated and will be removed in CesiumJS 1.96. If loading a style from a url, use `Cesium3DTileStyle.fromUrl` instead. [#10348](https://github.com/CesiumGS/cesium/pull/10348)
- `Cesium3DTileStyle.readyPromise` and `Cesium3DTileStyle.ready` have been deprecated and will be removed in CesiumJS 1.96. If loading a style from a url, use `Cesium3DTileStyle.fromUrl` instead. [#10348](https://github.com/CesiumGS/cesium/pull/10348)

### 1.93 - 2022-05-02

##### Breaking Changes :mega:

- Temporarily disable `Scene.orderIndependentTranslucency` by default on iPad and iOS due to a WebGL regression, see [#9827](https://github.com/CesiumGS/cesium/issues/9827). The old default will be restored once the issue has been resolved.

##### Additions :tada:

- Improved rendering of ground and sky atmosphere. [#10063](https://github.com/CesiumGS/cesium/pull/10063)
- Added support for morph targets in `ModelExperimental`. [#10271](https://github.com/CesiumGS/cesium/pull/10271)
- Added support for skins in `ModelExperimental`. [#10282](https://github.com/CesiumGS/cesium/pull/10282)
- Added support for animations in `ModelExperimental`. [#10314](https://github.com/CesiumGS/cesium/pull/10314)
- Added `debugWireframe` to `ModelExperimental`. [#10332](https://github.com/CesiumGS/cesium/pull/10332)
- Added `GeoJsonSource.process` to support adding features without removing existing entities, similar to `CzmlDataSource.process`. [#9275](https://github.com/CesiumGS/cesium/issues/9275)
- `KmlDataSource` now exposes the `camera` and `canvas` properties, which are used to provide information about the state of the `Viewer` when making network requests for a [`Link`](https://developers.google.com/kml/documentation/kmlreference#link). Passing these values in the constructor is now optional.
- Prevent text selection in the Timeline widget. [#10325](https://github.com/CesiumGS/cesium/pull/10325)

##### Fixes :wrench:

- Fixed `GoogleEarthEnterpriseImageryProvider.requestImagery`, `GridImageryProvider.requestImagery`, and `TileCoordinateImageryProvider.requestImagery` return types to match interface. [#10265](https://github.com/CesiumGS/cesium/issues/10265)
- Various property and return TypeScript definitions were corrected, and the `Event` class was made generic in order to support strongly typed event callbacks. [#10292](https://github.com/CesiumGS/cesium/pull/10292)
- Fixed debug label rendering in `Cesium3dTilesInspector`. [#10246](https://github.com/CesiumGS/cesium/issues/10246)
- Fixed a crash that occurred in `ModelExperimental` when loading a Draco-compressed model with tangents. [#10294](https://github.com/CesiumGS/cesium/pull/10294)
- Fixed an incorrect model matrix computation for `i3dm` tilesets that are loaded using `ModelExperimental`. [#10302](https://github.com/CesiumGS/cesium/pull/10302)
- Fixed race condition during billboard clamping when the height reference changes. [#10191](https://github.com/CesiumGS/cesium/issues/10191)
- Fixed ability to run `test` and other support tasks from within the release zip file. [#10311](https://github.com/CesiumGS/cesium/pull/10311)

### 1.92 - 2022-04-01

##### Breaking Changes :mega:

- Removed `Cesium.when`. Any `Promise` in the Cesium API has changed to the native `Promise` API. Code bases using cesium will likely need updates after this change. See the [upgrade guide](https://community.cesium.com/t/cesiumjs-is-switching-from-when-js-to-native-promises-which-will-be-a-breaking-change-in-1-92/17213) for instructions on how to update your code base to be compliant with native promises.
- `ArcGisMapServerImageryProvider.readyPromise` will not reject if there is a failure unless the request cannot be retried.
- `SingleTileImageryProvider.readyPromise` will not reject if there is a failure unless the request cannot be retried.
- Removed links to SpecRunner.html and related Jasmine files for running unit tests in browsers.

##### Additions :tada:

- Added experimental support for the [3D Tiles 1.1 draft](https://github.com/CesiumGS/3d-tiles/pull/666). [#10189](https://github.com/CesiumGS/cesium/pull/10189)
- Added support for `EXT_structural_metadata` property attributes in `CustomShader` [#10228](https://github.com/CesiumGS/cesium/pull/10228)
- Added partial support for `EXT_structural_metadata` property textures in `CustomShader` [#10247](https://github.com/CesiumGS/cesium/pull/10247)
- Added `minimumPixelSize`, `scale`, and `maximumScale` to `ModelExperimental`. [#10092](https://github.com/CesiumGS/cesium/pull/10092)
- `Cesium3DTileset` now has a `splitDirection` property, allowing the tileset to only be drawn on the left or right side of the screen. This is useful for visual comparison of tilesets. [#10193](https://github.com/CesiumGS/cesium/pull/10193)
- Added `lightColor` to `ModelExperimental` [#10207](https://github.com/CesiumGS/cesium/pull/10207)
- Added image-based lighting to `ModelExperimental`. [#10234](https://github.com/CesiumGS/cesium/pull/10234)
- Added clipping planes to `ModelExperimental`. [#10250](https://github.com/CesiumGS/cesium/pull/10250)
- Added `Cartesian2.clamp`, `Cartesian3.clamp`, and `Cartesian4.clamp`. [#10197](https://github.com/CesiumGS/cesium/pull/10197)
- Added a 'renderable' property to 'Fog' to disable its visual rendering while preserving tiles culling at a distance. [#10186](https://github.com/CesiumGS/cesium/pull/10186)
- Refactored metadata API so `tileset.metadata` and `content.group.metadata` are more symmetric with `content.metadata` and `tile.metadata`. [#10224](https://github.com/CesiumGS/cesium/pull/10224)

##### Fixes :wrench:

- Fixed `Scene` documentation for `msaaSamples` property. [#10205](https://github.com/CesiumGS/cesium/pull/10205)
- Fixed a bug where `pnts` tiles would crash when `Cesium.ExperimentalFeatures.enableModelExperimental` was true. [#10183](https://github.com/CesiumGS/cesium/pull/10183)
- Fixed an issue with Firefox and dimensionless SVG images. [#9191](https://github.com/CesiumGS/cesium/pull/9191)
- Fixed `ShadowMap` documentation for `options.pointLightRadius` type. [#10195](https://github.com/CesiumGS/cesium/pull/10195)
- Fixed evaluation of `minimumLevel` on metadataFailure for TileMapServiceImageryProvider. [#10198](https://github.com/CesiumGS/cesium/pull/10198)
- Fixed a bug where models without normals would render as solid black. Now, such models will use unlit shading. [#10237](https://github.com/CesiumGS/cesium/pull/10237)

##### Deprecated :hourglass_flowing_sand:

- `ImagerySplitDirection` and `Scene.imagerySplitPosition` have been deprecated and will be removed in CesiumJS 1.94. Use `SplitDirection` and `Scene.splitPosition` instead.
- Tilesets and models should now specify image-based lighting parameters in `ImageBasedLighting` instead of as individual options. The individual parameters are deprecated and will be removed in CesiumJS 1.94. [#10226](https://github.com/CesiumGS/cesium/pull/10226)

### 1.91 - 2022-03-01

##### Breaking Changes :mega:

- In Cesium 1.92, `when.js` will be removed and replaced with native promises. `Cesium.when` is deprecated and will be removed in 1.92. Any `Promise` returned from a function as of 1.92 will switch the native `Promise` API. Code bases using cesium will likely need updates after this change. See the [upgrade guide](https://community.cesium.com/t/cesiumjs-is-switching-from-when-js-to-native-promises-which-will-be-a-breaking-change-in-1-92/17213) for instructions on how to update your code base to be compliant with native promises.
- Fixed an inconsistently handled exception in `camera.getPickRay` that arises when the scene is not rendered. `camera.getPickRay` can now return undefined. [#10139](https://github.com/CesiumGS/cesium/pull/10139)

##### Additions :tada:

- Added MSAA support for WebGL2. Enabled in the `Viewer` constructor with the `msaaSamples` option and can be controlled through `Scene.msaaSamples`.
- glTF contents now use `ModelExperimental` by default. [#10055](https://github.com/CesiumGS/cesium/pull/10055)
- Added the ability to toggle back-face culling in `ModelExperimental`. [#10070](https://github.com/CesiumGS/cesium/pull/10070)
- Added `depthPlaneEllipsoidOffset` to `Viewer` and `Scene` constructors to address rendering artifacts below the WGS84 ellipsoid. [#9200](https://github.com/CesiumGS/cesium/pull/9200)
- Added support for `debugColorTiles` in `ModelExperimental`. [#10071](https://github.com/CesiumGS/cesium/pull/10071)
- Added support for shadows in `ModelExperimental`. [#10077](https://github.com/CesiumGS/cesium/pull/10077)
- Added `packArray` and `unpackArray` for matrix types. [#10118](https://github.com/CesiumGS/cesium/pull/10118)
- Added more affine transformation helper functions to `Matrix2`, `Matrix3`, and `Matrix4`. [#10124](https://github.com/CesiumGS/cesium/pull/10124)
  - Added `setScale`, `setUniformScale`, `setRotation`, `getRotation`, and `multiplyByUniformScale` to `Matrix2`.
  - Added `setScale`, `setUniformScale`, `setRotation`, and `multiplyByUniformScale` to `Matrix3`.
  - Added `setUniformScale`, `setRotation`, `getRotation`, and `fromRotation` to `Matrix4`.
- Added `AxisAlignedBoundingBox.fromCorners`. [#10130](https://github.com/CesiumGS/cesium/pull/10130)
- Added `BoundingSphere.fromTransformation`. [#10130](https://github.com/CesiumGS/cesium/pull/10130)
- Added `OrientedBoundingBox.fromTransformation`, `OrientedBoundingBox.computeCorners`, and `OrientedBoundingBox.computeTransformation`. [#10130](https://github.com/CesiumGS/cesium/pull/10130)
- Added `Rectangle.subsection`. [#10130](https://github.com/CesiumGS/cesium/pull/10130)
- Added option to show tileset credits on screen. [#10144](https://github.com/CesiumGS/cesium/pull/10144)
- glTF copyrights now appear under the credits display. [#10138](https://github.com/CesiumGS/cesium/pull/10138)
- Credits are now sorted based on their number of occurrences. [#10141](https://github.com/CesiumGS/cesium/pull/10141)

##### Fixes :wrench:

- Fixed a bug where updating `ModelExperimental`'s model matrix would not update its bounding sphere. [#10078](https://github.com/CesiumGS/cesium/pull/10078)
- Fixed feature ID texture artifacts on Safari. [#10111](https://github.com/CesiumGS/cesium/pull/10111)
- Fixed a bug where a translucent shader applied to a `ModelExperimental` with opaque features was not being rendered. [#10110](https://github.com/CesiumGS/cesium/pull/10110)

### 1.90 - 2022-02-01

##### Additions :tada:

- Feature IDs for styling and picking in `ModelExperimental` can now be selected via `(tileset|model).featureIdIndex` and `(tileset|model).instanceFeatureIdIndex`. [#10018](https://github.com/CesiumGS/cesium/pull/10018)
- Added support for all types of feature IDs in `CustomShader`. [#10018](https://github.com/CesiumGS/cesium/pull/10018)
- Moved documentation for `CustomShader` into `Documentation/CustomShaderGuide/` to make it more discoverable. [#10054](https://github.com/CesiumGS/cesium/pull/10054)
- Added getters `Cesium3DTileFeature.featureId` and `ModelFeature.featureId` so the feature ID or batch ID can be accessed from a picked feature. [#10022](https://github.com/CesiumGS/cesium/pull/10022)
- Added `I3dmLoader` to transcode .i3dm to `ModelExperimental`. [#9968](https://github.com/CesiumGS/cesium/pull/9968)
- Added `PntsLoader` to transcode .pnts to `ModelExperimental`. [#9978](https://github.com/CesiumGS/cesium/pull/9978)
- Added point cloud attenuation support to `ModelExperimental`. [#9998](https://github.com/CesiumGS/cesium/pull/9998)

##### Fixes :wrench:

- Fixed an error when loading GeoJSON with null `stroke` or `fill` properties but valid opacity values. [#9717](https://github.com/CesiumGS/cesium/pull/9717)
- Fixed `scene.pickTranslucentDepth` for translucent point clouds with eye dome lighting. [#9991](https://github.com/CesiumGS/cesium/pull/9991)
- Added a setter for `tileset.pointCloudShading` that throws if set to `undefined` to clarify that this is disallowed. [#9998](https://github.com/CesiumGS/cesium/pull/9998)
- Fixes handling .b3dm `_BATCHID` accessors in `ModelExperimental` [#10008](https://github.com/CesiumGS/cesium/pull/10008) and [10031](https://github.com/CesiumGS/cesium/pull/10031)
- Fixed path entity being drawn when data is unavailable [#1704](https://github.com/CesiumGS/cesium/pull/1704)
- Fixed setting `tileset.imageBasedLightingFactor` has no effect on i3dm tile content. [#10020](https://github.com/CesiumGS/cesium/pull/10020)
- Zooming out is no longer sluggish when close to `screenSpaceCameraController.minimumDistance`. [#9932](https://github.com/CesiumGS/cesium/pull/9932)
- Fixed Particle System Weather sandcastle demo to work with new ES6 rules. [#10045](https://github.com/CesiumGS/cesium/pull/10045)

### 1.89 - 2022-01-03

##### Breaking Changes :mega:

- Removed `Scene.debugShowGlobeDepth`. [#9965](https://github.com/CesiumGS/cesium/pull/9965)
- Removed `CesiumInspectorViewModel.globeDepth` and `CesiumInspectorViewModel.pickDepth`. [#9965](https://github.com/CesiumGS/cesium/pull/9965)
- `barycentricCoordinates` returns `undefined` when the input triangle is degenerate. [#9175](https://github.com/CesiumGS/cesium/pull/9175)

##### Additions :tada:

- Added a `pointSize` field to custom vertex shaders for more control over shading point clouds. [#9960](https://github.com/CesiumGS/cesium/pull/9960)
- Added `lambertDiffuseMultiplier` property to Globe object to enhance terrain lighting. [#9878](https://github.com/CesiumGS/cesium/pull/9878)
- Added `getFeatureInfoUrl` option to `WebMapServiceImageryProvider` which reads the getFeatureInfo request URL for WMS service if it differs with the getCapabilities URL. [#9563](https://github.com/CesiumGS/cesium/pull/9563)
- Added `tileset.enableModelExperimental` so tilesets with `Model` and `ModelExperimental` can be mixed in the same scene. [#9982](https://github.com/CesiumGS/cesium/pull/9982)

##### Fixes :wrench:

- Fixed handling of vec3 vertex colors in `ModelExperimental`. [#9955](https://github.com/CesiumGS/cesium/pull/9955)
- Fixed handling of Draco quantized vec3 vertex colors in `ModelExperimental`. [#9957](https://github.com/CesiumGS/cesium/pull/9957)
- Fixed handling of vec3 vertex colors in `CustomShaderPipelineStage`. [#9964](https://github.com/CesiumGS/cesium/pull/9964)
- Fixes how `Camera.changed` handles changes in `heading`. [#9970](https://github.com/CesiumGS/cesium/pull/9970)
- Fixed handling of subtree root transforms in `Implicit3DTileContent`. [#9971](https://github.com/CesiumGS/cesium/pull/9971)
- Fixed issue in `ModelExperimental` where indices were not the correct data type after draco decode. [#9974](https://github.com/CesiumGS/cesium/pull/9974)
- Fixed WMS 1.3.0 `GetMap` `bbox` parameter so that it follows the axis ordering as defined in the EPSG database. [#9797](https://github.com/CesiumGS/cesium/pull/9797)
- Fixed `KmlDataSource` so that it can handle relative URLs for additional elements - video, audio, iframe etc. [#9328](https://github.com/CesiumGS/cesium/pull/9328)

### 1.88 - 2021-12-01

##### Fixes :wrench:

- Fixed a bug with .ktx2 textures having an incorrect minification filter. [#9876](https://github.com/CesiumGS/cesium/pull/9876/)
- Fixed incorrect diffuse texture alpha in glTFs with the `KHR_materials_pbrSpecularGlossiness` extension. [#9943](https://github.com/CesiumGS/cesium/pull/9943)

### 1.87.1 - 2021-11-09

##### Additions :tada:

- Added experimental implementations of [3D Tiles Next](https://github.com/CesiumGS/3d-tiles/tree/main/next). The following extensions are supported:
  - [3DTILES_content_gltf](https://github.com/CesiumGS/3d-tiles/tree/main/extensions/3DTILES_content_gltf) for using glTF models directly as tile contents
  - [3DTILES_metadata](https://github.com/CesiumGS/3d-tiles/tree/main/extensions/3DTILES_metadata) for adding structured metadata to tilesets, tiles, or groups of tile content
  - [EXT_mesh_features](https://github.com/KhronosGroup/glTF/pull/2082) for adding feature identification and feature metadata to glTF models
  - [3DTILES_implicit_tiling](https://github.com/CesiumGS/3d-tiles/tree/main/extensions/3DTILES_implicit_tiling) for a compact representation of quadtrees and octrees
  - [3DTILES_bounding_volume_S2](https://github.com/CesiumGS/3d-tiles/tree/main/extensions/3DTILES_bounding_volume_S2) for [S2](https://s2geometry.io/) bounding volumes
  - [3DTILES_multiple_contents](https://github.com/CesiumGS/3d-tiles/tree/main/extensions/3DTILES_multiple_contents) for storing multiple contents within a single tile
- Added `ModelExperimental`, a new experimental architecture for loading glTF models. It is disabled by default; set `ExperimentalFeatures.enableModelExperimental = true` to enable it.
- Added `CustomShader` class for styling `Cesium3DTileset` or `ModelExperimental` with custom GLSL shaders
- Added Sandcastle examples for 3D Tiles Next: [Photogrammetry Classification](http://sandcastle.cesium.com/index.html?src=3D%20Tiles%20Next%20Photogrammetry%20Classification.html&label=3D%20Tiles%20Next), [CDB Yemen](http://sandcastle.cesium.com/index.html?src=3D%20Tiles%20Next%20CDB%20Yemen.html&label=3D%20Tiles%20Next), and [S2 Globe](http://sandcastle.cesium.com/index.html?src=3D%20Tiles%20Next%20S2%20Globe.html&label=3D%20Tiles%20Next)

### 1.87 - 2021-11-01

##### Additions :tada:

- Added `ScreenOverlay` support to `KmlDataSource`. [#9864](https://github.com/CesiumGS/cesium/pull/9864)
- Added back some support for Draco attribute quantization as a workaround until a full fix in the next Draco version. [#9904](https://github.com/CesiumGS/cesium/pull/9904)
- Added `CumulusCloud.color` for customizing cloud colors. [#9877](https://github.com/CesiumGS/cesium/pull/9877)

##### Fixes :wrench:

- Point cloud styles that reference a missing property now treat the missing property as `undefined` rather than throwing an error. [#9882](https://github.com/CesiumGS/cesium/pull/9882)
- Fixed Draco attribute quantization in point clouds. [#9908](https://github.com/CesiumGS/cesium/pull/9908)
- Fixed crashes caused by the cloud noise texture exceeding WebGL's maximum supported texture size. [#9885](https://github.com/CesiumGS/cesium/pull/9885)
- Updated third-party zip.js library to 2.3.12 to fix compatibility with Webpack 4. [#9897](https://github.com/cesiumgs/cesium/pull/9897)

### 1.86.1 - 2021-10-15

##### Fixes :wrench:

- Fixed zip.js configurations causing CesiumJS to not work with Node 16. [#9861](https://github.com/CesiumGS/cesium/pull/9861)
- Fixed a bug in `Rectangle.union` with rectangles that span the entire globe. [#9866](https://github.com/CesiumGS/cesium/pull/9866)

### 1.86 - 2021-10-01

##### Breaking Changes :mega:

- Updated to Draco 1.4.1 and temporarily disabled attribute quantization. [#9847](https://github.com/CesiumGS/cesium/issues/9847)

##### Fixes :wrench:

- Fixed incorrect behavior in `CameraFlightPath` when using Columbus View. [#9192](https://github.com/CesiumGS/cesium/pull/9192)

### 1.85 - 2021-09-01

##### Breaking Changes :mega:

- Removed `Scene.terrainExaggeration` and `options.terrainExaggeration` for `CesiumWidget`, `Viewer`, and `Scene`, which were deprecated in CesiumJS 1.83. Use `Globe.terrainExaggeration` instead.

##### Additions :tada:

- Added `CloudCollection` and `CumulusCloud` for adding procedurally generated clouds to a scene. [#9737](https://github.com/CesiumGS/cesium/pull/9737)
- `BingMapsGeocoderService` now takes an optional [Culture Code](https://docs.microsoft.com/en-us/bingmaps/rest-services/common-parameters-and-types/supported-culture-codes) for localizing results. [#9729](https://github.com/CesiumGS/cesium/pull/9729)

##### Fixes :wrench:

- Fixed several crashes related to point cloud eye dome lighting. [#9719](https://github.com/CesiumGS/cesium/pull/9719)

### 1.84 - 2021-08-02

##### Breaking Changes :mega:

- Dropped support for Internet Explorer, which was deprecated in CesiumJS 1.83.

##### Additions :tada:

- Added a `polylinePositions` getter to `Cesium3DTileFeature` that gets the decoded positions of a polyline vector feature. [#9684](https://github.com/CesiumGS/cesium/pull/9684)
- Added `ImageryLayerCollection.pickImageryLayers`, which determines the imagery layers that are intersected by a pick ray. [#9651](https://github.com/CesiumGS/cesium/pull/9651)

##### Fixes :wrench:

- Fixed an issue where styling vector points based on their batch table properties would crash. [#9692](https://github.com/CesiumGS/cesium/pull/9692)
- Fixed an issue in `TileBoundingRegion.distanceToCamera` that caused incorrect results when the camera was on the opposite site of the globe. [#9678](https://github.com/CesiumGS/cesium/pull/9678)
- Fixed an error with removing a CZML datasource when the clock interval has a duration of zero. [#9637](https://github.com/CesiumGS/cesium/pull/9637)
- Fixed the ability to set a material's image to `undefined` and `Material.DefaultImageId`. [#9644](https://github.com/CesiumGS/cesium/pull/9644)
- Fixed render crash when creating a `polylineVolume` with very close points. [#9669](https://github.com/CesiumGS/cesium/pull/9669)
- Fixed a bug in `PolylineGeometry` that incorrectly shifted colors when duplicate positions were removed. [#9676](https://github.com/CesiumGS/cesium/pull/9676)
- Fixed the calculation of `OrientedBoundingBox.distancedSquaredTo` such that they handle `halfAxes` with magnitudes near zero. [#9670](https://github.com/CesiumGS/cesium/pull/9670)
- Fixed a crash that would hang the browser if a `Label` was created with a soft hyphen in its text. [#9682](https://github.com/CesiumGS/cesium/pull/9682)
- Fixed the incorrect calculation of `distanceSquaredTo` in `BoundingSphere`. [#9686](https://github.com/CesiumGS/cesium/pull/9686)

### 1.83 - 2021-07-01

##### Breaking Changes :mega:

- Dropped support for KTX1 and Crunch textures; use the [`ktx2ktx2`](https://github.com/KhronosGroup/KTX-Software) converter tool to update existing KTX1 files.

##### Additions :tada:

- Added support for KTX2 and Basis Universal compressed textures. [#9513](https://github.com/CesiumGS/cesium/issues/9513)
  - Added support for glTF models with the [`KHR_texture_basisu`](https://github.com/KhronosGroup/glTF/blob/master/extensions/2.0/Khronos/KHR_texture_basisu/README.md) extension.
  - Added support for 8-bit, 16-bit float, and 32-bit float KTX2 specular environment maps.
  - Added support for KTX2 images in `Material`.
  - Added new `PixelFormat` and `WebGLConstants` enums from WebGL extensions `WEBGL_compressed_texture_etc`, `WEBGL_compressed_texture_astc`, and `EXT_texture_compression_bptc`.
- Added dynamic terrain exaggeration with `Globe.terrainExaggeration` and `Globe.terrainExaggerationRelativeHeight`. [#9603](https://github.com/CesiumGS/cesium/pull/9603)
- Added `CustomHeightmapTerrainProvider`, a simple `TerrainProvider` that gets height values from a callback function. [#9604](https://github.com/CesiumGS/cesium/pull/9604)
- Added the ability to hide outlines on OSM Buildings and other tilesets and glTF models using the `CESIUM_primitive_outline` extension. [#8959](https://github.com/CesiumGS/cesium/issues/8959)
- Added checks for supported 3D Tiles extensions. [#9552](https://github.com/CesiumGS/cesium/issues/9552)
- Added option to ignore extraneous colorspace information in glTF textures and `ImageBitmap`. [#9624](https://github.com/CesiumGS/cesium/pull/9624)
- Added `options.fadingEnabled` parameter to `ShadowMap` to control whether shadows fade out when the light source is close to the horizon. [#9565](https://github.com/CesiumGS/cesium/pull/9565)
- Added documentation clarifying that the `outlineWidth` property will be ignored on all major browsers on Windows platforms. [#9600](https://github.com/CesiumGS/cesium/pull/9600)
- Added documentation for `KmlTour`, `KmlTourFlyTo`, and `KmlTourWait`. Added documentation and a `kmlTours` getter to `KmlDataSource`. Removed references to `KmlTourSoundCues`. [#8073](https://github.com/CesiumGS/cesium/issues/8073)

##### Fixes :wrench:

- Fixed a regression where older tilesets without a top-level `geometricError` would fail to load. [#9618](https://github.com/CesiumGS/cesium/pull/9618)
- Fixed an issue in `WebMapTileServiceImageryProvider` where using URL subdomains caused query parameters to be dropped from requests. [#9606](https://github.com/CesiumGS/cesium/pull/9606)
- Fixed an issue in `ScreenSpaceCameraController.tilt3DOnTerrain` that caused unexpected camera behavior when tilting terrain diagonally along the screen. [#9562](https://github.com/CesiumGS/cesium/pull/9562)
- Fixed error handling in `GlobeSurfaceTile` to print terrain tile request errors to console. [#9570](https://github.com/CesiumGS/cesium/pull/9570)
- Fixed broken image URL in the KML Sandcastle. [#9579](https://github.com/CesiumGS/cesium/pull/9579)
- Fixed an error where the `positionToEyeEC` and `tangentToEyeMatrix` properties for custom materials were not set in `GlobeFS`. [#9597](https://github.com/CesiumGS/cesium/pull/9597)
- Fixed misleading documentation in `Matrix4.inverse` and `Matrix4.inverseTransformation` that used "affine transformation" instead of "rotation and translation" specifically. [#9608](https://github.com/CesiumGS/cesium/pull/9608)
- Fixed a regression where external images in glTF models were not being loaded with `preferImageBitmap`, which caused them to decode on the main thread and cause frame rate stuttering. [#9627](https://github.com/CesiumGS/cesium/pull/9627)
- Fixed misleading "else" case condition for `color` and `show` in `Cesium3DTileStyle`. A default `color` value is used if no `color` conditions are given. The default value for `show`, `true`, is used if no `show` conditions are given. [#9633](https://github.com/CesiumGS/cesium/pull/9633)
- Fixed a crash that occurred after disabling and re-enabling a post-processing stage. This also prevents the screen from randomly flashing when enabling stages for the first time. [#9649](https://github.com/CesiumGS/cesium/pull/9649)

##### Deprecated :hourglass_flowing_sand:

- `Scene.terrainExaggeration` and `options.terrainExaggeration` for `CesiumWidget`, `Viewer`, and `Scene` have been deprecated and will be removed in CesiumJS 1.85. They will be replaced with `Globe.terrainExaggeration`.
- Support for Internet Explorer has been deprecated and will end in CesiumJS 1.84.

### 1.82.1 - 2021-06-01

- This is an npm only release to fix the improperly published 1.82.0.

### 1.82 - 2021-06-01

##### Additions :tada:

- Added `FeatureDetection.supportsBigInt64Array`, `FeatureDetection.supportsBigUint64Array` and `FeatureDetection.supportsBigInt`.

##### Fixes :wrench:

- Fixed `processTerrain` in `decodeGoogleEarthEnterprisePacket` to handle a newer terrain packet format that includes water surface meshes after terrain meshes. [#9519](https://github.com/CesiumGS/cesium/pull/9519)

### 1.81 - 2021-05-01

##### Fixes :wrench:

- Fixed an issue where `Camera.flyTo` would not work properly with a non-WGS84 Ellipsoid. [#9498](https://github.com/CesiumGS/cesium/pull/9498)
- Fixed an issue where setting the `ViewportQuad` rectangle after creating the viewport had no effect.[#9511](https://github.com/CesiumGS/cesium/pull/9511)
- Fixed an issue where TypeScript was not picking up type defintions for `ArcGISTiledElevationTerrainProvider`. [#9522](https://github.com/CesiumGS/cesium/pull/9522)

##### Deprecated :hourglass_flowing_sand:

- `loadCRN` and `loadKTX` have been deprecated and will be removed in CesiumJS 1.83. They will be replaced with support for KTX2. [#9478](https://github.com/CesiumGS/cesium/pull/9478)

### 1.80 - 2021-04-01

##### Additions :tada:

- Added support for drawing ground primitives on translucent 3D Tiles. [#9399](https://github.com/CesiumGS/cesium/pull/9399)

### 1.79.1 - 2021-03-01

##### Fixes :wrench:

- Fixed a regression in 1.79 that broke terrain exaggeration. [#9397](https://github.com/CesiumGS/cesium/pull/9397)
- Fixed an issue where interpolating certain small rhumblines with surface distance 0.0 would not return the expected result. [#9430](https://github.com/CesiumGS/cesium/pull/9430)

### 1.79 - 2021-03-01

##### Breaking Changes :mega:

- Removed `Cesium3DTileset.url`, which was deprecated in CesiumJS 1.78. Use `Cesium3DTileset.resource.url` to retrieve the url value.
- Removed `EasingFunction.QUADRACTIC_IN`, which was deprecated in CesiumJS 1.77. Use `EasingFunction.QUADRATIC_IN`.
- Removed `EasingFunction.QUADRACTIC_OUT`, which was deprecated in CesiumJS 1.77. Use `EasingFunction.QUADRATIC_OUT`.
- Removed `EasingFunction.QUADRACTIC_IN_OUT`, which was deprecated in CesiumJS 1.77. Use `EasingFunction.QUADRATIC_IN_OUT`.
- Changed `TaskProcessor.maximumActiveTasks` constructor option to be infinity by default. [#9313](https://github.com/CesiumGS/cesium/pull/9313)

##### Fixes :wrench:

- Fixed an issue that prevented use of the full CesiumJS zip release package in a Node.js application.
- Fixed an issue where certain inputs to EllipsoidGeodesic would result in a surfaceDistance of NaN. [#9316](https://github.com/CesiumGS/cesium/pull/9316)
- Fixed `sampleTerrain` and `sampleTerrainMostDetailed` not working for `ArcGISTiledElevationTerrainProvider`. [#9286](https://github.com/CesiumGS/cesium/pull/9286)
- Consistent with the spec, CZML `polylineVolume` now expects its shape positions to specified using the `cartesian2` property. Use of the `cartesian` is also supported for backward-compatibility. [#9384](https://github.com/CesiumGS/cesium/pull/9384)
- Removed an unnecessary matrix copy each time a `Cesium3DTileset` is updated. [#9366](https://github.com/CesiumGS/cesium/pull/9366)

### 1.78 - 2021-02-01

##### Additions :tada:

- Added `BillboardCollection.show`, `EntityCluster.show`, `LabelCollection.show`, `PointPrimitiveCollection.show`, and `PolylineCollection.show` for a convenient way to control show of the entire collection [#9307](https://github.com/CesiumGS/cesium/pull/9307)
- `TaskProcessor` now accepts an absolute URL in addition to a worker name as it's first parameter. This makes it possible to use custom web workers with Cesium's task processing system without copying them to Cesium's Workers directory. [#9338](https://github.com/CesiumGS/cesium/pull/9338)
- Added `Cartesian2.cross` which computes the magnitude of the cross product of two vectors whose Z values are implicitly 0. [#9305](https://github.com/CesiumGS/cesium/pull/9305)
- Added `Math.previousPowerOfTwo`. [#9310](https://github.com/CesiumGS/cesium/pull/9310)

##### Fixes :wrench:

- Fixed an issue with `Math.mod` introducing a small amount of floating point error even when the input did not need to be altered. [#9354](https://github.com/CesiumGS/cesium/pull/9354)

##### Deprecated :hourglass_flowing_sand:

- `Cesium3DTileset.url` has been deprecated and will be removed in Cesium 1.79. Instead, use `Cesium3DTileset.resource.url` to retrieve the url value.

### 1.77 - 2021-01-04

##### Additions :tada:

- Added `ElevationBand` material, which maps colors and gradients to exact elevations. [#9132](https://github.com/CesiumGS/cesium/pull/9132)

##### Fixes :wrench:

- Fixed an issue where changing a model or tileset's `color`, `backFaceCulling`, or `silhouetteSize` would trigger an error. [#9271](https://github.com/CesiumGS/cesium/pull/9271)

##### Deprecated :hourglass_flowing_sand:

- `EasingFunction.QUADRACTIC_IN` was deprecated and will be removed in Cesium 1.79. It has been replaced with `EasingFunction.QUADRATIC_IN`. [#9220](https://github.com/CesiumGS/cesium/issues/9220)
- `EasingFunction.QUADRACTIC_OUT` was deprecated and will be removed in Cesium 1.79. It has been replaced with `EasingFunction.QUADRATIC_OUT`. [#9220](https://github.com/CesiumGS/cesium/issues/9220)
- `EasingFunction.QUADRACTIC_IN_OUT` was deprecated and will be removed in Cesium 1.79. It has been replaced with `EasingFunction.QUADRATIC_IN_OUT`. [#9220](https://github.com/CesiumGS/cesium/issues/9220)

### 1.76 - 2020-12-01

##### Fixes :wrench:

- Fixed an issue where tileset styles would be reapplied every frame when a tileset has a style and `tileset.preloadWhenHidden` is true and `tileset.show` is false. Also fixed a related issue where styles would be reapplied if the style being set is the same as the active style. [#9223](https://github.com/CesiumGS/cesium/pull/9223)
- Fixed JSDoc and TypeScript type definitions for `EllipsoidTangentPlane.fromPoints` which didn't list a return type. [#9227](https://github.com/CesiumGS/cesium/pull/9227)
- Updated DOMPurify from 1.0.8 to 2.2.2. [#9240](https://github.com/CesiumGS/cesium/issues/9240)

### 1.75 - 2020-11-02

##### Fixes :wrench:

- Fixed an issue in the PBR material where models with the `KHR_materials_unlit` extension had the normal attribute disabled. [#9173](https://github.com/CesiumGS/cesium/pull/9173).
- Fixed JSDoc and TypeScript type definitions for `writeTextToCanvas` which listed incorrect return type. [#9196](https://github.com/CesiumGS/cesium/pull/9196)
- Fixed JSDoc and TypeScript type definitions for `Viewer.globe` constructor option to allow disabling the globe on startup. [#9063](https://github.com/CesiumGS/cesium/pull/9063)

### 1.74 - 2020-10-01

##### Additions :tada:

- Added `Matrix3.inverseTranspose` and `Matrix4.inverseTranspose`. [#9135](https://github.com/CesiumGS/cesium/pull/9135)

##### Fixes :wrench:

- Fixed an issue where the camera zooming is stuck when looking up. [#9126](https://github.com/CesiumGS/cesium/pull/9126)
- Fixed an issue where Plane doesn't rotate correctly around the main local axis. [#8268](https://github.com/CesiumGS/cesium/issues/8268)
- Fixed clipping planes with non-uniform scale. [#9135](https://github.com/CesiumGS/cesium/pull/9135)
- Fixed an issue where ground primitives would get clipped at certain camera angles. [#9114](https://github.com/CesiumGS/cesium/issues/9114)
- Fixed a bug that could cause half of the globe to disappear when setting the `terrainProvider. [#9161](https://github.com/CesiumGS/cesium/pull/9161)
- Fixed a crash when loading Cesium OSM buildings with shadows enabled. [#9172](https://github.com/CesiumGS/cesium/pull/9172)

### 1.73 - 2020-09-01

##### Breaking Changes :mega:

- Removed `MapboxApi`, which was deprecated in CesiumJS 1.72. Pass your access token directly to the `MapboxImageryProvider` or `MapboxStyleImageryProvider` constructors.
- Removed `BingMapsApi`, which was deprecated in CesiumJS 1.72. Pass your access key directly to the `BingMapsImageryProvider` or `BingMapsGeocoderService` constructors.

##### Additions :tada:

- Added support for the CSS `line-height` specifier in the `font` property of a `Label`. [#8954](https://github.com/CesiumGS/cesium/pull/8954)
- `Viewer` now has default pick handling for `Cesium3DTileFeature` data and will display its properties in the default Viewer `InfoBox` as well as set `Viewer.selectedEntity` to a transient Entity instance representing the data. [#9121](https://github.com/CesiumGS/cesium/pull/9121).

##### Fixes :wrench:

- Fixed several artifacts on mobile devices caused by using insufficient precision. [#9064](https://github.com/CesiumGS/cesium/pull/9064)
- Fixed handling of `data:` scheme for the Cesium ion logo URL. [#9085](https://github.com/CesiumGS/cesium/pull/9085)
- Fixed an issue where the boundary rectangles in `TileAvailability` are not sorted correctly, causing terrain to sometimes fail to achieve its maximum detail. [#9098](https://github.com/CesiumGS/cesium/pull/9098)
- Fixed an issue where a request for an availability tile of the reference layer is delayed because the throttle option is on. [#9099](https://github.com/CesiumGS/cesium/pull/9099)
- Fixed an issue where Node.js tooling could not resolve package.json. [#9105](https://github.com/CesiumGS/cesium/pull/9105)
- Fixed classification artifacts on some mobile devices. [#9108](https://github.com/CesiumGS/cesium/pull/9108)
- Fixed an issue where Resource silently fails to load if being used multiple times. [#9093](https://github.com/CesiumGS/cesium/issues/9093)

### 1.72 - 2020-08-03

##### Breaking Changes :mega:

- CesiumJS no longer ships with a default Mapbox access token and Mapbox imagery layers have been removed from the `BaseLayerPicker` defaults. If you are using `MapboxImageryProvider` or `MapboxStyleImageryProvider`, use `options.accessToken` when initializing the imagery provider.

##### Additions :tada:

- Added support for glTF multi-texturing via `TEXCOORD_1`. [#9075](https://github.com/CesiumGS/cesium/pull/9075)

##### Deprecated :hourglass_flowing_sand:

- `MapboxApi.defaultAccessToken` was deprecated and will be removed in CesiumJS 1.73. Pass your access token directly to the MapboxImageryProvider or MapboxStyleImageryProvider constructors.
- `BingMapsApi` was deprecated and will be removed in CesiumJS 1.73. Pass your access key directly to the BingMapsImageryProvider or BingMapsGeocoderService constructors.

##### Fixes :wrench:

- Fixed `Color.fromCssColorString` when color string contains spaces. [#9015](https://github.com/CesiumGS/cesium/issues/9015)
- Fixed 3D Tileset replacement refinement when leaf is empty. [#8996](https://github.com/CesiumGS/cesium/pull/8996)
- Fixed a bug in the assessment of terrain tile visibility [#9033](https://github.com/CesiumGS/cesium/issues/9033)
- Fixed vertical polylines with `arcType: ArcType.RHUMB`, including lines drawn via GeoJSON. [#9028](https://github.com/CesiumGS/cesium/pull/9028)
- Fixed wall rendering when underground [#9041](https://github.com/CesiumGS/cesium/pull/9041)
- Fixed issue where a side of the wall was missing if the first position and the last position were equal [#9044](https://github.com/CesiumGS/cesium/pull/9044)
- Fixed `translucencyByDistance` for label outline color [#9003](https://github.com/CesiumGS/cesium/pull/9003)
- Fixed return value for `SampledPositionProperty.removeSample` [#9017](https://github.com/CesiumGS/cesium/pull/9017)
- Fixed issue where wall doesn't have correct texture coordinates when there are duplicate positions input [#9042](https://github.com/CesiumGS/cesium/issues/9042)
- Fixed an issue where clipping planes would not clip at the correct distances on some Android devices, most commonly reproducible on devices with `Mali` GPUs that do not support float textures via WebGL [#9023](https://github.com/CesiumGS/cesium/issues/9023)

### 1.71 - 2020-07-01

##### Breaking Changes :mega:

- Updated `WallGeometry` to respect the order of positions passed in, instead of making the positions respect a counter clockwise winding order. This will only affect the look of walls with an image material. If this changed the way your wall is drawing, reverse the order of the positions. [#8955](https://github.com/CesiumGS/cesium/pull/8955/)

##### Additions :tada:

- Added `backFaceCulling` property to `Cesium3DTileset` and `Model` to support viewing the underside or interior of a tileset or model. [#8981](https://github.com/CesiumGS/cesium/pull/8981)
- Added `Ellipsoid.surfaceArea` for computing the approximate surface area of a rectangle on the surface of an ellipsoid. [#8986](https://github.com/CesiumGS/cesium/pull/8986)
- Added support for PolylineVolume in CZML. [#8841](https://github.com/CesiumGS/cesium/pull/8841)
- Added `Color.toCssHexString` for getting the CSS hex string equivalent for a color. [#8987](https://github.com/CesiumGS/cesium/pull/8987)

##### Fixes :wrench:

- Fixed issue where tileset was not playing glTF animations. [#8962](https://github.com/CesiumGS/cesium/issues/8962)
- Fixed a divide-by-zero bug in `Ellipsoid.geodeticSurfaceNormal` when given the origin as input. `undefined` is returned instead. [#8986](https://github.com/CesiumGS/cesium/pull/8986)
- Fixed error with `WallGeometry` when there were adjacent positions with very close values. [#8952](https://github.com/CesiumGS/cesium/pull/8952)
- Fixed artifact for skinned model when log depth is enabled. [#6447](https://github.com/CesiumGS/cesium/issues/6447)
- Fixed a bug where certain rhumb arc polylines would lead to a crash. [#8787](https://github.com/CesiumGS/cesium/pull/8787)
- Fixed handling of Label's backgroundColor and backgroundPadding option [#8949](https://github.com/CesiumGS/cesium/pull/8949)
- Fixed several bugs when rendering CesiumJS in a WebGL 2 context. [#797](https://github.com/CesiumGS/cesium/issues/797)
- Fixed a bug where switching from perspective to orthographic caused triangles to overlap each other incorrectly. [#8346](https://github.com/CesiumGS/cesium/issues/8346)
- Fixed a bug where switching to orthographic camera on the first frame caused the zoom level to be incorrect. [#8853](https://github.com/CesiumGS/cesium/pull/8853)
- Fixed `scene.pickFromRay` intersection inaccuracies. [#8439](https://github.com/CesiumGS/cesium/issues/8439)
- Fixed a bug where a null or undefined name property passed to the `Entity` constructor would throw an exception.[#8832](https://github.com/CesiumGS/cesium/pull/8832)
- Fixed JSDoc and TypeScript type definitions for `ScreenSpaceEventHandler.getInputAction` which listed incorrect return type. [#9002](https://github.com/CesiumGS/cesium/pull/9002)
- Improved the style of the error panel. [#8739](https://github.com/CesiumGS/cesium/issues/8739)
- Fixed animation widget SVG icons not appearing in iOS 13.5.1. [#8993](https://github.com/CesiumGS/cesium/pull/8993)

### 1.70.1 - 2020-06-10

##### Additions :tada:

- Add a `toString` method to the `Resource` class in case an instance gets logged as a string. [#8722](https://github.com/CesiumGS/cesium/issues/8722)
- Exposed `Transforms.rotationMatrixFromPositionVelocity` method from Cesium's private API. [#8927](https://github.com/CesiumGS/cesium/issues/8927)

##### Fixes :wrench:

- Fixed JSDoc and TypeScript type definitions for all `ImageryProvider` types, which were missing `defaultNightAlpha` and `defaultDayAlpha` properties. [#8908](https://github.com/CesiumGS/cesium/pull/8908)
- Fixed JSDoc and TypeScript for `MaterialProperty`, which were missing the ability to take primitive types in their constructor. [#8904](https://github.com/CesiumGS/cesium/pull/8904)
- Fixed JSDoc and TypeScript type definitions to allow the creation of `GeometryInstance` instances using `XXXGeometry` classes. [#8941](https://github.com/CesiumGS/cesium/pull/8941).
- Fixed JSDoc and TypeScript for `buildModuleUrl`, which was accidentally excluded from the official CesiumJS API. [#8923](https://github.com/CesiumGS/cesium/pull/8923)
- Fixed JSDoc and TypeScript type definitions for `EllipsoidGeodesic` which incorrectly listed `result` as required. [#8904](https://github.com/CesiumGS/cesium/pull/8904)
- Fixed JSDoc and TypeScript type definitions for `EllipsoidTangentPlane.fromPoints`, which takes an array of `Cartesian3`, not a single instance. [#8928](https://github.com/CesiumGS/cesium/pull/8928)
- Fixed JSDoc and TypeScript type definitions for `EntityCollection.getById` and `CompositeEntityCollection.getById`, which can both return undefined. [#8928](https://github.com/CesiumGS/cesium/pull/8928)
- Fixed JSDoc and TypeScript type definitions for `Viewer` options parameters.
- Fixed a memory leak where some 3D Tiles requests were being unintentionally retained after the requests were cancelled. [#8843](https://github.com/CesiumGS/cesium/pull/8843)
- Fixed a bug with handling of PixelFormat's flipY. [#8893](https://github.com/CesiumGS/cesium/pull/8893)

### 1.70.0 - 2020-06-01

##### Major Announcements :loudspeaker:

- All Cesium ion users now have access to Cesium OSM Buildings - a 3D buildings layer covering the entire world built with OpenStreetMap building data, available as 3D Tiles. Read more about it [on our blog](https://cesium.com/blog/2020/06/01/cesium-osm-buildings/).
  - [Explore it on Sandcastle](https://sandcastle.cesium.com/index.html?src=Cesium%20OSM%20Buildings.html).
  - Add it to your CesiumJS app: `viewer.scene.primitives.add(Cesium.createOsmBuildings())`.
  - Contains per-feature data like building name, address, and much more. [Read more about the available properties](https://cesium.com/content/cesium-osm-buildings/).
- CesiumJS now ships with official TypeScript type definitions! [#8878](https://github.com/CesiumGS/cesium/pull/8878)
  - If you import CesiumJS as a module, the new definitions will automatically be used by TypeScript and related tooling.
  - If you import individual CesiumJS source files directly, you'll need to add `"types": ["cesium"]` in your tsconfig.json in order for the definitions to be used.
  - If you’re using your own custom definitions and you’re not yet ready to switch, you can delete `Source/Cesium.d.ts` after install.
  - See our [blog post](https://cesium.com/blog/2020/06/01/cesiumjs-tsd/) for more information and a technical overview of how it all works.
- CesiumJS now supports underground rendering with globe translucency! [#8726](https://github.com/CesiumGS/cesium/pull/8726)
  - Added options for controlling globe translucency through the new [`GlobeTranslucency`](https://cesium.com/learn/cesiumjs/ref-doc/GlobeTranslucency.html) object including front face alpha, back face alpha, and a translucency rectangle.
  - Added `Globe.undergroundColor` and `Globe.undergroundColorAlphaByDistance` for controlling how the back side of the globe is rendered when the camera is underground or the globe is translucent. [#8867](https://github.com/CesiumGS/cesium/pull/8867)
  - Improved camera controls when the camera is underground. [#8811](https://github.com/CesiumGS/cesium/pull/8811)
  - Sandcastle examples: [Globe Translucency](https://sandcastle.cesium.com/?src=Globe%20Translucency.html), [Globe Interior](https://sandcastle.cesium.com/?src=Globe%20Interior.html), and [Underground Color](https://sandcastle.cesium.com/?src=Underground%20Color.html&label=All)

##### Additions :tada:

- Our API reference documentation has received dozens of fixes and improvements, largely due to the TypeScript effort.
- Added `Cesium3DTileset.extensions` to get the extensions property from the tileset JSON. [#8829](https://github.com/CesiumGS/cesium/pull/8829)
- Added `Camera.completeFlight`, which causes the current camera flight to immediately jump to the final destination and call its complete callback. [#8788](https://github.com/CesiumGS/cesium/pull/8788)
- Added `nightAlpha` and `dayAlpha` properties to `ImageryLayer` to control alpha separately for the night and day sides of the globe. [#8868](https://github.com/CesiumGS/cesium/pull/8868)
- Added `SkyAtmosphere.perFragmentAtmosphere` to switch between per-vertex and per-fragment atmosphere shading. [#8866](https://github.com/CesiumGS/cesium/pull/8866)
- Added a new sandcastle example to show how to add fog using a `PostProcessStage` [#8798](https://github.com/CesiumGS/cesium/pull/8798)
- Added `frustumSplits` option to `DebugCameraPrimitive`. [8849](https://github.com/CesiumGS/cesium/pull/8849)
- Supported `#rgba` and `#rrggbbaa` formats in `Color.fromCssColorString`. [8873](https://github.com/CesiumGS/cesium/pull/8873)

##### Fixes :wrench:

- Fixed a bug that could cause rendering of a glTF model to become corrupt when switching from a Uint16 to a Uint32 index buffer to accomodate new vertices added for edge outlining. [#8820](https://github.com/CesiumGS/cesium/pull/8820)
- Fixed a bug where a removed billboard could prevent changing of the `TerrainProvider`. [#8766](https://github.com/CesiumGS/cesium/pull/8766)
- Fixed an issue with 3D Tiles point cloud styling where `${feature.propertyName}` and `${feature["propertyName"]}` syntax would cause a crash. Also fixed an issue where property names with non-alphanumeric characters would crash. [#8785](https://github.com/CesiumGS/cesium/pull/8785)
- Fixed a bug where `DebugCameraPrimitive` was ignoring the near and far planes of the `Camera`. [#8848](https://github.com/CesiumGS/cesium/issues/8848)
- Fixed sky atmosphere artifacts below the horizon. [#8866](https://github.com/CesiumGS/cesium/pull/8866)
- Fixed ground primitives in orthographic mode. [#5110](https://github.com/CesiumGS/cesium/issues/5110)
- Fixed the depth plane in orthographic mode. This improves the quality of polylines and other primitives that are rendered near the horizon. [8858](https://github.com/CesiumGS/cesium/pull/8858)

### 1.69.0 - 2020-05-01

##### Breaking Changes :mega:

- The property `Scene.sunColor` has been removed. Use `scene.light.color` and `scene.light.intensity` instead. [#8774](https://github.com/CesiumGS/cesium/pull/8774)
- Removed `isArray`. Use the native `Array.isArray` function instead. [#8779](https://github.com/CesiumGS/cesium/pull/8779)

##### Additions :tada:

- Added `RequestScheduler` to the public API; this allows users to have more control over the requests made by CesiumJS. [#8384](https://github.com/CesiumGS/cesium/issues/8384)
- Added support for high-quality edges on solid geometry in glTF models. [#8776](https://github.com/CesiumGS/cesium/pull/8776)
- Added `Scene.cameraUnderground` for checking whether the camera is underneath the globe. [#8765](https://github.com/CesiumGS/cesium/pull/8765)

##### Fixes :wrench:

- Fixed several problems with polylines when the logarithmic depth buffer is enabled, which is the default on most systems. [#8706](https://github.com/CesiumGS/cesium/pull/8706)
- Fixed a bug with very long view ranges requiring multiple frustums even with the logarithmic depth buffer enabled. Previously, such scenes could resolve depth incorrectly. [#8727](https://github.com/CesiumGS/cesium/pull/8727)
- Fixed an issue with glTF skinning support where an optional property `skeleton` was considered required by Cesium. [#8175](https://github.com/CesiumGS/cesium/issues/8175)
- Fixed an issue with clamping of non-looped glTF animations. Subscribers to animation `update` events should expect one additional event firing as an animation stops. [#7387](https://github.com/CesiumGS/cesium/issues/7387)
- Geometry instance floats now work for high precision floats on newer iOS devices. [#8805](https://github.com/CesiumGS/cesium/pull/8805)
- Fixed a bug where the elevation contour material's alpha was not being applied. [#8749](https://github.com/CesiumGS/cesium/pull/8749)
- Fix potential memory leak when destroying `CesiumWidget` instances. [#8591](https://github.com/CesiumGS/cesium/pull/8591)
- Fixed displaying the Cesium ion icon when running in an Android, iOS or UWP WebView. [#8758](https://github.com/CesiumGS/cesium/pull/8758)

### 1.68.0 - 2020-04-01

##### Additions :tada:

- Added basic underground rendering support. When the camera is underground the globe will be rendered as a solid surface and underground entities will not be culled. [#8572](https://github.com/AnalyticalGraphicsInc/cesium/pull/8572)
- The `CesiumUnminified` build now includes sourcemaps. [#8572](https://github.com/CesiumGS/cesium/pull/8659)
- Added glTF `STEP` animation interpolation. [#8786](https://github.com/CesiumGS/cesium/pull/8786)
- Added the ability to edit CesiumJS shaders on-the-fly using the [SpectorJS](https://spector.babylonjs.com/) Shader Editor. [#8608](https://github.com/CesiumGS/cesium/pull/8608)

##### Fixes :wrench:

- Cesium can now be used in Node.JS 12 and later, with or without `--experimental-modules`. It can still be used in earlier versions as well. [#8572](https://github.com/CesiumGS/cesium/pull/8659)
- Interacting with the Cesium canvas will now blur the previously focused element. This prevents unintended modification of input elements when interacting with the globe. [#8662](https://github.com/CesiumGS/cesium/pull/8662)
- `TileMapServiceImageryProvider` will now force `minimumLevel` to 0 if the `tilemapresource.xml` metadata request fails and the `rectangle` is too large for the given detail level [#8448](https://github.com/AnalyticalGraphicsInc/cesium/pull/8448)
- Fixed ground atmosphere rendering when using a smaller ellipsoid. [#8683](https://github.com/CesiumGS/cesium/issues/8683)
- Fixed globe incorrectly occluding objects when using a smaller ellipsoid. [#7124](https://github.com/CesiumGS/cesium/issues/7124)
- Fixed a regression introduced in 1.67 which caused overlapping colored ground geometry to have visual artifacts. [#8694](https://github.com/CesiumGS/cesium/pull/8694)
- Fixed a clipping problem when viewing a polyline up close with the logarithmic depth buffer enabled, which is the default on most systems. [#8703](https://github.com/CesiumGS/cesium/pull/8703)

### 1.67.0 - 2020-03-02

##### Breaking Changes :mega:

- `Cesium3DTileset.skipLevelOfDetail` is now `false` by default. [#8631](https://github.com/CesiumGS/cesium/pull/8631)
- glTF models are now rendered using the `LEQUALS` depth test function instead of `LESS`. This means that when geometry overlaps, the _later_ geometry will be visible above the earlier, where previously the opposite was true. We believe this is a more sensible default, and makes it easier to render e.g. outlined buildings with glTF. [#8646](https://github.com/CesiumGS/cesium/pull/8646)

##### Additions :tada:

- Massively improved performance of clamped Entity ground geometry with dynamic colors. [#8630](https://github.com/CesiumGS/cesium/pull/8630)
- Added `Entity.tileset` for loading a 3D Tiles tileset via the Entity API using the new `Cesium3DTilesetGraphics` class. [#8580](https://github.com/CesiumGS/cesium/pull/8580)
- Added `tileset.uri`, `tileset.show`, and `tileset.maximumScreenSpaceError` properties to CZML processing for loading 3D Tiles. [#8580](https://github.com/CesiumGS/cesium/pull/8580)
- Added `Color.lerp` for linearly interpolating between two RGB colors. [#8607](https://github.com/CesiumGS/cesium/pull/8607)
- `CesiumTerrainProvider` now supports terrain tiles using a `WebMercatorTilingScheme` by specifying `"projection": "EPSG:3857"` in `layer.json`. It also now supports numbering tiles from the North instead of the South by specifying `"scheme": "slippyMap"` in `layer.json`. [#8563](https://github.com/CesiumGS/cesium/pull/8563)
- Added basic support for `isNaN`, `isFinite`, `null`, and `undefined` in the 3D Tiles styling GLSL backend for point clouds. [#8621](https://github.com/CesiumGS/cesium/pull/8621)
- Added `sizeInMeters` to `ParticleSystem`. [#7746](https://github.com/CesiumGS/cesium/pull/7746)

##### Fixes :wrench:

- Fixed a bug that caused large, nearby geometry to be clipped when using a logarithmic depth buffer, which is the default on most systems. [#8600](https://github.com/CesiumGS/cesium/pull/8600)
- Fixed a bug where tiles would not load if the camera was tracking a moving tileset. [#8598](https://github.com/CesiumGS/cesium/pull/8598)
- Fixed a bug where applying a new 3D Tiles style during a flight would not update all existing tiles. [#8622](https://github.com/CesiumGS/cesium/pull/8622)
- Fixed a bug where Cartesian vectors could not be packed to typed arrays [#8568](https://github.com/CesiumGS/cesium/pull/8568)
- Updated knockout from 3.5.0 to 3.5.1. [#8424](https://github.com/CesiumGS/cesium/pull/8424)
- Cesium's local development server now works in Node 12 & 13 [#8648](https://github.com/CesiumGS/cesium/pull/8648)

##### Deprecated :hourglass_flowing_sand:

- The `isArray` function has been deprecated and will be removed in Cesium 1.69. Use the native `Array.isArray` function instead. [#8526](https://github.com/CesiumGS/cesium/pull/8526)

### 1.66.0 - 2020-02-03

##### Deprecated :hourglass_flowing_sand:

- The property `Scene.sunColor` has been deprecated and will be removed in Cesium 1.69. Use `scene.light.color` and `scene.light.intensity` instead. [#8493](https://github.com/CesiumGS/cesium/pull/8493)

##### Additions :tada:

- `useBrowserRecommendedResolution` flag in `Viewer` and `CesiumWidget` now defaults to `true`. This ensures Cesium rendering is fast and smooth by default across all devices. Set it to `false` to always render at native device resolution instead at the cost of performance on under-powered devices. [#8548](https://github.com/CesiumGS/cesium/pull/8548)
- Cesium now creates a WebGL context with a `powerPreference` value of `high-performance`. Some browsers use this setting to enable a second, more powerful, GPU. You can set it back to `default`, or opt-in to `low-power` mode, by passing the context option when creating a `Viewer` or `CesiumWidget` instance:

```js
var viewer = new Viewer("cesiumContainer", {
  contextOptions: {
    webgl: {
      powerPreference: "default",
    },
  },
});
```

- Added more customization to Cesium's lighting system. [#8493](https://github.com/CesiumGS/cesium/pull/8493)
  - Added `Light`, `DirectionalLight`, and `SunLight` classes for creating custom light sources.
  - Added `Scene.light` for setting the scene's light source, which defaults to a `SunLight`.
  - Added `Globe.dynamicAtmosphereLighting` for enabling lighting effects on atmosphere and fog, such as day/night transitions. It is true by default but may be set to false if the atmosphere should stay unchanged regardless of the scene's light direction.
  - Added `Globe.dynamicAtmosphereLightingFromSun` for using the sun direction instead of the scene's light direction when `Globe.dynamicAtmosphereLighting` is enabled. See the moonlight example in the [Lighting Sandcastle example](https://cesiumjs.org/Cesium/Apps/Sandcastle/?src=Lighting.html).
  - Primitives and the globe are now shaded with the scene light's color.
- Updated SampleData models to glTF 2.0. [#7802](https://github.com/CesiumGS/cesium/issues/7802)
- Added `Globe.showSkirts` to support the ability to hide terrain skirts when viewing terrain from below the surface. [#8489](https://github.com/CesiumGS/cesium/pull/8489)
- Added `minificationFilter` and `magnificationFilter` options to `Material` to control texture filtering. [#8473](https://github.com/CesiumGS/cesium/pull/8473)
- Updated [earcut](https://github.com/mapbox/earcut) to 2.2.1. [#8528](https://github.com/CesiumGS/cesium/pull/8528)
- Added a font cache to improve label performance. [#8537](https://github.com/CesiumGS/cesium/pull/8537)

##### Fixes :wrench:

- Fixed a bug where the camera could go underground during mouse navigation. [#8504](https://github.com/CesiumGS/cesium/pull/8504)
- Fixed a bug where rapidly updating a `PolylineCollection` could result in an `instanceIndex` is out of range error. [#8546](https://github.com/CesiumGS/cesium/pull/8546)
- Fixed issue where `RequestScheduler` double-counted image requests made via `createImageBitmap`. [#8162](https://github.com/CesiumGS/cesium/issues/8162)
- Reduced Cesium bundle size by avoiding unnecessarily importing `Cesium3DTileset` in `Picking.js`. [#8532](https://github.com/CesiumGS/cesium/pull/8532)
- Fixed a bug where files with backslashes were not loaded in KMZ files. [#8533](https://github.com/CesiumGS/cesium/pull/8533)
- Fixed WebGL warning message about `EXT_float_blend` being implicitly enabled. [#8534](https://github.com/CesiumGS/cesium/pull/8534)
- Fixed a bug where toggling point cloud classification visibility would result in a grey screen on Linux / Nvidia. [#8538](https://github.com/CesiumGS/cesium/pull/8538)
- Fixed a bug where a point in a `PointPrimitiveCollection` was rendered in the middle of the screen instead of being clipped. [#8542](https://github.com/CesiumGS/cesium/pull/8542)
- Fixed a crash when deleting and re-creating polylines from CZML. `ReferenceProperty` now returns undefined when the target entity or property does not exist, instead of throwing. [#8544](https://github.com/CesiumGS/cesium/pull/8544)
- Fixed terrain tile picking in the Cesium Inspector. [#8567](https://github.com/CesiumGS/cesium/pull/8567)
- Fixed a crash that could occur when an entity was deleted while the corresponding `Primitive` was being created asynchronously. [#8569](https://github.com/CesiumGS/cesium/pull/8569)
- Fixed a crash when calling `camera.lookAt` with the origin (0, 0, 0) as the target. This could happen when looking at a tileset with the origin as its center. [#8571](https://github.com/CesiumGS/cesium/pull/8571)
- Fixed a bug where `camera.viewBoundingSphere` was modifying the `offset` parameter. [#8438](https://github.com/CesiumGS/cesium/pull/8438)
- Fixed a crash when creating a plane with both position and normal on the Z-axis. [#8576](https://github.com/CesiumGS/cesium/pull/8576)
- Fixed `BoundingSphere.projectTo2D` when the bounding sphere’s center is at the origin. [#8482](https://github.com/CesiumGS/cesium/pull/8482)

### 1.65.0 - 2020-01-06

##### Breaking Changes :mega:

- `OrthographicFrustum.getPixelDimensions`, `OrthographicOffCenterFrustum.getPixelDimensions`, `PerspectiveFrustum.getPixelDimensions`, and `PerspectiveOffCenterFrustum.getPixelDimensions` now require a `pixelRatio` argument before the `result` argument. The previous function definition has been deprecated since 1.63. [#8320](https://github.com/CesiumGS/cesium/pull/8320)
- The function `Matrix4.getRotation` has been renamed to `Matrix4.getMatrix3`. `Matrix4.getRotation` has been deprecated since 1.62. [#8183](https://github.com/CesiumGS/cesium/pull/8183)
- `createTileMapServiceImageryProvider` and `createOpenStreetMapImageryProvider` have been removed. Instead, pass the same options to `new TileMapServiceImageryProvider` and `new OpenStreetMapImageryProvider` respectively. The old functions have been deprecated since 1.62. [#8174](https://github.com/CesiumGS/cesium/pull/8174)

##### Additions :tada:

- Added `Globe.backFaceCulling` to support viewing terrain from below the surface. [#8470](https://github.com/CesiumGS/cesium/pull/8470)

##### Fixes :wrench:

- Fixed Geocoder auto-complete suggestions when hosted inside Web Components. [#8425](https://github.com/CesiumGS/cesium/pull/8425)
- Fixed terrain tile culling problems when under ellipsoid. [#8397](https://github.com/CesiumGS/cesium/pull/8397)
- Fixed primitive culling when below the ellipsoid but above terrain. [#8398](https://github.com/CesiumGS/cesium/pull/8398)
- Improved the translucency calculation for the Water material type. [#8455](https://github.com/CesiumGS/cesium/pull/8455)
- Fixed bounding volume calculation for `GroundPrimitive`. [#4883](https://github.com/CesiumGS/cesium/issues/4483)
- Fixed `OrientedBoundingBox.fromRectangle` for rectangles with width greater than 180 degrees. [#8475](https://github.com/CesiumGS/cesium/pull/8475)
- Fixed globe picking so that it returns the closest intersecting triangle instead of the first intersecting triangle. [#8390](https://github.com/CesiumGS/cesium/pull/8390)
- Fixed horizon culling issues with large root tiles. [#8487](https://github.com/CesiumGS/cesium/pull/8487)
- Fixed a lighting bug affecting Macs with Intel integrated graphics where glTF 2.0 PBR models with double sided materials would have flipped normals. [#8494](https://github.com/CesiumGS/cesium/pull/8494)

### 1.64.0 - 2019-12-02

##### Fixes :wrench:

- Fixed an issue in image based lighting where an invalid environment map would silently fail. [#8303](https://github.com/CesiumGS/cesium/pull/8303)
- Various small internal improvements

### 1.63.1 - 2019-11-06

##### Fixes :wrench:

- Fixed regression in 1.63 where ground atmosphere and labels rendered incorrectly on displays with `window.devicePixelRatio` greater than 1.0. [#8351](https://github.com/CesiumGS/cesium/pull/8351)
- Fixed regression in 1.63 where some primitives would show through the globe when log depth is disabled. [#8368](https://github.com/CesiumGS/cesium/pull/8368)

### 1.63 - 2019-11-01

##### Major Announcements :loudspeaker:

- Cesium has migrated to ES6 modules. This may or may not be a breaking change for your application depending on how you use Cesium. See our [blog post](https://cesium.com/blog/2019/10/31/cesiumjs-es6/) for the full details.
- We’ve consolidated all of our website content from cesiumjs.org and cesium.com into one home on cesium.com. Here’s where you can now find:
  - [Sandcastle](https://sandcastle.cesium.com) - `https://sandcastle.cesium.com`
  - [API Docs](https://cesium.com/learn/cesiumjs/ref-doc/) - `https://cesium.com/learn/cesiumjs/ref-doc/`
  - [Downloads](https://cesium.com/downloads/) - `https://cesium.com/downloads/`
  - Hosted releases can be found at `https://cesium.com/downloads/cesiumjs/releases/<CesiumJS Version Number>/Build/Cesium/Cesium.js`
  - See our [blog post](https://cesium.com/blog/2019/10/15/cesiumjs-migration/) for more information.

##### Additions :tada:

- Decreased Web Workers bundle size by a factor of 10, from 8384KB (2624KB gzipped) to 863KB (225KB gzipped). This makes Cesium load faster, especially on low-end devices and slower network connections.
- Added full UTF-8 support to labels, greatly improving support for non-latin alphabets and emoji. [#7280](https://github.com/CesiumGS/cesium/pull/7280)
- Added `"type": "module"` to package.json to take advantage of native ES6 module support in newer versions of Node.js. This also enables module-based front-end development for tooling that relies on Node.js module resolution.
- The combined `Build/Cesium/Cesium.js` and `Build/CesiumUnminified/Cesium.js` have been upgraded from IIFE to UMD modules that support IIFE, AMD, and commonjs.
- Added `pixelRatio` parameter to `OrthographicFrustum.getPixelDimensions`, `OrthographicOffCenterFrustum.getPixelDimensions`, `PerspectiveFrustum.getPixelDimensions`, and `PerspectiveOffCenterFrustum.getPixelDimensions`. Pass in `scene.pixelRatio` for dimensions in CSS pixel units or `1.0` for dimensions in native device pixel units. [#8237](https://github.com/CesiumGS/cesium/pull/8237)

##### Fixes :wrench:

- Fixed css pixel usage for polylines, point clouds, models, primitives, and post-processing. [#8113](https://github.com/CesiumGS/cesium/issues/8113)
- Fixed a bug where `scene.sampleHeightMostDetailed` and `scene.clampToHeightMostDetailed` would not resolve in request render mode. [#8281](https://github.com/CesiumGS/cesium/issues/8281)
- Fixed seam artifacts when log depth is disabled, `scene.globe.depthTestAgainstTerrain` is false, and primitives are under the globe. [#8205](https://github.com/CesiumGS/cesium/pull/8205)
- Fix dynamic ellipsoids using `innerRadii`, `minimumClock`, `maximumClock`, `minimumCone` or `maximumCone`. [#8277](https://github.com/CesiumGS/cesium/pull/8277)
- Fixed rendering billboard collections containing more than 65536 billboards. [#8325](https://github.com/CesiumGS/cesium/pull/8325)

##### Deprecated :hourglass_flowing_sand:

- `OrthographicFrustum.getPixelDimensions`, `OrthographicOffCenterFrustum.getPixelDimensions`, `PerspectiveFrustum.getPixelDimensions`, and `PerspectiveOffCenterFrustum.getPixelDimensions` now take a `pixelRatio` argument before the `result` argument. The previous function definition will no longer work in 1.65. [#8237](https://github.com/CesiumGS/cesium/pull/8237)

### 1.62 - 2019-10-01

##### Deprecated :hourglass_flowing_sand:

- `createTileMapServiceImageryProvider` and `createOpenStreetMapImageryProvider` have been deprecated and will be removed in Cesium 1.65. Instead, pass the same options to `new TileMapServiceImageryProvider` and `new OpenStreetMapImageryProvider` respectively.
- The function `Matrix4.getRotation` has been deprecated and renamed to `Matrix4.getMatrix3`. `Matrix4.getRotation` will be removed in version 1.65.

##### Additions :tada:

- Added ability to create partial ellipsoids using both the Entity API and CZML. New ellipsoid geometry properties: `innerRadii`, `minimumClock`, `maximumClock`, `minimumCone`, and `maximumCone`. This affects both `EllipsoidGeometry` and `EllipsoidOutlineGeometry`. See the updated [Sandcastle example](https://cesiumjs.org/Cesium/Apps/Sandcastle/?src=Partial%20Ellipsoids.html&label=Geometries). [#5995](https://github.com/CesiumGS/cesium/pull/5995)
- Added `useBrowserRecommendedResolution` flag to `Viewer` and `CesiumWidget`. When true, Cesium renders at CSS pixel resolution instead of native device resolution. This replaces the workaround in the 1.61 change list. [8215](https://github.com/CesiumGS/cesium/issues/8215)
- Added `TileMapResourceImageryProvider` and `OpenStreetMapImageryProvider` classes to improve API consistency: [#4812](https://github.com/CesiumGS/cesium/issues/4812)
- Added `credit` parameter to `CzmlDataSource`, `GeoJsonDataSource`, `KmlDataSource` and `Model`. [#8173](https://github.com/CesiumGS/cesium/pull/8173)
- Added `Matrix3.getRotation` to get the rotational component of a matrix with scaling removed. [#8182](https://github.com/CesiumGS/cesium/pull/8182)

##### Fixes :wrench:

- Fixed labels not showing for individual entities in data sources when clustering is enabled. [#6087](https://github.com/CesiumGS/cesium/issues/6087)
- Fixed an issue where polygons, corridors, rectangles, and ellipses on terrain would not render on some mobile devices. [#6739](https://github.com/CesiumGS/cesium/issues/6739)
- Fixed a bug where GlobeSurfaceTile would not render the tile until all layers completed loading causing globe to appear to hang. [#7974](https://github.com/CesiumGS/cesium/issues/7974)
- Spread out KMl loading across multiple frames to prevent freezing. [#8195](https://github.com/CesiumGS/cesium/pull/8195)
- Fixed a bug where extruded polygons would sometimes be missing segments. [#8035](https://github.com/CesiumGS/cesium/pull/8035)
- Made pixel sizes consistent for polylines and point clouds when rendering at different pixel ratios. [#8113](https://github.com/CesiumGS/cesium/issues/8113)
- `Camera.flyTo` flies to the correct location in 2D when the destination crosses the international date line [#7909](https://github.com/CesiumGS/cesium/pull/7909)
- Fixed 3D tiles style coloring when multiple tilesets are in the scene [#8051](https://github.com/CesiumGS/cesium/pull/8051)
- 3D Tiles geometric error now correctly scales with transform. [#8182](https://github.com/CesiumGS/cesium/pull/8182)
- Fixed per-feature post processing from sometimes selecting the wrong feature. [#7929](https://github.com/CesiumGS/cesium/pull/7929)
- Fixed a bug where dynamic polylines did not use the given arcType. [#8191](https://github.com/CesiumGS/cesium/issues/8191)
- Fixed atmosphere brightness when High Dynamic Range is disabled. [#8149](https://github.com/CesiumGS/cesium/issues/8149)
- Fixed brightness levels for procedural Image Based Lighting. [#7803](https://github.com/CesiumGS/cesium/issues/7803)
- Fixed alpha equation for `BlendingState.ALPHA_BLEND` and `BlendingState.ADDITIVE_BLEND`. [#8202](https://github.com/CesiumGS/cesium/pull/8202)
- Improved display of tile coordinates for `TileCoordinatesImageryProvider` [#8131](https://github.com/CesiumGS/cesium/pull/8131)
- Reduced size of approximateTerrainHeights.json [#7959](https://github.com/CesiumGS/cesium/pull/7959)
- Fixed undefined `quadDetails` error from zooming into the map really close. [#8011](https://github.com/CesiumGS/cesium/pull/8011)
- Fixed a crash for 3D Tiles that have zero volume. [#7945](https://github.com/CesiumGS/cesium/pull/7945)
- Fixed relative-to-center check, `depthFailAppearance` resource freeing for `Primitive` [#8044](https://github.com/CesiumGS/cesium/pull/8044)

### 1.61 - 2019-09-03

##### Additions :tada:

- Added optional `index` parameter to `PrimitiveCollection.add`. [#8041](https://github.com/CesiumGS/cesium/pull/8041)
- Cesium now renders at native device resolution by default instead of CSS pixel resolution, to go back to the old behavior, set `viewer.resolutionScale = 1.0 / window.devicePixelRatio`. [#8082](https://github.com/CesiumGS/cesium/issues/8082)
- Added `getByName` method to `DataSourceCollection` allowing to retrieve `DataSource`s by their name property from the collection

##### Fixes :wrench:

- Disable FXAA by default. To re-enable, set `scene.postProcessStages.fxaa.enabled = true` [#7875](https://github.com/CesiumGS/cesium/issues/7875)
- Fixed a crash when a glTF model used `KHR_texture_transform` without a sampler defined. [#7916](https://github.com/CesiumGS/cesium/issues/7916)
- Fixed post-processing selection filtering to work for bloom. [#7984](https://github.com/CesiumGS/cesium/issues/7984)
- Disabled HDR by default to improve visual quality in most standard use cases. Set `viewer.scene.highDynamicRange = true` to re-enable. [#7966](https://github.com/CesiumGS/cesium/issues/7966)
- Fixed a bug that causes hidden point primitives to still appear on some operating systems. [#8043](https://github.com/CesiumGS/cesium/issues/8043)
- Fix negative altitude altitude handling in `GoogleEarthEnterpriseTerrainProvider`. [#8109](https://github.com/CesiumGS/cesium/pull/8109)
- Fixed issue where KTX or CRN files would not be properly identified. [#7979](https://github.com/CesiumGS/cesium/issues/7979)
- Fixed multiple globe materials making the globe darker. [#7726](https://github.com/CesiumGS/cesium/issues/7726)

### 1.60 - 2019-08-01

##### Additions :tada:

- Reworked label rendering to use signed distance fields (SDF) for crisper text. [#7730](https://github.com/CesiumGS/cesium/pull/7730)
- Added a [new Sandcastle example](https://cesiumjs.org/Cesium/Build/Apps/Sandcastle/?src=Labels%20SDF.html) to showcase the new SDF labels.
- Added support for polygon holes to CZML. [#7991](https://github.com/CesiumGS/cesium/pull/7991)
- Added `totalScale` property to `Label` which is the total scale of the label taking into account the label's scale and the relative size of the desired font compared to the generated glyph size.

##### Fixes :wrench:

- Fixed crash when using ArcGIS terrain with clipping planes. [#7998](https://github.com/CesiumGS/cesium/pull/7998)
- `PolygonGraphics.hierarchy` now converts constant array values to a `PolygonHierarchy` when set, so code that accesses the value of the property can rely on it always being a `PolygonHierarchy`.
- Fixed a bug with lengthwise texture coordinates in the first segment of ground polylines, as observed in some WebGL implementations such as Chrome on Linux. [#8017](https://github.com/CesiumGS/cesium/issues/8017)

### 1.59 - 2019-07-01

##### Additions :tada:

- Adds `ArcGISTiledElevationTerrainProvider` to support LERC encoded terrain from ArcGIS ImageServer. [#7940](https://github.com/CesiumGS/cesium/pull/7940)
- Added CZML support for `heightReference` to `box`, `cylinder`, and `ellipsoid`, and added CZML support for `classificationType` to `corridor`, `ellipse`, `polygon`, `polyline`, and `rectangle`. [#7899](https://github.com/CesiumGS/cesium/pull/7899)
- Adds `exportKML` function to export `Entity` instances with Point, Billboard, Model, Label, Polyline and Polygon graphics. [#7921](https://github.com/CesiumGS/cesium/pull/7921)
- Added support for new Mapbox Style API. [#7698](https://github.com/CesiumGS/cesium/pull/7698)
- Added support for the [AGI_articulations](https://github.com/KhronosGroup/glTF/tree/master/extensions/2.0/Vendor/AGI_articulations) vendor extension of glTF 2.0 to the Entity API and CZML. [#7907](https://github.com/CesiumGS/cesium/pull/7907)

##### Fixes :wrench:

- Fixed a bug that caused missing segments for ground polylines with coplanar points over large distances and problems with polylines containing duplicate points. [#7885](https://github.com/CesiumGS/cesium//pull/7885)
- Fixed a bug where billboards were not pickable when zoomed out completely in 2D View. [#7908](https://github.com/CesiumGS/cesium/pull/7908)
- Fixed a bug where image requests that returned HTTP code 204 would prevent any future request from succeeding on browsers that supported ImageBitmap. [#7914](https://github.com/CesiumGS/cesium/pull/7914/)
- Fixed polyline colors when `scene.highDynamicRange` is enabled. [#7924](https://github.com/CesiumGS/cesium/pull/7924)
- Fixed a bug in the inspector where the min/max height values of a picked tile were undefined. [#7904](https://github.com/CesiumGS/cesium/pull/7904)
- Fixed `Math.factorial` to return the correct values. (https://github.com/CesiumGS/cesium/pull/7969)
- Fixed a bug that caused 3D models to appear darker on Android devices. [#7944](https://github.com/CesiumGS/cesium/pull/7944)

### 1.58.1 - 2018-06-03

_This is an npm-only release to fix a publishing issue_.

### 1.58 - 2019-06-03

##### Additions :tada:

- Added support for new `BingMapsStyle` values `ROAD_ON_DEMAND` and `AERIAL_WITH_LABELS_ON_DEMAND`. The older versions of these, `ROAD` and `AERIAL_WITH_LABELS`, have been deprecated by Bing. [#7808](https://github.com/CesiumGS/cesium/pull/7808)
- Added syntax to delete data from existing properties via CZML. [#7818](https://github.com/CesiumGS/cesium/pull/7818)
- Added `checkerboard` material to CZML. [#7845](https://github.com/CesiumGS/cesium/pull/7845)
- `BingMapsImageryProvider` now uses `DiscardEmptyTileImagePolicy` by default to detect missing tiles as zero-length responses instead of inspecting pixel values. [#7810](https://github.com/CesiumGS/cesium/pull/7810)
- Added support for the [AGI_articulations](https://github.com/KhronosGroup/glTF/tree/master/extensions/2.0/Vendor/AGI_articulations) vendor extension of glTF 2.0 to the Model primitive graphics API. [#7835](https://github.com/CesiumGS/cesium/pull/7835)
- Reduce the number of Bing transactions and ion Bing sessions used when destroying and recreating the same imagery layer to 1. [#7848](https://github.com/CesiumGS/cesium/pull/7848)

##### Fixes :wrench:

- Fixed an edge case where Cesium would provide ion access token credentials to non-ion servers if the actual asset entrypoint was being hosted by ion. [#7839](https://github.com/CesiumGS/cesium/pull/7839)
- Fixed a bug that caused Cesium to request non-existent tiles for terrain tilesets lacking tile availability, i.e. a `layer.json` file.
- Fixed memory leak when removing entities that had a `HeightReference` of `CLAMP_TO_GROUND` or `RELATIVE_TO_GROUND`. This includes when removing a `DataSource`.
- Fixed 3D Tiles credits not being shown in the data attribution box. [#7877](https://github.com/CesiumGS/cesium/pull/7877)

### 1.57 - 2019-05-01

##### Additions :tada:

- Improved 3D Tiles streaming performance, resulting in ~67% camera tour load time reduction, ~44% camera tour load count reduction. And for general camera movement, ~20% load time reduction with ~27% tile load count reduction. Tile load priority changed to focus on loading tiles in the center of the screen first. Added the following tileset optimizations, which unless stated otherwise are enabled by default. [#7774](https://github.com/CesiumGS/cesium/pull/7774)
  - Added `Cesium3DTileset.cullRequestsWhileMoving` option to ignore requests for tiles that will likely be out-of-view due to the camera's movement when they come back from the server.
  - Added `Cesium3DTileset.cullRequestsWhileMovingMultiplier` option to act as a multiplier when used in culling requests while moving. Larger is more aggressive culling, smaller less aggressive culling.
  - Added `Cesium3DTileset.preloadFlightDestinations` option to preload tiles at the camera's flight destination while the camera is in flight.
  - Added `Cesium3DTileset.preferLeaves` option to prefer loading of leaves. Good for additive refinement point clouds. Set to `false` by default.
  - Added `Cesium3DTileset.progressiveResolutionHeightFraction` option to load tiles at a smaller resolution first. This can help get a quick layer of tiles down while full resolution tiles continue to load.
  - Added `Cesium3DTileset.foveatedScreenSpaceError` option to prioritize loading tiles in the center of the screen.
  - Added `Cesium3DTileset.foveatedConeSize` option to control the cone size that determines which tiles are deferred for loading. Tiles outside the cone are potentially deferred.
  - Added `Cesium3DTileset.foveatedMinimumScreenSpaceErrorRelaxation` option to control the starting screen space error relaxation for tiles outside the foveated cone.
  - Added `Cesium3DTileset.foveatedInterpolationCallback` option to control how screen space error threshold is interpolated for tiles outside the foveated cone.
  - Added `Cesium3DTileset.foveatedTimeDelay` option to control how long in seconds to wait after the camera stops moving before deferred tiles start loading in.
- Added new parameter to `PolylineGlowMaterial` called `taperPower`, that works similar to the existing `glowPower` parameter, to taper the back of the line away. [#7626](https://github.com/CesiumGS/cesium/pull/7626)
- Added `Cesium3DTileset.preloadWhenHidden` tileset option to preload tiles when `tileset.show` is false. Loads tiles as if the tileset is visible but does not render them. [#7774](https://github.com/CesiumGS/cesium/pull/7774)
- Added support for the `KHR_texture_transform` glTF extension. [#7549](https://github.com/CesiumGS/cesium/pull/7549)
- Added functions to remove samples from `SampledProperty` and `SampledPositionProperty`. [#7723](https://github.com/CesiumGS/cesium/pull/7723)
- Added support for color-to-alpha with a threshold on imagery layers. [#7727](https://github.com/CesiumGS/cesium/pull/7727)
- Add CZML processing for `heightReference` and `extrudedHeightReference` for geoemtry types that support it.
- `CesiumMath.toSNorm` documentation changed to reflect the function's implementation. [#7774](https://github.com/CesiumGS/cesium/pull/7774)
- Added `CesiumMath.normalize` to convert a scalar value in an arbitrary range to a scalar in the range [0.0, 1.0]. [#7774](https://github.com/CesiumGS/cesium/pull/7774)

##### Fixes :wrench:

- Fixed an error when loading the same glTF model in two separate viewers. [#7688](https://github.com/CesiumGS/cesium/issues/7688)
- Fixed an error where `clampToHeightMostDetailed` or `sampleHeightMostDetailed` would crash if entities were created when the promise resolved. [#7690](https://github.com/CesiumGS/cesium/pull/7690)
- Fixed an issue with compositing merged entity availability. [#7717](https://github.com/CesiumGS/cesium/issues/7717)
- Fixed an error where many imagery layers within a single tile would cause parts of the tile to render as black on some platforms. [#7649](https://github.com/CesiumGS/cesium/issues/7649)
- Fixed a bug that could cause terrain with a single, global root tile (e.g. that uses `WebMercatorTilingScheme`) to be culled unexpectedly in some views. [#7702](https://github.com/CesiumGS/cesium/issues/7702)
- Fixed a problem where instanced 3D models were incorrectly lit when using physically based materials. [#7775](https://github.com/CesiumGS/cesium/issues/7775)
- Fixed a bug where glTF models with certain blend modes were rendered incorrectly in browsers that support ImageBitmap. [#7795](https://github.com/CesiumGS/cesium/issues/7795)

### 1.56.1 - 2019-04-02

##### Additions :tada:

- `Resource.fetchImage` now takes a `preferImageBitmap` option to use `createImageBitmap` when supported to move image decode off the main thread. This option defaults to `false`.

##### Breaking Changes :mega:

- The following breaking changes are relative to 1.56. The `Resource.fetchImage` behavior is now identical to 1.55 and earlier.
  - Changed `Resource.fetchImage` back to return an `Image` by default, instead of an `ImageBitmap` when supported. Note that an `ImageBitmap` cannot be flipped during texture upload. Instead, set `flipY : true` during fetch to flip it.
  - Changed the default `flipY` option in `Resource.fetchImage` to false. This only has an effect when ImageBitmap is used.

### 1.56 - 2019-04-01

##### Breaking Changes :mega:

- `Resource.fetchImage` now returns an `ImageBitmap` instead of `Image` when supported. This allows for decoding images while fetching using `createImageBitmap` to greatly speed up texture upload and decrease frame drops when loading models with large textures. [#7579](https://github.com/CesiumGS/cesium/pull/7579)
- `Cesium3DTileStyle.style` now has an empty `Object` as its default value, instead of `undefined`. [#7567](https://github.com/CesiumGS/cesium/issues/7567)
- `Scene.clampToHeight` now takes an optional `width` argument before the `result` argument. [#7693](https://github.com/CesiumGS/cesium/pull/7693)
- In the `Resource` class, `addQueryParameters` and `addTemplateValues` have been removed. Please use `setQueryParameters` and `setTemplateValues` instead. [#7695](https://github.com/CesiumGS/cesium/issues/7695)

##### Deprecated :hourglass_flowing_sand:

- `Resource.fetchImage` now takes an options object. Use `resource.fetchImage({ preferBlob: true })` instead of `resource.fetchImage(true)`. The previous function definition will no longer work in 1.57. [#7579](https://github.com/CesiumGS/cesium/pull/7579)

##### Additions :tada:

- Added support for touch and hold gesture. The touch and hold delay can be customized by updating `ScreenSpaceEventHandler.touchHoldDelayMilliseconds`. [#7286](https://github.com/CesiumGS/cesium/pull/7286)
- `Resource.fetchImage` now has a `flipY` option to vertically flip an image during fetch & decode. It is only valid when `ImageBitmapOptions` is supported by the browser. [#7579](https://github.com/CesiumGS/cesium/pull/7579)
- Added `backFaceCulling` and `normalShading` options to `PointCloudShading`. Both options are only applicable for point clouds containing normals. [#7399](https://github.com/CesiumGS/cesium/pull/7399)
- `Cesium3DTileStyle.style` reacts to updates and represents the current state of the style. [#7567](https://github.com/CesiumGS/cesium/issues/7567)

##### Fixes :wrench:

- Fixed the value for `BlendFunction.ONE_MINUS_CONSTANT_COLOR`. [#7624](https://github.com/CesiumGS/cesium/pull/7624)
- Fixed `HeadingPitchRoll.pitch` being `NaN` when using `.fromQuaternion` due to a rounding error for pitches close to +/- 90°. [#7654](https://github.com/CesiumGS/cesium/pull/7654)
- Fixed a type of crash caused by the camera being rotated through terrain. [#6783](https://github.com/CesiumGS/cesium/issues/6783)
- Fixed an error in `Resource` when used with template replacements using numeric keys. [#7668](https://github.com/CesiumGS/cesium/pull/7668)
- Fixed an error in `Cesium3DTilePointFeature` where `anchorLineColor` used the same color instance instead of cloning the color [#7686](https://github.com/CesiumGS/cesium/pull/7686)

### 1.55 - 2019-03-01

##### Breaking Changes :mega:

- `czm_materialInput.slope` is now an angle in radians between 0 and pi/2 (flat to vertical), rather than a projected length 1 to 0 (flat to vertical).

##### Additions :tada:

- Updated terrain and imagery rendering, resulting in terrain/imagery loading ~33% faster and using ~33% less data [#7061](https://github.com/CesiumGS/cesium/pull/7061)
- `czm_materialInput.aspect` was added as an angle in radians between 0 and 2pi (east, north, west to south).
- Added CZML `arcType` support for `polyline` and `polygon`, which supersedes `followSurface`. `followSurface` is still supported for compatibility with existing documents. [#7582](https://github.com/CesiumGS/cesium/pull/7582)

##### Fixes :wrench:

- Fixed an issue where models would cause a crash on load if some primitives were Draco encoded and others were not. [#7383](https://github.com/CesiumGS/cesium/issues/7383)
- Fixed an issue where RTL labels not reversing correctly non alphabetic characters [#7501](https://github.com/CesiumGS/cesium/pull/7501)
- Fixed Node.js support for the `Resource` class and any functionality using it internally.
- Fixed an issue where some ground polygons crossing the Prime Meridian would have incorrect bounding rectangles. [#7533](https://github.com/CesiumGS/cesium/pull/7533)
- Fixed an issue where polygons on terrain using rhumb lines where being rendered incorrectly. [#7538](https://github.com/CesiumGS/cesium/pulls/7538)
- Fixed an issue with `EllipsoidRhumbLines.findIntersectionWithLongitude` when longitude was IDL. [#7551](https://github.com/CesiumGS/cesium/issues/7551)
- Fixed model silhouette colors when rendering with high dynamic range. [#7563](https://github.com/CesiumGS/cesium/pull/7563)
- Fixed an issue with ground polylines on globes that use ellipsoids other than WGS84. [#7552](https://github.com/CesiumGS/cesium/issues/7552)
- Fixed an issue where Draco compressed models with RGB per-vertex color would not load in Cesium. [#7576](https://github.com/CesiumGS/cesium/issues/7576)
- Fixed an issue where the outline geometry for extruded Polygons didn't calculate the correct indices. [#7599](https://github.com/CesiumGS/cesium/issues/7599)

### 1.54 - 2019-02-01

##### Highlights :sparkler:

- Added support for polylines and textured entities on 3D Tiles. [#7437](https://github.com/CesiumGS/cesium/pull/7437) and [#7434](https://github.com/CesiumGS/cesium/pull/7434)
- Added support for loading models and 3D tilesets with WebP images using the [`EXT_texture_webp`](https://github.com/KhronosGroup/glTF/blob/master/extensions/2.0/Vendor/EXT_texture_webp/README.md) glTF extension. [#7486](https://github.com/CesiumGS/cesium/pull/7486)
- Added support for rhumb lines to polygon and polyline geometries. [#7492](https://github.com/CesiumGS/cesium/pull/7492)

##### Breaking Changes :mega:

- Billboards with `HeightReference.CLAMP_TO_GROUND` are now clamped to both terrain and 3D Tiles. [#7434](https://github.com/CesiumGS/cesium/pull/7434)
- The default `classificationType` for `GroundPrimitive`, `CorridorGraphics`, `EllipseGraphics`, `PolygonGraphics` and `RectangleGraphics` is now `ClassificationType.BOTH`. [#7434](https://github.com/CesiumGS/cesium/pull/7434)
- The properties `ModelAnimation.speedup` and `ModelAnimationCollection.speedup` have been removed. Use `ModelAnimation.multiplier` and `ModelAnimationCollection.multiplier` respectively instead. [#7494](https://github.com/CesiumGS/cesium/issues/7394)

##### Deprecated :hourglass_flowing_sand:

- `Scene.clampToHeight` now takes an optional `width` argument before the `result` argument. The previous function definition will no longer work in 1.56. [#7287](https://github.com/CesiumGS/cesium/pull/7287)
- `PolylineGeometry.followSurface` has been superceded by `PolylineGeometry.arcType`. The previous definition will no longer work in 1.57. Replace `followSurface: false` with `arcType: Cesium.ArcType.NONE` and `followSurface: true` with `arcType: Cesium.ArcType.GEODESIC`. [#7492](https://github.com/CesiumGS/cesium/pull/7492)
- `SimplePolylineGeometry.followSurface` has been superceded by `SimplePolylineGeometry.arcType`. The previous definition will no longer work in 1.57. Replace `followSurface: false` with `arcType: Cesium.ArcType.NONE` and `followSurface: true` with `arcType: Cesium.ArcType.GEODESIC`. [#7492](https://github.com/CesiumGS/cesium/pull/7492)

##### Additions :tada:

- Added support for textured ground entities (entities with unspecified `height`) and `GroundPrimitives` on 3D Tiles. [#7434](https://github.com/CesiumGS/cesium/pull/7434)
- Added support for polylines on 3D Tiles. [#7437](https://github.com/CesiumGS/cesium/pull/7437)
- Added `classificationType` property to `PolylineGraphics` and `GroundPolylinePrimitive` which specifies whether a polyline clamped to ground should be clamped to terrain, 3D Tiles, or both. [#7437](https://github.com/CesiumGS/cesium/pull/7437)
- Added the ability to specify the width of the intersection volume for `Scene.sampleHeight`, `Scene.clampToHeight`, `Scene.sampleHeightMostDetailed`, and `Scene.clampToHeightMostDetailed`. [#7287](https://github.com/CesiumGS/cesium/pull/7287)
- Added a [new Sandcastle example](https://cesiumjs.org/Cesium/Build/Apps/Sandcastle/?src=Time%20Dynamic%20Wheels.html) on using `nodeTransformations` to rotate a model's wheels based on its velocity. [#7361](https://github.com/CesiumGS/cesium/pull/7361)
- Added a [new Sandcastle example](https://cesiumjs.org/Cesium/Build/Apps/Sandcastle/?src=Polylines%20on%203D%20Tiles.html) for drawing polylines on 3D Tiles [#7522](https://github.com/CesiumGS/cesium/pull/7522)
- Added `EllipsoidRhumbLine` class as a rhumb line counterpart to `EllipsoidGeodesic`. [#7484](https://github.com/CesiumGS/cesium/pull/7484)
- Added rhumb line support to `PolygonGeometry`, `PolygonOutlineGeometry`, `PolylineGeometry`, `GroundPolylineGeometry`, and `SimplePolylineGeometry`. [#7492](https://github.com/CesiumGS/cesium/pull/7492)
- When using Cesium in Node.js, we now use the combined and minified version for improved performance unless `NODE_ENV` is specifically set to `development`.
- Improved the performance of `QuantizedMeshTerrainData.interpolateHeight`. [#7508](https://github.com/CesiumGS/cesium/pull/7508)
- Added support for glTF models with WebP textures using the `EXT_texture_webp` extension. [#7486](https://github.com/CesiumGS/cesium/pull/7486)

##### Fixes :wrench:

- Fixed 3D Tiles performance regression. [#7482](https://github.com/CesiumGS/cesium/pull/7482)
- Fixed an issue where classification primitives with the `CESIUM_3D_TILE` classification type would render on terrain. [#7422](https://github.com/CesiumGS/cesium/pull/7422)
- Fixed an issue where 3D Tiles would show through the globe. [#7422](https://github.com/CesiumGS/cesium/pull/7422)
- Fixed crash when entity geometry show value is an interval that only covered part of the entity availability range [#7458](https://github.com/CesiumGS/cesium/pull/7458)
- Fix rectangle positions at the north and south poles. [#7451](https://github.com/CesiumGS/cesium/pull/7451)
- Fixed image size issue when using multiple particle systems. [#7412](https://github.com/CesiumGS/cesium/pull/7412)
- Fixed Sandcastle's "Open in New Window" button not displaying imagery due to blob URI limitations. [#7250](https://github.com/CesiumGS/cesium/pull/7250)
- Fixed an issue where setting `scene.globe.cartographicLimitRectangle` to `undefined` would cause a crash. [#7477](https://github.com/CesiumGS/cesium/issues/7477)
- Fixed `PrimitiveCollection.removeAll` to no longer `contain` removed primitives. [#7491](https://github.com/CesiumGS/cesium/pull/7491)
- Fixed `GeoJsonDataSource` to use polygons and polylines that use rhumb lines. [#7492](https://github.com/CesiumGS/cesium/pull/7492)
- Fixed an issue where some ground polygons would be cut off along circles of latitude. [#7507](https://github.com/CesiumGS/cesium/issues/7507)
- Fixed an issue that would cause IE 11 to crash when enabling image-based lighting. [#7485](https://github.com/CesiumGS/cesium/issues/7485)

### 1.53 - 2019-01-02

##### Additions :tada:

- Added image-based lighting for PBR models and 3D Tiles. [#7172](https://github.com/CesiumGS/cesium/pull/7172)
  - `Scene.specularEnvironmentMaps` is a url to a KTX file that contains the specular environment map and convoluted mipmaps for image-based lighting of all PBR models in the scene.
  - `Scene.sphericalHarmonicCoefficients` is an array of 9 `Cartesian3` spherical harmonics coefficients for the diffuse irradiance of all PBR models in the scene.
  - The `specularEnvironmentMaps` and `sphericalHarmonicCoefficients` properties of `Model` and `Cesium3DTileset` can be used to override the values from the scene for specific models and tilesets.
  - The `luminanceAtZenith` property of `Model` and `Cesium3DTileset` adjusts the luminance of the procedural image-based lighting.
- Double click away from an entity to un-track it [#7285](https://github.com/CesiumGS/cesium/pull/7285)

##### Fixes :wrench:

- Fixed 3D Tiles visibility checking when running multiple passes within the same frame. [#7289](https://github.com/CesiumGS/cesium/pull/7289)
- Fixed contrast on imagery layers. [#7382](https://github.com/CesiumGS/cesium/issues/7382)
- Fixed rendering transparent background color when `highDynamicRange` is enabled. [#7427](https://github.com/CesiumGS/cesium/issues/7427)
- Fixed translucent geometry when `highDynamicRange` is toggled. [#7451](https://github.com/CesiumGS/cesium/pull/7451)

### 1.52 - 2018-12-03

##### Breaking Changes :mega:

- `TerrainProviders` that implement `availability` must now also implement the `loadTileDataAvailability` method.

##### Deprecated :hourglass_flowing_sand:

- The property `ModelAnimation.speedup` has been deprecated and renamed to `ModelAnimation.multiplier`. `speedup` will be removed in version 1.54. [#7393](https://github.com/CesiumGS/cesium/pull/7393)

##### Additions :tada:

- Added functions to get the most detailed height of 3D Tiles on-screen or off-screen. [#7115](https://github.com/CesiumGS/cesium/pull/7115)
  - Added `Scene.sampleHeightMostDetailed`, an asynchronous version of `Scene.sampleHeight` that uses the maximum level of detail for 3D Tiles.
  - Added `Scene.clampToHeightMostDetailed`, an asynchronous version of `Scene.clampToHeight` that uses the maximum level of detail for 3D Tiles.
- Added support for high dynamic range rendering. It is enabled by default when supported, but can be disabled with `Scene.highDynamicRange`. [#7017](https://github.com/CesiumGS/cesium/pull/7017)
- Added `Scene.invertClassificationSupported` for checking if invert classification is supported.
- Added `computeLineSegmentLineSegmentIntersection` to `Intersections2D`. [#7228](https://github.com/CesiumGS/Cesium/pull/7228)
- Added ability to load availability progressively from a quantized mesh extension instead of upfront. This will speed up load time and reduce memory usage. [#7196](https://github.com/CesiumGS/cesium/pull/7196)
- Added the ability to apply styles to 3D Tilesets that don't contain features. [#7255](https://github.com/CesiumGS/Cesium/pull/7255)

##### Fixes :wrench:

- Fixed issue causing polyline to look wavy depending on the position of the camera [#7209](https://github.com/CesiumGS/cesium/pull/7209)
- Fixed translucency issues for dynamic geometry entities. [#7364](https://github.com/CesiumGS/cesium/issues/7364)

### 1.51 - 2018-11-01

##### Additions :tada:

- Added WMS-T (time) support in WebMapServiceImageryProvider [#2581](https://github.com/CesiumGS/cesium/issues/2581)
- Added `cutoutRectangle` to `ImageryLayer`, which allows cutting out rectangular areas in imagery layers to reveal underlying imagery. [#7056](https://github.com/CesiumGS/cesium/pull/7056)
- Added `atmosphereHueShift`, `atmosphereSaturationShift`, and `atmosphereBrightnessShift` properties to `Globe` which shift the color of the ground atmosphere to match the hue, saturation, and brightness shifts of the sky atmosphere. [#4195](https://github.com/CesiumGS/cesium/issues/4195)
- Shrink minified and gzipped Cesium.js by 27 KB (~3.7%) by delay loading seldom-used third-party dependencies. [#7140](https://github.com/CesiumGS/cesium/pull/7140)
- Added `lightColor` property to `Cesium3DTileset`, `Model`, and `ModelGraphics` to change the intensity of the light used when shading model. [#7025](https://github.com/CesiumGS/cesium/pull/7025)
- Added `imageBasedLightingFactor` property to `Cesium3DTileset`, `Model`, and `ModelGraphics` to scale the diffuse and specular image-based lighting contributions to the final color. [#7025](https://github.com/CesiumGS/cesium/pull/7025)
- Added per-feature selection to the 3D Tiles BIM Sandcastle example. [#7181](https://github.com/CesiumGS/cesium/pull/7181)
- Added `Transforms.fixedFrameToHeadingPitchRoll`, a helper function for extracting a `HeadingPitchRoll` from a fixed frame transform. [#7164](https://github.com/CesiumGS/cesium/pull/7164)
- Added `Ray.clone`. [#7174](https://github.com/CesiumGS/cesium/pull/7174)

##### Fixes :wrench:

- Fixed issue removing geometry entities with different materials. [#7163](https://github.com/CesiumGS/cesium/pull/7163)
- Fixed texture coordinate calculation for polygon entities with `perPositionHeight`. [#7188](https://github.com/CesiumGS/cesium/pull/7188)
- Fixed crash when updating polyline attributes twice in one frame. [#7155](https://github.com/CesiumGS/cesium/pull/7155)
- Fixed entity visibility issue related to setting an entity show property and altering or adding entity geometry. [#7156](https://github.com/CesiumGS/cesium/pull/7156)
- Fixed an issue where dynamic Entities on terrain would cause a crash in platforms that do not support depth textures such as Internet Explorer. [#7103](https://github.com/CesiumGS/cesium/issues/7103)
- Fixed an issue that would cause a crash when removing a post process stage. [#7210](https://github.com/CesiumGS/cesium/issues/7210)
- Fixed an issue where `pickPosition` would return incorrect results when called after `sampleHeight` or `clampToHeight`. [#7113](https://github.com/CesiumGS/cesium/pull/7113)
- Fixed an issue where `sampleHeight` and `clampToHeight` would crash if picking a primitive that doesn't write depth. [#7120](https://github.com/CesiumGS/cesium/issues/7120)
- Fixed a crash when using `BingMapsGeocoderService`. [#7143](https://github.com/CesiumGS/cesium/issues/7143)
- Fixed accuracy of rotation matrix generated by `VelocityOrientationProperty`. [#6641](https://github.com/CesiumGS/cesium/pull/6641)
- Fixed clipping plane crash when adding a plane to an empty collection. [#7168](https://github.com/CesiumGS/cesium/pull/7168)
- Fixed clipping planes on tilesets not taking into account the tileset model matrix. [#7182](https://github.com/CesiumGS/cesium/pull/7182)
- Fixed incorrect rendering of models using the `KHR_materials_common` lights extension. [#7206](https://github.com/CesiumGS/cesium/pull/7206)

### 1.50 - 2018-10-01

##### Breaking Changes :mega:

- Clipping planes on tilesets now use the root tile's transform, or the root tile's bounding sphere if a transform is not defined. [#7034](https://github.com/CesiumGS/cesium/pull/7034)
  - This is to make clipping planes' coordinates always relative to the object they're attached to. So if you were positioning the clipping planes as in the example below, this is no longer necessary:
  ```javascript
  clippingPlanes.modelMatrix = Cesium.Transforms.eastNorthUpToFixedFrame(
    tileset.boundingSphere.center
  );
  ```
  - This also fixes several issues with clipping planes not using the correct transform for tilesets with children.

##### Additions :tada:

- Initial support for clamping to 3D Tiles. [#6934](https://github.com/CesiumGS/cesium/pull/6934)
  - Added `Scene.sampleHeight` to get the height of geometry in the scene. May be used to clamp objects to the globe, 3D Tiles, or primitives in the scene.
  - Added `Scene.clampToHeight` to clamp a cartesian position to the scene geometry.
  - Requires depth texture support (`WEBGL_depth_texture` or `WEBKIT_WEBGL_depth_texture`). Added `Scene.sampleHeightSupported` and `Scene.clampToHeightSupported` functions for checking if height sampling is supported.
- Added `Cesium3DTileset.initialTilesLoaded` to indicate that all tiles in the initial view are loaded. [#6934](https://github.com/CesiumGS/cesium/pull/6934)
- Added support for glTF extension [KHR_materials_pbrSpecularGlossiness](https://github.com/KhronosGroup/glTF/tree/master/extensions/2.0/Khronos/KHR_materials_pbrSpecularGlossiness) [#7006](https://github.com/CesiumGS/cesium/pull/7006).
- Added support for glTF extension [KHR_materials_unlit](https://github.com/KhronosGroup/glTF/tree/master/extensions/2.0/Khronos/KHR_materials_unlit) [#6977](https://github.com/CesiumGS/cesium/pull/6977).
- Added support for glTF extensions [KHR_techniques_webgl](https://github.com/KhronosGroup/glTF/tree/master/extensions/2.0/Khronos/KHR_techniques_webgl) and [KHR_blend](https://github.com/KhronosGroup/glTF/pull/1302). [#6805](https://github.com/CesiumGS/cesium/pull/6805)
- Update [gltf-pipeline](https://github.com/CesiumGS/gltf-pipeline/) to 2.0. [#6805](https://github.com/CesiumGS/cesium/pull/6805)
- Added `cartographicLimitRectangle` to `Globe`. Use this to limit terrain and imagery to a specific `Rectangle` area. [#6987](https://github.com/CesiumGS/cesium/pull/6987)
- Added `OpenCageGeocoderService`, which provides geocoding via [OpenCage](https://opencagedata.com/). [#7015](https://github.com/CesiumGS/cesium/pull/7015)
- Added ground atmosphere lighting in 3D. This can be toggled with `Globe.showGroundAtmosphere`. [6877](https://github.com/CesiumGS/cesium/pull/6877)
  - Added `Globe.nightFadeOutDistance` and `Globe.nightFadeInDistance` to configure when ground atmosphere night lighting fades in and out. [6877](https://github.com/CesiumGS/cesium/pull/6877)
- Added `onStop` event to `Clock` that fires each time stopTime is reached. [#7066](https://github.com/CesiumGS/cesium/pull/7066)

##### Fixes :wrench:

- Fixed picking for overlapping translucent primitives. [#7039](https://github.com/CesiumGS/cesium/pull/7039)
- Fixed an issue in the 3D Tiles traversal where tilesets would render with mixed level of detail if an external tileset was visible but its root tile was not. [#7099](https://github.com/CesiumGS/cesium/pull/7099)
- Fixed an issue in the 3D Tiles traversal where external tilesets would not always traverse to their root tile. [#7035](https://github.com/CesiumGS/cesium/pull/7035)
- Fixed an issue in the 3D Tiles traversal where empty tiles would be selected instead of their nearest loaded ancestors. [#7011](https://github.com/CesiumGS/cesium/pull/7011)
- Fixed an issue where scaling near zero with an model animation could cause rendering to stop. [#6954](https://github.com/CesiumGS/cesium/pull/6954)
- Fixed bug where credits weren't displaying correctly if more than one viewer was initialized [#6965](expect(https://github.com/CesiumGS/cesium/issues/6965)
- Fixed entity show issues. [#7048](https://github.com/CesiumGS/cesium/issues/7048)
- Fixed a bug where polylines on terrain covering very large portions of the globe would cull incorrectly in 3d-only scenes. [#7043](https://github.com/CesiumGS/cesium/issues/7043)
- Fixed bug causing crash on entity geometry material change. [#7047](https://github.com/CesiumGS/cesium/pull/7047)
- Fixed MIME type behavior for `Resource` requests in recent versions of Edge [#7085](https://github.com/CesiumGS/cesium/issues/7085).

### 1.49 - 2018-09-04

##### Breaking Changes :mega:

- Removed `ClippingPlaneCollection.clone`. [#6872](https://github.com/CesiumGS/cesium/pull/6872)
- Changed `Globe.pick` to return a position in ECEF coordinates regardless of the current scene mode. This will only effect you if you were working around a bug to make `Globe.pick` work in 2D and Columbus View. Use `Globe.pickWorldCoordinates` to get the position in world coordinates that correlate to the current scene mode. [#6859](https://github.com/CesiumGS/cesium/pull/6859)
- Removed the unused `frameState` parameter in `evaluate` and `evaluateColor` functions in `Expression`, `StyleExpression`, `ConditionsExpression` and all other places that call the functions. [#6890](https://github.com/CesiumGS/cesium/pull/6890)
- Removed `PostProcessStageLibrary.createLensFlarStage`. Use `PostProcessStageLibrary.createLensFlareStage` instead. [#6972](https://github.com/CesiumGS/cesium/pull/6972)
- Removed `Scene.fxaa`. Use `Scene.postProcessStages.fxaa.enabled` instead. [#6980](https://github.com/CesiumGS/cesium/pull/6980)

##### Additions :tada:

- Added `heightReference` to `BoxGraphics`, `CylinderGraphics` and `EllipsoidGraphics`, which can be used to clamp these entity types to terrain. [#6932](https://github.com/CesiumGS/cesium/pull/6932)
- Added `GeocoderViewModel.destinationFound` for specifying a function that is called upon a successful geocode. The default behavior is to fly to the destination found by the geocoder. [#6915](https://github.com/CesiumGS/cesium/pull/6915)
- Added `ClippingPlaneCollection.planeAdded` and `ClippingPlaneCollection.planeRemoved` events. `planeAdded` is raised when a new plane is added to the collection and `planeRemoved` is raised when a plane is removed. [#6875](https://github.com/CesiumGS/cesium/pull/6875)
- Added `Matrix4.setScale` for setting the scale on an affine transformation matrix [#6888](https://github.com/CesiumGS/cesium/pull/6888)
- Added optional `width` and `height` to `Scene.drillPick` for specifying a search area. [#6922](https://github.com/CesiumGS/cesium/pull/6922)
- Added `Cesium3DTileset.root` for getting the root tile of a tileset. [#6944](https://github.com/CesiumGS/cesium/pull/6944)
- Added `Cesium3DTileset.extras` and `Cesium3DTile.extras` for getting application specific metadata from 3D Tiles. [#6974](https://github.com/CesiumGS/cesium/pull/6974)

##### Fixes :wrench:

- Several performance improvements and fixes to the 3D Tiles traversal code. [#6390](https://github.com/CesiumGS/cesium/pull/6390)
  - Improved load performance when `skipLevelOfDetail` is false.
  - Fixed a bug that caused some skipped tiles to load when `skipLevelOfDetail` is true.
  - Fixed pick statistics in the 3D Tiles Inspector.
  - Fixed drawing of debug labels for external tilesets.
  - Fixed drawing of debug outlines for empty tiles.
- The Geocoder widget now takes terrain altitude into account when calculating its final destination. [#6876](https://github.com/CesiumGS/cesium/pull/6876)
- The Viewer widget now takes terrain altitude into account when zooming or flying to imagery layers. [#6895](https://github.com/CesiumGS/cesium/pull/6895)
- Fixed Firefox camera control issues with mouse and touch events. [#6372](https://github.com/CesiumGS/cesium/issues/6372)
- Fixed `getPickRay` in 2D. [#2480](https://github.com/CesiumGS/cesium/issues/2480)
- Fixed `Globe.pick` for 2D and Columbus View. [#6859](https://github.com/CesiumGS/cesium/pull/6859)
- Fixed imagery layer feature picking in 2D and Columbus view. [#6859](https://github.com/CesiumGS/cesium/pull/6859)
- Fixed intermittent ground clamping issues for all entity types that use a height reference. [#6930](https://github.com/CesiumGS/cesium/pull/6930)
- Fixed bug that caused a new `ClippingPlaneCollection` to be created every frame when used with a model entity. [#6872](https://github.com/CesiumGS/cesium/pull/6872)
- Improved `Plane` entities so they are better aligned with the globe surface. [#6887](https://github.com/CesiumGS/cesium/pull/6887)
- Fixed crash when rendering translucent objects when all shadow maps in the scene set `fromLightSource` to false. [#6883](https://github.com/CesiumGS/cesium/pull/6883)
- Fixed night shading in 2D and Columbus view. [#4122](https://github.com/CesiumGS/cesium/issues/4122)
- Fixed model loading failure when a glTF 2.0 primitive does not have a material. [6906](https://github.com/CesiumGS/cesium/pull/6906)
- Fixed a crash when setting show to `false` on a polyline clamped to the ground. [#6912](https://github.com/CesiumGS/cesium/issues/6912)
- Fixed a bug where `Cesium3DTileset` wasn't using the correct `tilesetVersion`. [#6933](https://github.com/CesiumGS/cesium/pull/6933)
- Fixed crash that happened when calling `scene.pick` after setting a new terrain provider. [#6918](https://github.com/CesiumGS/cesium/pull/6918)
- Fixed an issue that caused the browser to hang when using `drillPick` on a polyline clamped to the ground. [6907](https://github.com/CesiumGS/cesium/issues/6907)
- Fixed an issue where color wasn't updated properly for polylines clamped to ground. [#6927](https://github.com/CesiumGS/cesium/pull/6927)
- Fixed an excessive memory use bug that occurred when a data URI was used to specify a glTF model. [#6928](https://github.com/CesiumGS/cesium/issues/6928)
- Fixed an issue where switching from 2D to 3D could cause a crash. [#6929](https://github.com/CesiumGS/cesium/issues/6929)
- Fixed an issue where point primitives behind the camera would appear in view. [#6904](https://github.com/CesiumGS/cesium/issues/6904)
- The `createGroundPolylineGeometry` web worker no longer depends on `GroundPolylinePrimitive`, making the worker smaller and potentially avoiding a hanging build in some webpack configurations. [#6946](https://github.com/CesiumGS/cesium/pull/6946)
- Fixed an issue that cause terrain entities (entities with unspecified `height`) and `GroundPrimitives` to fail when crossing the international date line. [#6951](https://github.com/CesiumGS/cesium/issues/6951)
- Fixed normal calculation for `CylinderGeometry` when the top radius is not equal to the bottom radius [#6863](https://github.com/CesiumGS/cesium/pull/6863)

### 1.48 - 2018-08-01

##### Additions :tada:

- Added support for loading Draco compressed Point Cloud tiles for 2-3x better compression. [#6559](https://github.com/CesiumGS/cesium/pull/6559)
- Added `TimeDynamicPointCloud` for playback of time-dynamic point cloud data, where each frame is a 3D Tiles Point Cloud tile. [#6721](https://github.com/CesiumGS/cesium/pull/6721)
- Added `CoplanarPolygonGeometry` and `CoplanarPolygonGeometryOutline` for drawing polygons composed of coplanar positions that are not necessarily on the ellipsoid surface. [#6769](https://github.com/CesiumGS/cesium/pull/6769)
- Improved support for polygon entities using `perPositionHeight`, including supporting vertical polygons. This also improves KML compatibility. [#6791](https://github.com/CesiumGS/cesium/pull/6791)
- Added `Cartesian3.midpoint` to compute the midpoint between two `Cartesian3` positions [#6836](https://github.com/CesiumGS/cesium/pull/6836)
- Added `equalsEpsilon` methods to `OrthographicFrustum`, `PerspectiveFrustum`, `OrthographicOffCenterFrustum` and `PerspectiveOffCenterFrustum`.

##### Deprecated :hourglass_flowing_sand:

- Support for 3D Tiles `content.url` is deprecated to reflect updates to the [3D Tiles spec](https://github.com/CesiumGS/3d-tiles/pull/301). Use `content.uri instead`. Support for `content.url` will remain for backwards compatibility. [#6744](https://github.com/CesiumGS/cesium/pull/6744)
- Support for the 3D Tiles pre-version 1.0 Batch Table Hierarchy is deprecated to reflect updates to the [3D Tiles spec](https://github.com/CesiumGS/3d-tiles/pull/301). Use the [`3DTILES_batch_table_hierarchy`](https://github.com/CesiumGS/3d-tiles/tree/main/extensions/3DTILES_batch_table_hierarchy) extension instead. Support for the deprecated batch table hierarchy will remain for backwards compatibility. [#6780](https://github.com/CesiumGS/cesium/pull/6780)
- `PostProcessStageLibrary.createLensFlarStage` is deprecated due to misspelling and will be removed in Cesium 1.49. Use `PostProcessStageLibrary.createLensFlareStage` instead.

##### Fixes :wrench:

- Fixed a bug where 3D Tilesets using the `region` bounding volume don't get transformed when the tileset's `modelMatrix` changes. [#6755](https://github.com/CesiumGS/cesium/pull/6755)
- Fixed a bug that caused eye dome lighting for point clouds to fail in Safari on macOS and Edge on Windows by removing the dependency on floating point color textures. [#6792](https://github.com/CesiumGS/cesium/issues/6792)
- Fixed a bug that caused polylines on terrain to render incorrectly in 2D and Columbus View with a `WebMercatorProjection`. [#6809](https://github.com/CesiumGS/cesium/issues/6809)
- Fixed bug causing billboards and labels to appear the wrong size when switching scene modes [#6745](https://github.com/CesiumGS/cesium/issues/6745)
- Fixed `PolygonGeometry` when using `VertexFormat.POSITION_ONLY`, `perPositionHeight` and `extrudedHeight` [#6790](expect(https://github.com/CesiumGS/cesium/pull/6790)
- Fixed an issue where tiles were missing in VR mode. [#6612](https://github.com/CesiumGS/cesium/issues/6612)
- Fixed issues related to updating entity show and geometry color [#6835](https://github.com/CesiumGS/cesium/pull/6835)
- Fixed `PolygonGeometry` and `EllipseGeometry` tangent and bitangent attributes when a texture rotation is used [#6788](https://github.com/CesiumGS/cesium/pull/6788)
- Fixed bug where entities with a height reference weren't being updated correctly when the terrain provider was changed. [#6820](https://github.com/CesiumGS/cesium/pull/6820)
- Fixed an issue where glTF 2.0 models sometimes wouldn't be centered in the view after putting the camera on them. [#6784](https://github.com/CesiumGS/cesium/issues/6784)
- Fixed the geocoder when `Viewer` is passed the option `geocoder: true` [#6833](https://github.com/CesiumGS/cesium/pull/6833)
- Improved performance for billboards and labels clamped to terrain [#6781](https://github.com/CesiumGS/cesium/pull/6781) [#6844](https://github.com/CesiumGS/cesium/pull/6844)
- Fixed a bug that caused billboard positions to be set incorrectly when using a `CallbackProperty`. [#6815](https://github.com/CesiumGS/cesium/pull/6815)
- Improved support for generating a TypeScript typings file using `tsd-jsdoc` [#6767](https://github.com/CesiumGS/cesium/pull/6767)
- Updated viewBoundingSphere to use correct zoomOptions [#6848](https://github.com/CesiumGS/cesium/issues/6848)
- Fixed a bug that caused the scene to continuously render after resizing the viewer when `requestRenderMode` was enabled. [#6812](https://github.com/CesiumGS/cesium/issues/6812)

### 1.47 - 2018-07-02

##### Highlights :sparkler:

- Added support for polylines on terrain [#6689](https://github.com/CesiumGS/cesium/pull/6689) [#6615](https://github.com/CesiumGS/cesium/pull/6615)
- Added `heightReference` and `extrudedHeightReference` properties to `CorridorGraphics`, `EllipseGraphics`, `PolygonGraphics` and `RectangleGraphics`. [#6717](https://github.com/CesiumGS/cesium/pull/6717)
- `PostProcessStage` has a `selected` property which is an array of primitives used for selectively applying a post-process stage. [#6476](https://github.com/CesiumGS/cesium/pull/6476)

##### Breaking Changes :mega:

- glTF 2.0 models corrected to face +Z forwards per specification. Internally Cesium uses +X as forward, so a new +Z to +X rotation was added for 2.0 models only. To fix models that are oriented incorrectly after this change:
  - If the model faces +X forwards update the glTF to face +Z forwards. This can be done by loading the glTF in a model editor and applying a 90 degree clockwise rotation about the up-axis. Alternatively, add a new root node to the glTF node hierarchy whose `matrix` is `[0,0,1,0,0,1,0,0,-1,0,0,0,0,0,0,1]`.
  - Apply a -90 degree rotation to the model's heading. This can be done by setting the model's `orientation` using the Entity API or from within CZML. See [#6738](https://github.com/CesiumGS/cesium/pull/6738) for more details.
- Dropped support for directory URLs when loading tilesets to match the updated [3D Tiles spec](https://github.com/CesiumGS/3d-tiles/issues/272). [#6502](https://github.com/CesiumGS/cesium/issues/6502)
- KML and GeoJSON now use `PolylineGraphics` instead of `CorridorGraphics` for polylines on terrain. [#6706](https://github.com/CesiumGS/cesium/pull/6706)

##### Additions :tada:

- Added support for polylines on terrain [#6689](https://github.com/CesiumGS/cesium/pull/6689) [#6615](https://github.com/CesiumGS/cesium/pull/6615)
  - Use the `clampToGround` option for `PolylineGraphics` (polyline entities).
  - Requires depth texture support (`WEBGL_depth_texture` or `WEBKIT_WEBGL_depth_texture`), otherwise `clampToGround` will be ignored. Use `Entity.supportsPolylinesOnTerrain` to check for support.
  - Added `GroundPolylinePrimitive` and `GroundPolylineGeometry`.
- `PostProcessStage` has a `selected` property which is an array of primitives used for selectively applying a post-process stage. [#6476](https://github.com/CesiumGS/cesium/pull/6476)
  - The `PostProcessStageLibrary.createBlackAndWhiteStage` and `PostProcessStageLibrary.createSilhouetteStage` have per-feature support.
- Added CZML support for `zIndex` with `corridor`, `ellipse`, `polygon`, `polyline` and `rectangle`. [#6708](https://github.com/CesiumGS/cesium/pull/6708)
- Added CZML `clampToGround` option for `polyline`. [#6706](https://github.com/CesiumGS/cesium/pull/6706)
- Added support for `RTC_CENTER` property in batched 3D model tilesets to conform to the updated [3D Tiles spec](https://github.com/CesiumGS/3d-tiles/issues/263). [#6488](https://github.com/CesiumGS/cesium/issues/6488)
- Added `heightReference` and `extrudedHeightReference` properties to `CorridorGraphics`, `EllipseGraphics`, `PolygonGraphics` and `RectangleGraphics`. [#6717](https://github.com/CesiumGS/cesium/pull/6717)
  - This can be used in conjunction with the `height` and/or `extrudedHeight` properties to clamp the geometry to terrain or set the height relative to terrain.
  - Note, this will not make the geometry conform to terrain. Extruded geoemtry that is clamped to the ground will have a flat top will sinks into the terrain at the base.

##### Fixes :wrench:

- Fixed a bug that caused Cesium to be unable to load local resources in Electron. [#6726](https://github.com/CesiumGS/cesium/pull/6726)
- Fixed a bug causing crashes with custom vertex attributes on `Geometry` crossing the IDL. Attributes will be barycentrically interpolated. [#6644](https://github.com/CesiumGS/cesium/pull/6644)
- Fixed a bug causing Point Cloud tiles with unsigned int batch-ids to not load. [#6666](https://github.com/CesiumGS/cesium/pull/6666)
- Fixed a bug with Draco encoded i3dm tiles, and loading two Draco models with the same url. [#6668](https://github.com/CesiumGS/cesium/issues/6668)
- Fixed a bug caused by creating a polygon with positions at the same longitude/latitude position but different heights [#6731](https://github.com/CesiumGS/cesium/pull/6731)
- Fixed terrain clipping when the camera was close to flat terrain and was using logarithmic depth. [#6701](https://github.com/CesiumGS/cesium/pull/6701)
- Fixed KML bug that constantly requested the same image if it failed to load. [#6710](https://github.com/CesiumGS/cesium/pull/6710)
- Improved billboard and label rendering so they no longer sink into terrain when clamped to ground. [#6621](https://github.com/CesiumGS/cesium/pull/6621)
- Fixed an issue where KMLs containing a `colorMode` of `random` could return the exact same color on successive calls to `Color.fromRandom()`.
- `Iso8601.MAXIMUM_VALUE` now formats to a string which can be parsed by `fromIso8601`.
- Fixed material support when using an image that is already loaded [#6729](https://github.com/CesiumGS/cesium/pull/6729)

### 1.46.1 - 2018-06-01

- This is an npm only release to fix the improperly published 1.46.0. There were no code changes.

### 1.46 - 2018-06-01

##### Highlights :sparkler:

- Added support for materials on terrain entities (entities with unspecified `height`) and `GroundPrimitives`. [#6393](https://github.com/CesiumGS/cesium/pull/6393)
- Added a post-processing framework. [#5615](https://github.com/CesiumGS/cesium/pull/5615)
- Added `zIndex` for ground geometry, including corridor, ellipse, polygon and rectangle entities. [#6362](https://github.com/CesiumGS/cesium/pull/6362)

##### Breaking Changes :mega:

- `ParticleSystem` no longer uses `forces`. [#6510](https://github.com/CesiumGS/cesium/pull/6510)
- `Particle` no longer uses `size`, `rate`, `lifeTime`, `life`, `minimumLife`, `maximumLife`, `minimumWidth`, `minimumHeight`, `maximumWidth`, and `maximumHeight`. [#6510](https://github.com/CesiumGS/cesium/pull/6510)
- Removed `Scene.copyGlobeDepth`. Globe depth will now be copied by default when supported. [#6393](https://github.com/CesiumGS/cesium/pull/6393)
- The default `classificationType` for `GroundPrimitive`, `CorridorGraphics`, `EllipseGraphics`, `PolygonGraphics` and `RectangleGraphics` is now `ClassificationType.TERRAIN`. If you wish the geometry to color both terrain and 3D tiles, pass in the option `classificationType: Cesium.ClassificationType.BOTH`.
- Removed support for the `options` argument for `Credit` [#6373](https://github.com/CesiumGS/cesium/issues/6373). Pass in an html string instead.
- glTF 2.0 models corrected to face +Z forwards per specification. Internally Cesium uses +X as forward, so a new +Z to +X rotation was added for 2.0 models only. [#6632](https://github.com/CesiumGS/cesium/pull/6632)

##### Deprecated :hourglass_flowing_sand:

- The `Scene.fxaa` property has been deprecated and will be removed in Cesium 1.47. Use `Scene.postProcessStages.fxaa.enabled`.

##### Additions :tada:

- Added support for materials on terrain entities (entities with unspecified `height`) and `GroundPrimitives`. [#6393](https://github.com/CesiumGS/cesium/pull/6393)
  - Only available for `ClassificationType.TERRAIN` at this time. Adding a material to a terrain `Entity` will cause it to behave as if it is `ClassificationType.TERRAIN`.
  - Requires depth texture support (`WEBGL_depth_texture` or `WEBKIT_WEBGL_depth_texture`), so materials on terrain entities and `GroundPrimitives` are not supported in Internet Explorer.
  - Best suited for notational patterns and not intended for precisely mapping textures to terrain - for that use case, use `SingleTileImageryProvider`.
- Added `GroundPrimitive.supportsMaterials` and `Entity.supportsMaterialsforEntitiesOnTerrain`, both of which can be used to check if materials on terrain entities and `GroundPrimitives` is supported. [#6393](https://github.com/CesiumGS/cesium/pull/6393)
- Added a post-processing framework. [#5615](https://github.com/CesiumGS/cesium/pull/5615)
  - Added `Scene.postProcessStages` which is a collection of post-process stages to be run in order.
    - Has a built-in `ambientOcclusion` property which will apply screen space ambient occlusion to the scene and run before all stages.
    - Has a built-in `bloom` property which applies a bloom filter to the scene before all other stages but after the ambient occlusion stage.
    - Has a built-in `fxaa` property which applies Fast Approximate Anti-aliasing (FXAA) to the scene after all other stages.
  - Added `PostProcessStageLibrary` which contains several built-in stages that can be added to the collection.
  - Added `PostProcessStageComposite` for multi-stage post-processes like depth of field.
  - Added a new Sandcastle label `Post Processing` to showcase the different built-in post-process stages.
- Added `zIndex` for ground geometry, including corridor, ellipse, polygon and rectangle entities. [#6362](https://github.com/CesiumGS/cesium/pull/6362)
- Added `Rectangle.equalsEpsilon` for comparing the equality of two rectangles [#6533](https://github.com/CesiumGS/cesium/pull/6533)

##### Fixes :wrench:

- Fixed a bug causing custom TilingScheme classes to not be able to use a GeographicProjection. [#6524](https://github.com/CesiumGS/cesium/pull/6524)
- Fixed incorrect 3D Tiles statistics when a tile fails during processing. [#6558](https://github.com/CesiumGS/cesium/pull/6558)
- Fixed race condition causing intermittent crash when changing geometry show value [#3061](https://github.com/CesiumGS/cesium/issues/3061)
- `ProviderViewModel`s with no category are displayed in an untitled group in `BaseLayerPicker` instead of being labeled as `'Other'` [#6574](https://github.com/CesiumGS/cesium/pull/6574)
- Fixed a bug causing intermittent crashes with clipping planes due to uninitialized textures. [#6576](https://github.com/CesiumGS/cesium/pull/6576)
- Added a workaround for clipping planes causing a picking shader compilation failure for gltf models and 3D Tilesets in Internet Explorer [#6575](https://github.com/CesiumGS/cesium/issues/6575)
- Allowed Bing Maps servers with a subpath (instead of being at the root) to work correctly. [#6597](https://github.com/CesiumGS/cesium/pull/6597)
- Added support for loading of Draco compressed glTF assets in IE11 [#6404](https://github.com/CesiumGS/cesium/issues/6404)
- Fixed polygon outline when using `perPositionHeight` and `extrudedHeight`. [#6595](https://github.com/CesiumGS/cesium/issues/6595)
- Fixed broken links in documentation of `createTileMapServiceImageryProvider`. [#5818](https://github.com/CesiumGS/cesium/issues/5818)
- Transitioning from 2 touches to 1 touch no longer triggers a new pan gesture. [#6479](https://github.com/CesiumGS/cesium/pull/6479)

### 1.45 - 2018-05-01

##### Major Announcements :loudspeaker:

- We've launched Cesium ion! Read all about it in our [blog post](https://cesium.com/blog/2018/05/01/get-your-cesium-ion-community-account/).
- Cesium now uses ion services by default for base imagery, terrain, and geocoding. A demo key is provided, but to use them in your own apps you must [sign up](https://cesium.com/ion/signup) for a free ion Commmunity account.

##### Breaking Changes :mega:

- `ClippingPlaneCollection` now uses `ClippingPlane` objects instead of `Plane` objects. [#6498](https://github.com/CesiumGS/cesium/pull/6498)
- Cesium no longer ships with a demo Bing Maps API key.
- `BingMapsImageryProvider` is no longer the default base imagery layer. (Bing imagery itself is still the default, however it is provided through Cesium ion)
- `BingMapsGeocoderService` is no longer the default geocoding service.
- If you wish to continue to use your own Bing API key for imagery and geocoding, you can go back to the old default behavior by constructing the Viewer as follows:
  ```javascript
  Cesium.BingMapsApi.defaultKey = "yourBingKey";
  var viewer = new Cesium.Viewer("cesiumContainer", {
    imageryProvider: new Cesium.BingMapsImageryProvider({
      url: "https://dev.virtualearth.net",
    }),
    geocoder: [
      new Cesium.CartographicGeocoderService(),
      new Cesium.BingMapsGeocoderService(),
    ],
  });
  ```

##### Deprecated :hourglass_flowing_sand:

- `Particle.size`, `ParticleSystem.rate`, `ParticleSystem.lifeTime`, `ParticleSystem.life`, `ParticleSystem.minimumLife`, and `ParticleSystem.maximumLife` have been renamed to `Particle.imageSize`, `ParticleSystem.emissionRate`, `ParticleSystem.lifetime`, `ParticleSystem.particleLife`, `ParticleSystem.minimumParticleLife`, and `ParticleSystem.maximumParticleLife`. Use of the `size`, `rate`, `lifeTime`, `life`, `minimumLife`, and `maximumLife` parameters is deprecated and will be removed in Cesium 1.46.
- `ParticleSystem.forces` array has been switched out for singular function `ParticleSystems.updateCallback`. Use of the `forces` parameter is deprecated and will be removed in Cesium 1.46.
- Any width and height variables in `ParticleSystem` will no longer be individual components. `ParticleSystem.minimumWidth` and `ParticleSystem.minimumHeight` will now be `ParticleSystem.minimumImageSize`, `ParticleSystem.maximumWidth` and `ParticleSystem.maximumHeight` will now be `ParticleSystem.maximumImageSize`, and `ParticleSystem.width` and `ParticleSystem.height` will now be `ParticleSystem.imageSize`. Use of the `minimumWidth`, `minimumHeight`, `maximumWidth`, `maximumHeight`, `width`, and `height` parameters is deprecated and will be removed in Cesium 1.46.

##### Additions :tada:

- Added option `logarithmicDepthBuffer` to `Scene`. With this option there is typically a single frustum using logarithmic depth rendered. This increases performance by issuing less draw calls to the GPU and helps to avoid artifacts on the connection of two frustums. [#5851](https://github.com/CesiumGS/cesium/pull/5851)
- When a log depth buffer is supported, the frustum near and far planes default to `0.1` and `1e10` respectively.
- Added `IonGeocoderService` and made it the default geocoding service for the `Geocoder` widget.
- Added `createWorldImagery` which provides Bing Maps imagery via a Cesium ion account.
- Added `PeliasGeocoderService`, which provides geocoding via a [Pelias](https://pelias.io) server.
- Added the ability for `BaseLayerPicker` to group layers by category. `ProviderViewModel.category` was also added to support this feature.
- Added `Math.log2` to compute the base 2 logarithm of a number.
- Added `GeocodeType` enum and use it as an optional parameter to all `GeocoderService` instances to differentiate between autocomplete and search requests.
- Added `initWebAssemblyModule` function to `TaskProcessor` to load a Web Assembly module in a web worker. [#6420](https://github.com/CesiumGS/cesium/pull/6420)
- Added `supportsWebAssembly` function to `FeatureDetection` to check if a browser supports loading Web Assembly modules. [#6420](https://github.com/CesiumGS/cesium/pull/6420)
- Improved `MapboxImageryProvider` performance by 300% via `tiles.mapbox.com` subdomain switching. [#6426](https://github.com/CesiumGS/cesium/issues/6426)
- Added ability to invoke `sampleTerrain` from node.js to enable offline terrain sampling
- Added more ParticleSystem Sandcastle examples for rocket and comet tails and weather. [#6375](https://github.com/CesiumGS/cesium/pull/6375)
- Added color and scale attributes to the `ParticleSystem` class constructor. When defined the variables override startColor and endColor and startScale and endScale. [#6429](https://github.com/CesiumGS/cesium/pull/6429)

##### Fixes :wrench:

- Fixed bugs in `TimeIntervalCollection.removeInterval`. [#6418](https://github.com/CesiumGS/cesium/pull/6418).
- Fixed glTF support to handle meshes with and without tangent vectors, and with/without morph targets, sharing one material. [#6421](https://github.com/CesiumGS/cesium/pull/6421)
- Fixed glTF support to handle skinned meshes when no skin is supplied. [#6061](https://github.com/CesiumGS/cesium/issues/6061)
- Updated glTF 2.0 PBR shader to have brighter lighting. [#6430](https://github.com/CesiumGS/cesium/pull/6430)
- Allow loadWithXhr to work with string URLs in a web worker.
- Updated to Draco 1.3.0 and implemented faster loading of Draco compressed glTF assets in browsers that support Web Assembly. [#6420](https://github.com/CesiumGS/cesium/pull/6420)
- `GroundPrimitive`s and `ClassificationPrimitive`s will become ready when `show` is `false`. [#6428](https://github.com/CesiumGS/cesium/pull/6428)
- Fix Firefox WebGL console warnings. [#5912](https://github.com/CesiumGS/cesium/issues/5912)
- Fix parsing Cesium.js in older browsers that do not support all TypedArray types. [#6396](https://github.com/CesiumGS/cesium/pull/6396)
- Fixed a bug causing crashes when setting colors on un-pickable models. [\$6442](https://github.com/CesiumGS/cesium/issues/6442)
- Fix flicker when adding, removing, or modifying entities. [#3945](https://github.com/CesiumGS/cesium/issues/3945)
- Fixed crash bug in PolylineCollection when a polyline was updated and removed at the same time. [#6455](https://github.com/CesiumGS/cesium/pull/6455)
- Fixed crash when animating a glTF model with a single keyframe. [#6422](https://github.com/CesiumGS/cesium/pull/6422)
- Fixed Imagery Layers Texture Filters Sandcastle example. [#6472](https://github.com/CesiumGS/cesium/pull/6472).
- Fixed a bug causing Cesium 3D Tilesets to not clip properly when tiles were unloaded and reloaded. [#6484](https://github.com/CesiumGS/cesium/issues/6484)
- Fixed `TimeInterval` so now it throws if `fromIso8601` is given an ISO 8601 string with improper formatting. [#6164](https://github.com/CesiumGS/cesium/issues/6164)
- Improved rendering of glTF models that don't contain normals with a temporary unlit shader workaround. [#6501](https://github.com/CesiumGS/cesium/pull/6501)
- Fixed rendering of glTF models with emissive-only materials. [#6501](https://github.com/CesiumGS/cesium/pull/6501)
- Fixed a bug in shader modification for glTF 1.0 quantized attributes and Draco quantized attributes. [#6523](https://github.com/CesiumGS/cesium/pull/6523)

### 1.44 - 2018-04-02

##### Highlights :sparkler:

- Added a new Sandcastle label, `New in X.X` which will include all new Sandcastle demos added for the current release. [#6384](https://github.com/CesiumGS/cesium/issues/6384)
- Added support for glTF models with [Draco geometry compression](https://github.com/KhronosGroup/glTF/blob/master/extensions/2.0/Khronos/KHR_draco_mesh_compression/README.md). [#5120](https://github.com/CesiumGS/cesium/issues/5120)
- Added support for ordering in `DataSourceCollection`. [#6316](https://github.com/CesiumGS/cesium/pull/6316)

##### Breaking Changes :mega:

- `GeometryVisualizer` now requires `primitive` and `groundPrimitive` parameters. [#6316](https://github.com/CesiumGS/cesium/pull/6316)
- For all classes/functions that take a `Resource` instance, all additional parameters that are part of the `Resource` class have been removed. This generally includes `proxy`, `headers` and `query` parameters. [#6368](https://github.com/CesiumGS/cesium/pull/6368)
- All low level load functions including `loadArrayBuffer`, `loadBlob`, `loadImage`, `loadJson`, `loadJsonp`, `loadText`, `loadXML` and `loadWithXhr` have been removed. Please use the equivalent `fetch` functions on the `Resource` class. [#6368](https://github.com/CesiumGS/cesium/pull/6368)

##### Deprecated :hourglass_flowing_sand:

- `ClippingPlaneCollection` is now supported in Internet Explorer, so `ClippingPlaneCollection.isSupported` has been deprecated and will be removed in Cesium 1.45.
- `ClippingPlaneCollection` should now be used with `ClippingPlane` objects instead of `Plane`. Use of `Plane` objects has been deprecated and will be removed in Cesium 1.45.
- `Credit` now takes an `html` and `showOnScreen` parameters instead of an `options` object. Use of the `options` parameter is deprecated and will be removed in Cesium 1.46.
- `Credit.text`, `Credit.imageUrl` and `Credit.link` properties have all been deprecated and will be removed in Cesium 1.46. Use `Credit.html` to retrieve the credit content.
- `Credit.hasImage` and `Credit.hasLink` functions have been deprecated and will be removed in Cesium 1.46.

##### Additions :tada:

- Added a new Sandcastle label, `New in X.X` which will include all new Sandcastle demos added for the current release. [#6384](https://github.com/CesiumGS/cesium/issues/6384)
- Added support for glTF models with [Draco geometry compression](https://github.com/KhronosGroup/glTF/blob/master/extensions/2.0/Khronos/KHR_draco_mesh_compression/README.md). [#5120](https://github.com/CesiumGS/cesium/issues/5120)
  - Added `dequantizeInShader` option parameter to `Model` and `Model.fromGltf` to specify if Draco compressed glTF assets should be dequantized on the GPU.
- Added support for ordering in `DataSourceCollection`. [#6316](https://github.com/CesiumGS/cesium/pull/6316)
  - All ground geometry from one `DataSource` will render in front of all ground geometry from another `DataSource` in the same collection with a lower index.
  - Use `DataSourceCollection.raise`, `DataSourceCollection.lower`, `DataSourceCollection.raiseToTop` and `DataSourceCollection.lowerToBottom` functions to change the ordering of a `DataSource` in the collection.
- `ClippingPlaneCollection` updates [#6201](https://github.com/CesiumGS/cesium/pull/6201):
  - Removed the 6-clipping-plane limit.
  - Added support for Internet Explorer.
  - Added a `ClippingPlane` object to be used with `ClippingPlaneCollection`.
  - Added 3D Tiles use-case to the Terrain Clipping Planes Sandcastle.
- `Credit` has been modified to take an HTML string as the credit content. [#6331](https://github.com/CesiumGS/cesium/pull/6331)
- Sharing Sandcastle examples now works by storing the full example directly in the URL instead of creating GitHub gists, because anonymous gist creation was removed by GitHub. Loading existing gists will still work. [#6342](https://github.com/CesiumGS/cesium/pull/6342)
- Updated `WebMapServiceImageryProvider` so it can take an srs or crs string to pass to the resource query parameters based on the WMS version. [#6223](https://github.com/CesiumGS/cesium/issues/6223)
- Added additional query parameter options to the CesiumViewer demo application [#6328](https://github.com/CesiumGS/cesium/pull/6328):
  - `sourceType` specifies the type of data source if the URL doesn't have a known file extension.
  - `flyTo=false` optionally disables the automatic `flyTo` after loading the data source.
- Added a multi-part CZML example to Sandcastle. [#6320](https://github.com/CesiumGS/cesium/pull/6320)
- Improved processing order of 3D tiles. [#6364](https://github.com/CesiumGS/cesium/pull/6364)

##### Fixes :wrench:

- Fixed Cesium ion browser caching. [#6353](https://github.com/CesiumGS/cesium/pull/6353).
- Fixed formula for Weighted Blended Order-Independent Transparency. [#6340](https://github.com/CesiumGS/cesium/pull/6340)
- Fixed support of glTF-supplied tangent vectors. [#6302](https://github.com/CesiumGS/cesium/pull/6302)
- Fixed model loading failure when containing unused materials. [6315](https://github.com/CesiumGS/cesium/pull/6315)
- Fixed default value of `alphaCutoff` in glTF models. [#6346](https://github.com/CesiumGS/cesium/pull/6346)
- Fixed double-sided flag for glTF materials with `BLEND` enabled. [#6371](https://github.com/CesiumGS/cesium/pull/6371)
- Fixed animation for glTF models with missing animation targets. [#6351](https://github.com/CesiumGS/cesium/pull/6351)
- Fixed improper zoom during model load failure. [#6305](https://github.com/CesiumGS/cesium/pull/6305)
- Fixed rendering vector tiles when using `invertClassification`. [#6349](https://github.com/CesiumGS/cesium/pull/6349)
- Fixed occlusion when `globe.show` is `false`. [#6374](https://github.com/CesiumGS/cesium/pull/6374)
- Fixed crash for entities with static geometry and time-dynamic attributes. [#6377](https://github.com/CesiumGS/cesium/pull/6377)
- Fixed geometry tile rendering in IE. [#6406](https://github.com/CesiumGS/cesium/pull/6406)

### 1.43 - 2018-03-01

##### Major Announcements :loudspeaker:

- Say hello to [Cesium ion](https://cesium.com/blog/2018/03/01/hello-cesium-ion/)
- Cesium, the JavaScript library, is now officially renamed to CesiumJS (no code changes required)
- The STK World Terrain tileset is deprecated and will be available until September 1, 2018. Check out the new high-resolution [Cesium World Terrain](https://cesium.com/blog/2018/03/01/introducing-cesium-world-terrain/)

##### Breaking Changes :mega:

- Removed `GeometryUpdater.perInstanceColorAppearanceType` and `GeometryUpdater.materialAppearanceType`. [#6239](https://github.com/CesiumGS/cesium/pull/6239)
- `GeometryVisualizer` no longer uses a `type` parameter. [#6239](https://github.com/CesiumGS/cesium/pull/6239)
- `GeometryVisualizer` no longer displays polylines. Use `PolylineVisualizer` instead. [#6239](https://github.com/CesiumGS/cesium/pull/6239)
- The experimental `CesiumIon` object has been completely refactored and renamed to `Ion`.

##### Deprecated :hourglass_flowing_sand:

- The STK World Terrain, ArcticDEM, and PAMAP Terrain tilesets hosted on `assets.agi.com` are deprecated and will be available until September 1, 2018. To continue using them, access them via [Cesium ion](https://cesium.com/blog/2018/03/01/hello-cesium-ion/)
- In the `Resource` class, `addQueryParameters` and `addTemplateValues` have been deprecated and will be removed in Cesium 1.45. Please use `setQueryParameters` and `setTemplateValues` instead.

##### Additions :tada:

- Added new `Ion`, `IonResource`, and `IonImageryProvider` objects for loading data hosted on [Cesium ion](https://cesium.com/blog/2018/03/01/hello-cesium-ion/).
- Added `createWorldTerrain` helper function for easily constructing the new Cesium World Terrain.
- Added support for a promise to a resource for `CesiumTerrainProvider`, `createTileMapServiceImageryProvider` and `Cesium3DTileset` [#6204](https://github.com/CesiumGS/cesium/pull/6204)
- Added `Cesium.Math.cbrt`. [#6222](https://github.com/CesiumGS/cesium/pull/6222)
- Added `PolylineVisualizer` for displaying polyline entities [#6239](https://github.com/CesiumGS/cesium/pull/6239)
- `Resource` class [#6205](https://github.com/CesiumGS/cesium/issues/6205)
  - Added `put`, `patch`, `delete`, `options` and `head` methods, so it can be used for all XHR requests.
  - Added `preserveQueryParameters` parameter to `getDerivedResource`, to allow us to append query parameters instead of always replacing them.
  - Added `setQueryParameters` and `appendQueryParameters` to allow for better handling of query strings.
- Enable terrain in the `CesiumViewer` demo application [#6198](https://github.com/CesiumGS/cesium/pull/6198)
- Added `Globe.tilesLoaded` getter property to determine if all terrain and imagery is loaded. [#6194](https://github.com/CesiumGS/cesium/pull/6194)
- Added `classificationType` property to entities which specifies whether an entity on the ground, like a polygon or rectangle, should be clamped to terrain, 3D Tiles, or both. [#6195](https://github.com/CesiumGS/cesium/issues/6195)

##### Fixes :wrench:

- Fixed bug where KmlDataSource did not use Ellipsoid to convert coordinates. Use `options.ellipsoid` to pass the ellipsoid to KmlDataSource constructors / loaders. [#6176](https://github.com/CesiumGS/cesium/pull/6176)
- Fixed bug where 3D Tiles Point Clouds would fail in Internet Explorer. [#6220](https://github.com/CesiumGS/cesium/pull/6220)
- Fixed issue where `CESIUM_BASE_URL` wouldn't work without a trailing `/`. [#6225](https://github.com/CesiumGS/cesium/issues/6225)
- Fixed coloring for polyline entities with a dynamic color for the depth fail material [#6245](https://github.com/CesiumGS/cesium/pull/6245)
- Fixed bug with zooming to dynamic geometry. [#6269](https://github.com/CesiumGS/cesium/issues/6269)
- Fixed bug where `AxisAlignedBoundingBox` did not copy over center value when cloning an undefined result. [#6183](https://github.com/CesiumGS/cesium/pull/6183)
- Fixed a bug where imagery stops loading when changing terrain in request render mode. [#6193](https://github.com/CesiumGS/cesium/issues/6193)
- Fixed `Resource.fetch` when called with no arguments [#6206](https://github.com/CesiumGS/cesium/issues/6206)
- Fixed `Resource.clone` to clone the `Request` object, so resource can be used in parallel. [#6208](https://github.com/CesiumGS/cesium/issues/6208)
- Fixed `Material` so it can now take a `Resource` object as an image. [#6199](https://github.com/CesiumGS/cesium/issues/6199)
- Fixed an issue causing the Bing Maps key to be sent unnecessarily with every tile request. [#6250](https://github.com/CesiumGS/cesium/pull/6250)
- Fixed documentation issue for the `Cesium.Math` class. [#6233](https://github.com/CesiumGS/cesium/issues/6233)
- Fixed rendering 3D Tiles as classification volumes. [#6295](https://github.com/CesiumGS/cesium/pull/6295)

### 1.42.1 - 2018-02-01

\_This is an npm-only release to fix an issue with using Cesium in Node.js.\_\_

- Fixed a bug where Cesium would fail to load under Node.js. [#6177](https://github.com/CesiumGS/cesium/pull/6177)

### 1.42 - 2018-02-01

##### Highlights :sparkler:

- Added experimental support for [3D Tiles Vector and Geometry data](https://github.com/CesiumGS/3d-tiles/tree/vctr/TileFormats/VectorData). ([#4665](https://github.com/CesiumGS/cesium/pull/4665))
- Added optional mode to reduce CPU usage. See [Improving Performance with Explicit Rendering](https://cesium.com/blog/2018/01/24/cesium-scene-rendering-performance/). ([#6115](https://github.com/CesiumGS/cesium/pull/6115))
- Added experimental `CesiumIon` utility class for working with the Cesium ion beta API. [#6136](https://github.com/CesiumGS/cesium/pull/6136)
- Major refactor of URL handling. All classes that take a url parameter, can now take a Resource or a String. This includes all imagery providers, all terrain providers, `Cesium3DTileset`, `KMLDataSource`, `CZMLDataSource`, `GeoJsonDataSource`, `Model`, and `Billboard`.

##### Breaking Changes :mega:

- The clock does not animate by default. Set the `shouldAnimate` option to `true` when creating the Viewer to enable animation.

##### Deprecated :hourglass_flowing_sand:

- For all classes/functions that can now take a `Resource` instance, all additional parameters that are part of the `Resource` class have been deprecated and will be removed in Cesium 1.44. This generally includes `proxy`, `headers` and `query` parameters.
- All low level load functions including `loadArrayBuffer`, `loadBlob`, `loadImage`, `loadJson`, `loadJsonp`, `loadText`, `loadXML` and `loadWithXhr` have been deprecated and will be removed in Cesium 1.44. Please use the equivalent `fetch` functions on the `Resource` class.

##### Additions :tada:

- Added experimental support for [3D Tiles Vector and Geometry data](https://github.com/CesiumGS/3d-tiles/tree/vctr/TileFormats/VectorData) ([#4665](https://github.com/CesiumGS/cesium/pull/4665)). The new and modified Cesium APIs are:
  - `Cesium3DTileStyle` has expanded to include styling point features. See the [styling specification](https://github.com/CesiumGS/3d-tiles/tree/vector-tiles/Styling#vector-data) for details.
  - `Cesium3DTileFeature` can modify `color` and `show` properties for polygon, polyline, and geometry features.
  - `Cesium3DTilePointFeature` can modify the styling options for a point feature.
- Added optional mode to reduce CPU usage. [#6115](https://github.com/CesiumGS/cesium/pull/6115)
  - `Scene.requestRenderMode` enables a mode which will only request new render frames on changes to the scene, or when the simulation time change exceeds `scene.maximumRenderTimeChange`.
  - `Scene.requestRender` will explicitly request a new render frame when in request render mode.
  - Added `Scene.preUpdate` and `Scene.postUpdate` events that are raised before and after the scene updates respectively. The scene is always updated before executing a potential render. Continue to listen to `Scene.preRender` and `Scene.postRender` events for when the scene renders a frame.
  - Added `CreditDisplay.update`, which updates the credit display before a new frame is rendered.
  - Added `Globe.imageryLayersUpdatedEvent`, which is raised when an imagery layer is added, shown, hidden, moved, or removed on the globe.
- Added `Cesium3DTileset.classificationType` to specify if a tileset classifies terrain, another 3D Tiles tileset, or both. This only applies to vector, geometry and batched 3D model tilesets. The limitations on the glTF contained in the b3dm tile are:
  - `POSITION` and `_BATCHID` semantics are required.
  - All indices with the same batch id must occupy contiguous sections of the index buffer.
  - All shaders and techniques are ignored. The generated shader simply multiplies the position by the model-view-projection matrix.
  - The only supported extensions are `CESIUM_RTC` and `WEB3D_quantized_attributes`.
  - Only one node is supported.
  - Only one mesh per node is supported.
  - Only one primitive per mesh is supported.
- Added geometric-error-based point cloud attenuation and eye dome lighting for point clouds using replacement refinement. [#6069](https://github.com/CesiumGS/cesium/pull/6069)
- Updated `Viewer.zoomTo` and `Viewer.flyTo` to take a `Cesium3DTileset` as a target. [#6104](https://github.com/CesiumGS/cesium/pull/6104)
- Added `shouldAnimate` option to the `Viewer` constructor to indicate if the clock should begin animating on startup. [#6154](https://github.com/CesiumGS/cesium/pull/6154)
- Added `Cesium3DTileset.ellipsoid` determining the size and shape of the globe. This can be set at construction and defaults to a WGS84 ellipsoid.
- Added `Plane.projectPointOntoPlane` for projecting a `Cartesian3` position onto a `Plane`. [#6092](https://github.com/CesiumGS/cesium/pull/6092)
- Added `Cartesian3.projectVector` for projecting one vector to another. [#6093](https://github.com/CesiumGS/cesium/pull/6093)
- Added `Cesium3DTileset.tileFailed` event that will be raised when a tile fails to load. The object passed to the event listener will have a url and message property. If there are no event listeners, error messages will be logged to the console. [#6088](https://github.com/CesiumGS/cesium/pull/6088)
- Added `AttributeCompression.zigZagDeltaDecode` which will decode delta and ZigZag encoded buffers in place.
- Added `pack` and `unpack` functions to `OrientedBoundingBox` for packing to and unpacking from a flat buffer.
- Added support for vertex shader uniforms when `tileset.colorBlendMode` is `MIX` or `REPLACE`. [#5874](https://github.com/CesiumGS/cesium/pull/5874)
- Added `ClippingPlaneCollection.isSupported` function for checking if rendering with clipping planes is supported.[#6084](https://github.com/CesiumGS/cesium/pull/6084)
- Added `Cartographic.toCartesian` to convert from `Cartographic` to `Cartesian3`. [#6163](https://github.com/CesiumGS/cesium/pull/6163)
- Added `BoundingSphere.volume` for computing the volume of a `BoundingSphere`. [#6069](https://github.com/CesiumGS/cesium/pull/6069)
- Added new file for the Cesium [Code of Conduct](https://github.com/CesiumGS/cesium/blob/main/CODE_OF_CONDUCT.md). [#6129](https://github.com/CesiumGS/cesium/pull/6129)

##### Fixes :wrench:

- Fixed a bug that could cause tiles to be missing from the globe surface, especially when starting with the camera zoomed close to the surface. [#4969](https://github.com/CesiumGS/cesium/pull/4969)
- Fixed applying a translucent style to a point cloud tileset. [#6113](https://github.com/CesiumGS/cesium/pull/6113)
- Fixed Sandcastle error in IE 11. [#6169](https://github.com/CesiumGS/cesium/pull/6169)
- Fixed a glTF animation bug that caused certain animations to jitter. [#5740](https://github.com/CesiumGS/cesium/pull/5740)
- Fixed a bug when creating billboard and model entities without a globe. [#6109](https://github.com/CesiumGS/cesium/pull/6109)
- Improved CZML Custom Properties Sandcastle example. [#6086](https://github.com/CesiumGS/cesium/pull/6086)
- Improved Particle System Sandcastle example for better visual. [#6132](https://github.com/CesiumGS/cesium/pull/6132)
- Fixed behavior of `Camera.move*` and `Camera.look*` functions in 2D mode. [#5884](https://github.com/CesiumGS/cesium/issues/5884)
- Fixed `Camera.moveStart` and `Camera.moveEnd` events not being raised when camera is close to the ground. [#4753](https://github.com/CesiumGS/cesium/issues/4753)
- Fixed `OrientedBoundingBox` documentation. [#6147](https://github.com/CesiumGS/cesium/pull/6147)
- Updated documentation links to reflect new locations on `https://cesiumjs.org` and `https://cesium.com`.

### 1.41 - 2018-01-02

- Breaking changes
  - Removed the `text`, `imageUrl`, and `link` parameters from `Credit`, which were deprecated in Cesium 1.40. Use `options.text`, `options.imageUrl`, and `options.link` instead.
- Added support for clipping planes. [#5913](https://github.com/CesiumGS/cesium/pull/5913), [#5996](https://github.com/CesiumGS/cesium/pull/5996)
  - Added `clippingPlanes` property to `ModelGraphics`, `Model`, `Cesium3DTileset`, and `Globe`, which specifies a `ClippingPlaneCollection` to selectively disable rendering.
  - Added `PlaneGeometry`, `PlaneOutlineGeometry`, `PlaneGeometryUpdater`, `PlaneOutlineGeometryUpdater`, `PlaneGraphics`, and `Entity.plane` to visualize planes.
  - Added `Plane.transformPlane` to apply a transformation to a plane.
- Fixed point cloud exception in IE. [#6051](https://github.com/CesiumGS/cesium/pull/6051)
- Fixed globe materials when `Globe.enableLighting` was `false`. [#6042](https://github.com/CesiumGS/cesium/issues/6042)
- Fixed shader compilation failure on pick when globe materials were enabled. [#6039](https://github.com/CesiumGS/cesium/issues/6039)
- Fixed exception when `invertClassification` was enabled, the invert color had an alpha less than `1.0`, and the window was resized. [#6046](https://github.com/CesiumGS/cesium/issues/6046)

### 1.40 - 2017-12-01

- Deprecated
  - The `text`, `imageUrl` and `link` parameters from `Credit` have been deprecated and will be removed in Cesium 1.41. Use `options.text`, `options.imageUrl` and `options.link` instead.
- Added `Globe.material` to apply materials to the globe/terrain for shading such as height- or slope-based color ramps. See the new [Sandcastle example](https://cesiumjs.org/Cesium/Apps/Sandcastle/?src=Globe%20Materials.html&label=Showcases). [#5919](https://github.com/CesiumGS/cesium/pull/5919/files)
- Added CZML support for `polyline.depthFailMaterial`, `label.scaleByDistance`, `distanceDisplayCondition`, and `disableDepthTestDistance`. [#5986](https://github.com/CesiumGS/cesium/pull/5986)
- Fixed a bug where drill picking a polygon clamped to ground would cause the browser to hang. [#5971](https://github.com/CesiumGS/cesium/issues/5971)
- Fixed bug in KML LookAt bug where degrees and radians were mixing in a subtraction. [#5992](https://github.com/CesiumGS/cesium/issues/5992)
- Fixed handling of KMZ files with missing `xsi` namespace declarations. [#6003](https://github.com/CesiumGS/cesium/pull/6003)
- Added function that removes duplicate namespace declarations while loading a KML or a KMZ. [#5972](https://github.com/CesiumGS/cesium/pull/5972)
- Fixed a language detection issue. [#6016](https://github.com/CesiumGS/cesium/pull/6016)
- Fixed a bug where glTF models with animations of different lengths would cause an error. [#5694](https://github.com/CesiumGS/cesium/issues/5694)
- Added a `clampAnimations` parameter to `Model` and `Entity.model`. Setting this to `false` allows different length animations to loop asynchronously over the duration of the longest animation.
- Fixed `Invalid asm.js: Invalid member of stdlib` console error by recompiling crunch.js with latest emscripten toolchain. [#5847](https://github.com/CesiumGS/cesium/issues/5847)
- Added `file:` scheme compatibility to `joinUrls`. [#5989](https://github.com/CesiumGS/cesium/pull/5989)
- Added a Reverse Geocoder [Sandcastle example](https://cesiumjs.org/Cesium/Apps/Sandcastle/?src=Reverse%20Geocoder.html&label=Showcases). [#5976](https://github.com/CesiumGS/cesium/pull/5976)
- Added ability to support touch event in Imagery Layers Split Sandcastle example. [#5948](https://github.com/CesiumGS/cesium/pull/5948)
- Added a new `@experimental` tag to the documentation. A small subset of the Cesium API tagged as such are subject to breaking changes without deprecation. See the [Coding Guide](https://github.com/CesiumGS/cesium/tree/main/Documentation/Contributors/CodingGuide#deprecation-and-breaking-changes) for further explanation. [#6010](https://github.com/CesiumGS/cesium/pull/6010)
- Moved terrain and imagery credits to a lightbox that pops up when you click a link in the onscreen credits [#3013](https://github.com/CesiumGS/cesium/issues/3013)

### 1.39 - 2017-11-01

- Cesium now officially supports webpack. See our [Integrating Cesium and webpack blog post](https://cesium.com/blog/2017/10/18/cesium-and-webpack/) for more details.
- Added support for right-to-left language detection in labels, currently Hebrew and Arabic are supported. To enable it, set `Cesium.Label.enableRightToLeftDetection = true` at the start of your application. [#5771](https://github.com/CesiumGS/cesium/pull/5771)
- Fixed handling of KML files with missing `xsi` namespace declarations. [#5860](https://github.com/CesiumGS/cesium/pull/5860)
- Fixed a bug that caused KML ground overlays to appear distorted when rotation was applied. [#5914](https://github.com/CesiumGS/cesium/issues/5914)
- Fixed a bug where KML placemarks with no specified icon would be displayed with default icon. [#5819](https://github.com/CesiumGS/cesium/issues/5819)
- Changed KML loading to ignore NetworkLink failures and continue to load the rest of the document. [#5871](https://github.com/CesiumGS/cesium/pull/5871)
- Added the ability to load Cesium's assets from the local file system if security permissions allow it. [#5830](https://github.com/CesiumGS/cesium/issues/5830)
- Added two new properties to `ImageryLayer` that allow for adjusting the texture sampler used for up and down-sampling of imagery tiles, namely `minificationFilter` and `magnificationFilter` with possible values `LINEAR` (the default) and `NEAREST` defined in `TextureMinificationFilter` and `TextureMagnificationFilter`. [#5846](https://github.com/CesiumGS/cesium/issues/5846)
- Fixed flickering artifacts with 3D Tiles tilesets with thin walls. [#5940](https://github.com/CesiumGS/cesium/pull/5940)
- Fixed bright fog when terrain lighting is enabled and added `Fog.minimumBrightness` to affect how bright the fog will be when in complete darkness. [#5934](https://github.com/CesiumGS/cesium/pull/5934)
- Fixed using arrow keys in geocoder widget to select search suggestions. [#5943](https://github.com/CesiumGS/cesium/issues/5943)
- Added support for the layer.json `parentUrl` property in `CesiumTerrainProvider` to allow for compositing of tilesets. [#5864](https://github.com/CesiumGS/cesium/pull/5864)
- Added `invertClassification` and `invertClassificationColor` to `Scene`. When `invertClassification` is `true`, any 3D Tiles geometry that is not classified by a `ClassificationPrimitive` or `GroundPrimitive` will have its color multiplied by `invertClassificationColor`. [#5836](https://github.com/CesiumGS/cesium/pull/5836)
- Added `customTags` property to the UrlTemplateImageryProvider to allow custom keywords in the template URL. [#5696](https://github.com/CesiumGS/cesium/pull/5696)
- Added `eyeSeparation` and `focalLength` properties to `Scene` to configure VR settings. [#5917](https://github.com/CesiumGS/cesium/pull/5917)
- Improved CZML Reference Properties example [#5754](https://github.com/CesiumGS/cesium/pull/5754)

### 1.38 - 2017-10-02

- Breaking changes
  - `Scene/CullingVolume` has been removed. Use `Core/CullingVolume`.
  - `Scene/OrthographicFrustum` has been removed. Use `Core/OrthographicFrustum`.
  - `Scene/OrthographicOffCenterFrustum` has been removed. Use `Core/OrthographicOffCenterFrustum`.
  - `Scene/PerspectiveFrustum` has been removed. Use `Core/PerspectiveFrustum`.
  - `Scene/PerspectiveOffCenterFrustum` has been removed. Use `Core/PerspectiveOffCenterFrustum`.
- Added support in CZML for expressing `orientation` as the velocity vector of an entity, using `velocityReference` syntax. [#5807](https://github.com/CesiumGS/cesium/pull/5807)
- Fixed CZML processing of `velocityReference` within an interval. [#5738](https://github.com/CesiumGS/cesium/issues/5738)
- Added ability to add an animation to `ModelAnimationCollection` by its index. [#5815](https://github.com/CesiumGS/cesium/pull/5815)
- Fixed a bug in `ModelAnimationCollection` that caused adding an animation by its name to throw an error. [#5815](https://github.com/CesiumGS/cesium/pull/5815)
- Fixed issue in Internet Explorer and Edge with loading unicode strings in typed arrays that impacted 3D Tiles Batch Table values.
- Zoom now maintains camera heading, pitch, and roll. [#4639](https://github.com/CesiumGS/cesium/pull/5603)
- Fixed a bug in `PolylineCollection` preventing the display of more than 16K points in a single collection. [#5538](https://github.com/CesiumGS/cesium/pull/5782)
- Fixed a 3D Tiles point cloud bug causing a stray point to appear at the center of the screen on certain hardware. [#5599](https://github.com/CesiumGS/cesium/issues/5599)
- Fixed removing multiple event listeners within event callbacks. [#5827](https://github.com/CesiumGS/cesium/issues/5827)
- Running `buildApps` now creates a built version of Sandcastle which uses the built version of Cesium for better performance.
- Fixed a tileset traversal bug when the `skipLevelOfDetail` optimization is off. [#5869](https://github.com/CesiumGS/cesium/issues/5869)

### 1.37 - 2017-09-01

- Breaking changes
  - Passing `options.clock` when creating a new `Viewer` instance is removed, pass `options.clockViewModel` instead.
  - Removed `GoogleEarthImageryProvider`, use `GoogleEarthEnterpriseMapsProvider` instead.
  - Removed the `throttleRequest` parameter from `TerrainProvider.requestTileGeometry` and inherited terrain providers. It is replaced with an optional `Request` object. Set the request's `throttle` property to `true` to throttle requests.
  - Removed the ability to provide a Promise for the `options.url` parameter of `loadWithXhr` and for the `url` parameter of `loadArrayBuffer`, `loadBlob`, `loadImageViaBlob`, `loadText`, `loadJson`, `loadXML`, `loadImage`, `loadCRN`, `loadKTX`, and `loadCubeMap`. Instead `url` must be a string.
- Added `classificationType` to `ClassificationPrimitive` and `GroundPrimitive` to choose whether terrain, 3D Tiles, or both are classified. [#5770](https://github.com/CesiumGS/cesium/pull/5770)
- Fixed depth picking on 3D Tiles. [#5676](https://github.com/CesiumGS/cesium/issues/5676)
- Fixed glTF model translucency bug. [#5731](https://github.com/CesiumGS/cesium/issues/5731)
- Fixed `replaceState` bug that was causing the `CesiumViewer` demo application to crash in Safari and iOS. [#5691](https://github.com/CesiumGS/cesium/issues/5691)
- Fixed a 3D Tiles traversal bug for tilesets using additive refinement. [#5766](https://github.com/CesiumGS/cesium/issues/5766)
- Fixed a 3D Tiles traversal bug where out-of-view children were being loaded unnecessarily. [#5477](https://github.com/CesiumGS/cesium/issues/5477)
- Fixed `Entity` id type to be `String` in `EntityCollection` and `CompositeEntityCollection` [#5791](https://github.com/CesiumGS/cesium/pull/5791)
- Fixed issue where `Model` and `BillboardCollection` would throw an error if the globe is undefined. [#5638](https://github.com/CesiumGS/cesium/issues/5638)
- Fixed issue where the `Model` glTF cache loses reference to the model's buffer data. [#5720](https://github.com/CesiumGS/cesium/issues/5720)
- Fixed some issues with `disableDepthTestDistance`. [#5501](https://github.com/CesiumGS/cesium/issues/5501) [#5331](https://github.com/CesiumGS/cesium/issues/5331) [#5621](https://github.com/CesiumGS/cesium/issues/5621)
- Added several new Bing Maps styles: `CANVAS_DARK`, `CANVAS_LIGHT`, and `CANVAS_GRAY`. [#5737](https://github.com/CesiumGS/cesium/pull/5737)
- Added small improvements to the atmosphere. [#5741](https://github.com/CesiumGS/cesium/pull/5741)
- Fixed a bug that caused imagery splitting to work incorrectly when CSS pixels were not equivalent to WebGL drawing buffer pixels, such as on high DPI displays in Microsoft Edge and Internet Explorer. [#5743](https://github.com/CesiumGS/cesium/pull/5743)
- Added `Cesium3DTileset.loadJson` to support overriding the default tileset loading behavior. [#5685](https://github.com/CesiumGS/cesium/pull/5685)
- Fixed loading of binary glTFs containing CRN or KTX textures. [#5753](https://github.com/CesiumGS/cesium/pull/5753)
- Fixed specular computation for certain models using the `KHR_materials_common` extension. [#5773](https://github.com/CesiumGS/cesium/pull/5773)
- Fixed a picking bug in the `3D Tiles Interactivity` Sandcastle demo. [#5703](https://github.com/CesiumGS/cesium/issues/5703)
- Updated knockout from 3.4.0 to 3.4.2 [#5703](https://github.com/CesiumGS/cesium/pull/5829)

### 1.36 - 2017-08-01

- Breaking changes
  - The function `Quaternion.fromHeadingPitchRoll(heading, pitch, roll, result)` was removed. Use `Quaternion.fromHeadingPitchRoll(hpr, result)` instead where `hpr` is a `HeadingPitchRoll`.
  - The function `Transforms.headingPitchRollToFixedFrame(origin, headingPitchRoll, ellipsoid, result)` was removed. Use `Transforms.headingPitchRollToFixedFrame(origin, headingPitchRoll, ellipsoid, fixedFrameTransform, result)` instead where `fixedFrameTransform` is a a 4x4 transformation matrix (see `Transforms.localFrameToFixedFrameGenerator`).
  - The function `Transforms.headingPitchRollQuaternion(origin, headingPitchRoll, ellipsoid, result)` was removed. Use `Transforms.headingPitchRollQuaternion(origin, headingPitchRoll, ellipsoid, fixedFrameTransform, result)` instead where `fixedFrameTransform` is a a 4x4 transformation matrix (see `Transforms.localFrameToFixedFrameGenerator`).
  - The `color`, `show`, and `pointSize` properties of `Cesium3DTileStyle` are no longer initialized with default values.
- Deprecated
  - `Scene/CullingVolume` is deprecated and will be removed in 1.38. Use `Core/CullingVolume`.
  - `Scene/OrthographicFrustum` is deprecated and will be removed in 1.38. Use `Core/OrthographicFrustum`.
  - `Scene/OrthographicOffCenterFrustum` is deprecated and will be removed in 1.38. Use `Core/OrthographicOffCenterFrustum`.
  - `Scene/PerspectiveFrustum` is deprecated and will be removed in 1.38. Use `Core/PerspectiveFrustum`.
  - `Scene/PerspectiveOffCenterFrustum` is deprecated and will be removed in 1.38. Use `Core/PerspectiveOffCenterFrustum`.
- Added glTF 2.0 support, including physically-based material rendering, morph targets, and appropriate updating of glTF 1.0 models to 2.0. [#5641](https://github.com/CesiumGS/cesium/pull/5641)
- Added `ClassificationPrimitive` which defines a volume and draws the intersection of the volume and terrain or 3D Tiles. [#5625](https://github.com/CesiumGS/cesium/pull/5625)
- Added `tileLoad` event to `Cesium3DTileset`. [#5628](https://github.com/CesiumGS/cesium/pull/5628)
- Fixed issue where scene would blink when labels were added. [#5537](https://github.com/CesiumGS/cesium/issues/5537)
- Fixed label positioning when height reference changes [#5609](https://github.com/CesiumGS/cesium/issues/5609)
- Fixed label positioning when using `HeightReference.CLAMP_TO_GROUND` and no position [#5648](https://github.com/CesiumGS/cesium/pull/5648)
- Fix for dynamic polylines with polyline dash material [#5681](https://github.com/CesiumGS/cesium/pull/5681)
- Added ability to provide a `width` and `height` to `scene.pick`. [#5602](https://github.com/CesiumGS/cesium/pull/5602)
- Fixed `Viewer.flyTo` not respecting zoom limits, and resetting minimumZoomDistance if the camera zoomed past the minimumZoomDistance. [5573](https://github.com/CesiumGS/cesium/issues/5573)
- Added ability to show tile urls in the 3D Tiles Inspector. [#5592](https://github.com/CesiumGS/cesium/pull/5592)
- Fixed a bug when reading CRN compressed textures with multiple mip levels. [#5618](https://github.com/CesiumGS/cesium/pull/5618)
- Fixed issue where composite 3D Tiles that contained instanced 3D Tiles with an external model reference would fail to download the model.
- Added behavior to `Cesium3DTilesInspector` that selects the first tileset hovered over if no tilest is specified. [#5139](https://github.com/CesiumGS/cesium/issues/5139)
- Added `Entity.computeModelMatrix` which returns the model matrix representing the entity's transformation. [#5584](https://github.com/CesiumGS/cesium/pull/5584)
- Added ability to set a style's `color`, `show`, or `pointSize` with a string or object literal. `show` may also take a boolean and `pointSize` may take a number. [#5412](https://github.com/CesiumGS/cesium/pull/5412)
- Added setter for `KmlDataSource.name` to specify a name for the datasource [#5660](https://github.com/CesiumGS/cesium/pull/5660).
- Added setter for `GeoJsonDataSource.name` to specify a name for the datasource [#5653](https://github.com/CesiumGS/cesium/issues/5653)
- Fixed crash when using the `Cesium3DTilesInspectorViewModel` and removing a tileset [#5607](https://github.com/CesiumGS/cesium/issues/5607)
- Fixed polygon outline in Polygon Sandcastle demo [#5642](https://github.com/CesiumGS/cesium/issues/5642)
- Updated `Billboard`, `Label` and `PointPrimitive` constructors to clone `NearFarScale` parameters [#5654](https://github.com/CesiumGS/cesium/pull/5654)
- Added `FrustumGeometry` and `FrustumOutlineGeometry`. [#5649](https://github.com/CesiumGS/cesium/pull/5649)
- Added an `options` parameter to the constructors of `PerspectiveFrustum`, `PerspectiveOffCenterFrustum`, `OrthographicFrustum`, and `OrthographicOffCenterFrustum` to set properties. [#5649](https://github.com/CesiumGS/cesium/pull/5649)

### 1.35.2 - 2017-07-11

- This is an npm-only release to fix an issue with using Cesium in Node.js.
- Fixed a bug where Cesium would fail to load under Node.js and some webpack configurations. [#5593](https://github.com/CesiumGS/cesium/issues/5593)
- Fixed a bug where a Model's compressed textures were not being displayed. [#5596](https://github.com/CesiumGS/cesium/pull/5596)
- Fixed documentation for `OrthographicFrustum`. [#5586](https://github.com/CesiumGS/cesium/issues/5586)

### 1.35.1 - 2017-07-05

- This is an npm-only release to fix a deployment issue with 1.35. No code changes.

### 1.35 - 2017-07-05

- Breaking changes
  - `JulianDate.fromIso8601` will default to midnight UTC if no time is provided to match the Javascript [`Date` specification](https://developer.mozilla.org/en-US/docs/Web/JavaScript/Reference/Global_Objects/Date). You must specify a local time of midnight to achieve the old behavior.
- Deprecated
  - `GoogleEarthImageryProvider` has been deprecated and will be removed in Cesium 1.37, use `GoogleEarthEnterpriseMapsProvider` instead.
  - The `throttleRequest` parameter for `TerrainProvider.requestTileGeometry`, `CesiumTerrainProvider.requestTileGeometry`, `VRTheWorldTerrainProvider.requestTileGeometry`, and `EllipsoidTerrainProvider.requestTileGeometry` is deprecated and will be replaced with an optional `Request` object. The `throttleRequests` parameter will be removed in 1.37. Instead set the request's `throttle` property to `true` to throttle requests.
  - The ability to provide a Promise for the `options.url` parameter of `loadWithXhr` and for the `url` parameter of `loadArrayBuffer`, `loadBlob`, `loadImageViaBlob`, `loadText`, `loadJson`, `loadXML`, `loadImage`, `loadCRN`, `loadKTX`, and `loadCubeMap` is deprecated. This will be removed in 1.37, instead `url` must be a string.
- Added support for [3D Tiles](https://github.com/CesiumGS/3d-tiles/blob/main/README.md) for streaming massive heterogeneous 3D geospatial datasets ([#5308](https://github.com/CesiumGS/cesium/pull/5308)). See the new [Sandcastle examples](http://cesiumjs.org/Cesium/Apps/Sandcastle/index.html?src=3D%20Tiles%20Photogrammetry&label=3D%20Tiles). The new Cesium APIs are:
  - `Cesium3DTileset`
  - `Cesium3DTileStyle`, `StyleExpression`, `Expression`, and `ConditionsExpression`
  - `Cesium3DTile`
  - `Cesium3DTileContent`
  - `Cesium3DTileFeature`
  - `Cesium3DTilesInspector`, `Cesium3DTilesInspectorViewModel`, and `viewerCesium3DTilesInspectorMixin`
  - `Cesium3DTileColorBlendMode`
- Added a particle system for effects like smoke, fire, sparks, etc. See `ParticleSystem`, `Particle`, `ParticleBurst`, `BoxEmitter`, `CircleEmitter`, `ConeEmitter`, `ParticleEmitter`, and `SphereEmitter`, and the new Sandcastle examples: [Particle System](http://cesiumjs.org/Cesium/Apps/Sandcastle/index.html?src=Particle%20System.html&label=Showcases) and [Particle System Fireworks](http://cesiumjs.org/Cesium/Apps/Sandcastle/index.html?src=Particle%20System%20Fireworks.html&label=Showcases). [#5212](https://github.com/CesiumGS/cesium/pull/5212)
- Added `options.clock`, `options.times` and `options.dimensions` to `WebMapTileServiceImageryProvider` in order to handle time dynamic and static values for dimensions.
- Added an `options.request` parameter to `loadWithXhr` and a `request` parameter to `loadArrayBuffer`, `loadBlob`, `loadImageViaBlob`, `loadText`, `loadJson`, `loadJsonp`, `loadXML`, `loadImageFromTypedArray`, `loadImage`, `loadCRN`, and `loadKTX`.
- `CzmlDataSource` and `KmlDataSource` load functions now take an optional `query` object, which will append query parameters to all network requests. [#5419](https://github.com/CesiumGS/cesium/pull/5419), [#5434](https://github.com/CesiumGS/cesium/pull/5434)
- Added Sandcastle demo for setting time with the Clock API [#5457](https://github.com/CesiumGS/cesium/pull/5457);
- Added Sandcastle demo for ArcticDEM data. [#5224](https://github.com/CesiumGS/cesium/issues/5224)
- Added `fromIso8601`, `fromIso8601DateArray`, and `fromIso8601DurationArray` to `TimeIntervalCollection` for handling various ways groups of intervals can be specified in ISO8601 format.
- Added `fromJulianDateArray` to `TimeIntervalCollection` for generating intervals from a list of dates.
- Fixed geocoder bug so geocoder can accurately handle NSEW inputs [#5407](https://github.com/CesiumGS/cesium/pull/5407)
- Fixed a bug where picking would break when the Sun came into view [#5478](https://github.com/CesiumGS/cesium/issues/5478)
- Fixed a bug where picking clusters would return undefined instead of a list of the clustered entities. [#5286](https://github.com/CesiumGS/cesium/issues/5286)
- Fixed bug where if polylines were set to follow the surface of an undefined globe, Cesium would throw an exception. [#5413](https://github.com/CesiumGS/cesium/pull/5413)
- Reduced the amount of Sun bloom post-process effect near the horizon. [#5381](https://github.com/CesiumGS/cesium/issues/5381)
- Fixed a bug where camera zooming worked incorrectly when the display height was greater than the display width [#5421](https://github.com/CesiumGS/cesium/pull/5421)
- Updated glTF/glb MIME types. [#5420](https://github.com/CesiumGS/cesium/issues/5420)
- Added `Cesium.Math.randomBetween`.
- Modified `defaultValue` to check for both `undefined` and `null`. [#5551](https://github.com/CesiumGS/cesium/pull/5551)
- The `throttleRequestByServer` function has been removed. Instead pass a `Request` object with `throttleByServer` set to `true` to any of following load functions: `loadWithXhr`, `loadArrayBuffer`, `loadBlob`, `loadImageViaBlob`, `loadText`, `loadJson`, `loadJsonp`, `loadXML`, `loadImageFromTypedArray`, `loadImage`, `loadCRN`, and `loadKTX`.

### 1.34 - 2017-06-01

- Deprecated
  - Passing `options.clock` when creating a new `Viewer` instance has been deprecated and will be removed in Cesium 1.37, pass `options.clockViewModel` instead.
- Fix issue where polylines in a `PolylineCollection` would ignore the far distance when updating the distance display condition. [#5283](https://github.com/CesiumGS/cesium/pull/5283)
- Fixed a crash when calling `Camera.pickEllipsoid` with a canvas of size 0.
- Fix `BoundingSphere.fromOrientedBoundingBox`. [#5334](https://github.com/CesiumGS/cesium/issues/5334)
- Fixed bug where polylines would not update when `PolylineCollection` model matrix was updated. [#5327](https://github.com/CesiumGS/cesium/pull/5327)
- Fixed a bug where adding a ground clamped label without a position would show up at a previous label's clamped position. [#5338](https://github.com/CesiumGS/cesium/issues/5338)
- Fixed translucency bug for certain material types. [#5335](https://github.com/CesiumGS/cesium/pull/5335)
- Fix picking polylines that use a depth fail appearance. [#5337](https://github.com/CesiumGS/cesium/pull/5337)
- Fixed a crash when morphing from Columbus view to 3D. [#5311](https://github.com/CesiumGS/cesium/issues/5311)
- Fixed a bug which prevented KML descriptions with relative paths from loading. [#5352](https://github.com/CesiumGS/cesium/pull/5352)
- Fixed an issue where camera view could be invalid at the last frame of animation. [#4949](https://github.com/CesiumGS/cesium/issues/4949)
- Fixed an issue where using the depth fail material for polylines would cause a crash in Edge. [#5359](https://github.com/CesiumGS/cesium/pull/5359)
- Fixed a crash where `EllipsoidGeometry` and `EllipsoidOutlineGeometry` were given floating point values when expecting integers. [#5260](https://github.com/CesiumGS/cesium/issues/5260)
- Fixed an issue where billboards were not properly aligned. [#2487](https://github.com/CesiumGS/cesium/issues/2487)
- Fixed an issue where translucent objects could flicker when picking on mouse move. [#5307](https://github.com/CesiumGS/cesium/issues/5307)
- Fixed a bug where billboards with `sizeInMeters` set to true would move upwards when zooming out. [#5373](https://github.com/CesiumGS/cesium/issues/5373)
- Fixed a bug where `SampledProperty.setInterpolationOptions` does not ignore undefined `options`. [#3575](https://github.com/CesiumGS/cesium/issues/3575)
- Added `basePath` option to `Cesium.Model.fromGltf`. [#5320](https://github.com/CesiumGS/cesium/issues/5320)

### 1.33 - 2017-05-01

- Breaking changes
  - Removed left, right, bottom and top properties from `OrthographicFrustum`. Use `OrthographicOffCenterFrustum` instead. [#5109](https://github.com/CesiumGS/cesium/issues/5109)
- Added `GoogleEarthEnterpriseTerrainProvider` and `GoogleEarthEnterpriseImageryProvider` to read data from Google Earth Enterprise servers. [#5189](https://github.com/CesiumGS/cesium/pull/5189).
- Support for dashed polylines [#5159](https://github.com/CesiumGS/cesium/pull/5159).
  - Added `PolylineDash` Material type.
  - Added `PolylineDashMaterialProperty` to the Entity API.
  - Added CZML `polylineDash` property .
- Added `disableDepthTestDistance` to billboards, points and labels. This sets the distance to the camera where the depth test will be disabled. Setting it to zero (the default) will always enable the depth test. Setting it to `Number.POSITVE_INFINITY` will never enabled the depth test. Also added `scene.minimumDisableDepthTestDistance` to change the default value from zero. [#5166](https://github.com/CesiumGS/cesium/pull/5166)
- Added a `depthFailMaterial` property to line entities, which is the material used to render the line when it fails the depth test. [#5160](https://github.com/CesiumGS/cesium/pull/5160)
- Fixed billboards not initially clustering. [#5208](https://github.com/CesiumGS/cesium/pull/5208)
- Fixed issue with displaying `MapboxImageryProvider` default token error message. [#5191](https://github.com/CesiumGS/cesium/pull/5191)
- Fixed bug in conversion formula in `Matrix3.fromHeadingPitchRoll`. [#5195](https://github.com/CesiumGS/cesium/issues/5195)
- Upgrade FXAA to version 3.11. [#5200](https://github.com/CesiumGS/cesium/pull/5200)
- `Scene.pickPosition` now caches results per frame to increase performance. [#5117](https://github.com/CesiumGS/cesium/issues/5117)

### 1.32 - 2017-04-03

- Deprecated
  - The `left`, `right`, `bottom`, and `top` properties of `OrthographicFrustum` are deprecated and will be removed in 1.33. Use `OrthographicOffCenterFrustum` instead.
- Breaking changes
  - Removed `ArcGisImageServerTerrainProvider`.
  - The top-level `properties` in an `Entity` created by `GeoJsonDataSource` are now instances of `ConstantProperty` instead of raw values.
- Added support for an orthographic projection in 3D and Columbus view.
  - Set `projectionPicker` to `true` in the options when creating a `Viewer` to add a widget that will switch projections. [#5021](https://github.com/CesiumGS/cesium/pull/5021)
  - Call `switchToOrthographicFrustum` or `switchToPerspectiveFrustum` on `Camera` to change projections.
- Added support for custom time-varying properties in CZML. [#5105](https:/github.com/CesiumGS/cesium/pull/5105).
- Added new flight parameters to `Camera.flyTo` and `Camera.flyToBoundingSphere`: `flyOverLongitude`, `flyOverLongitudeWeight`, and `pitchAdjustHeight`. [#5070](https://github.com/CesiumGS/cesium/pull/5070)
- Added the event `Viewer.trackedEntityChanged`, which is raised when the value of `viewer.trackedEntity` changes. [#5060](https://github.com/CesiumGS/cesium/pull/5060)
- Added `Camera.DEFAULT_OFFSET` for default view of objects with bounding spheres. [#4936](https://github.com/CesiumGS/cesium/pull/4936)
- Fixed an issue with `TileBoundingBox` that caused the terrain to disappear in certain places [4032](https://github.com/CesiumGS/cesium/issues/4032)
- Fixed overlapping billboard blending. [#5066](https://github.com/CesiumGS/cesium/pull/5066)
- Fixed an issue with `PinBuilder` where inset images could have low-alpha fringes against an opaque background. [#5099](https://github.com/CesiumGS/cesium/pull/5099)
- Fix billboard, point and label clustering in 2D and Columbus view. [#5136](https://github.com/CesiumGS/cesium/pull/5136)
- Fixed `GroundPrimitive` rendering in 2D and Columbus View. [#5078](https://github.com/CesiumGS/cesium/pull/5078)
- Fixed an issue with camera tracking of dynamic ellipsoids. [#5133](https://github.com/CesiumGS/cesium/pull/5133)
- Fixed issues with imagerySplitPosition and the international date line in 2D mode. [#5151](https://github.com/CesiumGS/cesium/pull/5151)
- Fixed a bug in `ModelAnimationCache` causing different animations to reference the same animation. [#5064](https://github.com/CesiumGS/cesium/pull/5064)
- `ConstantProperty` now provides `valueOf` and `toString` methods that return the constant value.
- Improved depth artifacts between opaque and translucent primitives. [#5116](https://github.com/CesiumGS/cesium/pull/5116)
- Fixed crunch compressed textures in IE11. [#5057](https://github.com/CesiumGS/cesium/pull/5057)
- Fixed a bug in `Quaternion.fromHeadingPitchRoll` that made it erroneously throw an exception when passed individual angles in an unminified / debug build.
- Fixed a bug that caused an exception in `CesiumInspectorViewModel` when using the NW / NE / SW / SE / Parent buttons to navigate to a terrain tile that is not yet loaded.
- `QuadtreePrimitive` now uses `frameState.afterRender` to fire `tileLoadProgressEvent` [#3450](https://github.com/CesiumGS/cesium/issues/3450)

### 1.31 - 2017-03-01

- Deprecated
  - The function `Quaternion.fromHeadingPitchRoll(heading, pitch, roll, result)` will be removed in 1.33. Use `Quaternion.fromHeadingPitchRoll(hpr, result)` instead where `hpr` is a `HeadingPitchRoll`. [#4896](https://github.com/CesiumGS/cesium/pull/4896)
  - The function `Transforms.headingPitchRollToFixedFrame(origin, headingPitchRoll, ellipsoid, result)` will be removed in 1.33. Use `Transforms.headingPitchRollToFixedFrame(origin, headingPitchRoll, ellipsoid, fixedFrameTransform, result)` instead where `fixedFrameTransform` is a a 4x4 transformation matrix (see `Transforms.localFrameToFixedFrameGenerator`). [#4896](https://github.com/CesiumGS/cesium/pull/4896)
  - The function `Transforms.headingPitchRollQuaternion(origin, headingPitchRoll, ellipsoid, result)` will be removed in 1.33. Use `Transforms.headingPitchRollQuaternion(origin, headingPitchRoll, ellipsoid, fixedFrameTransform, result)` instead where `fixedFrameTransform` is a a 4x4 transformation matrix (see `Transforms.localFrameToFixedFrameGenerator`). [#4896](https://github.com/CesiumGS/cesium/pull/4896)
  - `ArcGisImageServerTerrainProvider` will be removed in 1.32 due to missing TIFF support in web browsers. [#4981](https://github.com/CesiumGS/cesium/pull/4981)
- Breaking changes
  - Corrected spelling of `Color.FUCHSIA` from `Color.FUSCHIA`. [#4977](https://github.com/CesiumGS/cesium/pull/4977)
  - The enums `MIDDLE_DOUBLE_CLICK` and `RIGHT_DOUBLE_CLICK` from `ScreenSpaceEventType` have been removed. [#5052](https://github.com/CesiumGS/cesium/pull/5052)
  - Removed the function `GeometryPipeline.computeBinormalAndTangent`. Use `GeometryPipeline.computeTangentAndBitangent` instead. [#5053](https://github.com/CesiumGS/cesium/pull/5053)
  - Removed the `url` and `key` properties from `GeocoderViewModel`. [#5056](https://github.com/CesiumGS/cesium/pull/5056)
  - `BingMapsGeocoderServices` now requires `options.scene`. [#5056](https://github.com/CesiumGS/cesium/pull/5056)
- Added compressed texture support. [#4758](https://github.com/CesiumGS/cesium/pull/4758)
  - glTF models and imagery layers can now reference [KTX](https://www.khronos.org/opengles/sdk/tools/KTX/) textures and textures compressed with [crunch](https://github.com/BinomialLLC/crunch).
  - Added `loadKTX`, to load KTX textures, and `loadCRN` to load crunch compressed textures.
  - Added new `PixelFormat` and `WebGLConstants` enums from WebGL extensions `WEBGL_compressed_s3tc`, `WEBGL_compressed_texture_pvrtc`, and `WEBGL_compressed_texture_etc1`.
  - Added `CompressedTextureBuffer`.
- Added support for `Scene.pickPosition` in Columbus view and 2D. [#4990](https://github.com/CesiumGS/cesium/pull/4990)
- Added support for depth picking translucent primitives when `Scene.pickTranslucentDepth` is `true`. [#4979](https://github.com/CesiumGS/cesium/pull/4979)
- Fixed an issue where the camera would zoom past an object and flip to the other side of the globe. [#4967](https://github.com/CesiumGS/cesium/pull/4967) and [#4982](https://github.com/CesiumGS/cesium/pull/4982)
- Enable rendering `GroundPrimitives` on hardware without the `EXT_frag_depth` extension; however, this could cause artifacts for certain viewing angles. [#4930](https://github.com/CesiumGS/cesium/pull/4930)
- Added `Transforms.localFrameToFixedFrameGenerator` to generate a function that computes a 4x4 transformation matrix from a local reference frame to fixed reference frame. [#4896](https://github.com/CesiumGS/cesium/pull/4896)
- Added `Label.scaleByDistance` to control minimum/maximum label size based on distance from the camera. [#5019](https://github.com/CesiumGS/cesium/pull/5019)
- Added support to `DebugCameraPrimitive` to draw multifrustum planes. The attribute `debugShowFrustumPlanes` of `Scene` and `frustumPlanes` of `CesiumInspector` toggle this. [#4932](https://github.com/CesiumGS/cesium/pull/4932)
- Added fix to always outline KML line extrusions so that they show up properly in 2D and other straight down views. [#4961](https://github.com/CesiumGS/cesium/pull/4961)
- Improved `RectangleGeometry` by skipping unnecessary logic in the code. [#4948](https://github.com/CesiumGS/cesium/pull/4948)
- Fixed exception for polylines in 2D when rotating the map. [#4619](https://github.com/CesiumGS/cesium/issues/4619)
- Fixed an issue with constant `VertexArray` attributes not being set correctly. [#4995](https://github.com/CesiumGS/cesium/pull/4995)
- Added the event `Viewer.selectedEntityChanged`, which is raised when the value of `viewer.selectedEntity` changes. [#5043](https://github.com/CesiumGS/cesium/pull/5043)

### 1.30 - 2017-02-01

- Deprecated
  - The properties `url` and `key` will be removed from `GeocoderViewModel` in 1.31. These properties will be available on geocoder services that support them, like `BingMapsGeocoderService`.
  - The function `GeometryPipeline.computeBinormalAndTangent` will be removed in 1.31. Use `GeometryPipeline.createTangentAndBitangent` instead. [#4856](https://github.com/CesiumGS/cesium/pull/4856)
  - The enums `MIDDLE_DOUBLE_CLICK` and `RIGHT_DOUBLE_CLICK` from `ScreenSpaceEventType` have been deprecated and will be removed in 1.31. [#4910](https://github.com/CesiumGS/cesium/pull/4910)
- Breaking changes
  - Removed separate `heading`, `pitch`, `roll` parameters from `Transform.headingPitchRollToFixedFrame` and `Transform.headingPitchRollQuaternion`. Pass a `HeadingPitchRoll` object instead. [#4843](https://github.com/CesiumGS/cesium/pull/4843)
  - The property `binormal` has been renamed to `bitangent` for `Geometry` and `VertexFormat`. [#4856](https://github.com/CesiumGS/cesium/pull/4856)
  - A handful of `CesiumInspectorViewModel` properties were removed or changed from variables to functions. [#4857](https://github.com/CesiumGS/cesium/pull/4857)
  - The `ShadowMap` constructor has been made private. [#4010](https://github.com/CesiumGS/cesium/issues/4010)
- Added `sampleTerrainMostDetailed` to sample the height of an array of positions using the best available terrain data at each point. This requires a `TerrainProvider` with the `availability` property.
- Transparent parts of billboards, labels, and points no longer overwrite parts of the scene behind them. [#4886](https://github.com/CesiumGS/cesium/pull/4886)
  - Added `blendOption` property to `BillboardCollection`, `LabelCollection`, and `PointPrimitiveCollection`. The default is `BlendOption.OPAQUE_AND_TRANSLUCENT`; however, if all billboards, labels, or points are either completely opaque or completely translucent, `blendOption` can be changed to `BlendOption.OPAQUE` or `BlendOption.TRANSLUCENT`, respectively, to increase performance by up to 2x.
- Added support for custom geocoder services and autocomplete, see the [Sandcastle example](http://cesiumjs.org/Cesium/Apps/Sandcastle/index.html?src=Custom%20Geocoder.html). Added `GeocoderService`, an interface for geocoders, and `BingMapsGeocoderService` and `CartographicGeocoderService` implementations. [#4723](https://github.com/CesiumGS/cesium/pull/4723)
- Added ability to draw an `ImageryLayer` with a splitter to allow layers to only display to the left or right of a splitter. See `ImageryLayer.splitDirection`, `Scene.imagerySplitPosition`, and the [Sandcastle example](http://cesiumjs.org/Cesium/Apps/Sandcastle/index.html?src=Imagery%20Layers%20Split.html&label=Showcases).
- Fixed bug where `GroundPrimitives` where rendering incorrectly or disappearing at different zoom levels. [#4161](https://github.com/CesiumGS/cesium/issues/4161), [#4326](https://github.com/CesiumGS/cesium/issues/4326)
- `TerrainProvider` now optionally exposes an `availability` property that can be used to query the terrain level that is available at a location or in a rectangle. Currently only `CesiumTerrainProvider` exposes this property.
- Added support for WMS version 1.3 by using CRS vice SRS query string parameter to request projection. SRS is still used for older versions.
- Fixed a bug that caused all models to use the same highlight color. [#4798](https://github.com/CesiumGS/cesium/pull/4798)
- Fixed sky atmosphere from causing incorrect picking and hanging drill picking. [#4783](https://github.com/CesiumGS/cesium/issues/4783) and [#4784](https://github.com/CesiumGS/cesium/issues/4784)
- Fixed KML loading when color is an empty string. [#4826](https://github.com/CesiumGS/cesium/pull/4826)
- Fixed a bug that could cause a "readyImagery is not actually ready" exception when quickly zooming past the maximum available imagery level of an imagery layer near the poles.
- Fixed a bug that affected dynamic graphics with time-dynamic modelMatrix. [#4907](https://github.com/CesiumGS/cesium/pull/4907)
- Fixed `Geocoder` autocomplete drop down visibility in Firefox. [#4916](https://github.com/CesiumGS/cesium/issues/4916)
- Added `Rectangle.fromRadians`.
- Updated the morph so the default view in Columbus View is now angled. [#3878](https://github.com/CesiumGS/cesium/issues/3878)
- Added 2D and Columbus View support for models using the RTC extension or whose vertices are in WGS84 coordinates. [#4922](https://github.com/CesiumGS/cesium/pull/4922)
- The attribute `perInstanceAttribute` of `DebugAppearance` has been made optional and defaults to `false`.
- Fixed a bug that would cause a crash when `debugShowFrustums` is enabled with OIT. [#4864](https://github.com/CesiumGS/cesium/pull/4864)
- Added the ability to run the unit tests with a [WebGL Stub](https://github.com/CesiumGS/cesium/tree/main/Documentation/Contributors/TestingGuide#run-with-webgl-stub), which makes all WebGL calls a noop and ignores test expectations that rely on reading back from WebGL. Use the web link from the main index.html or run with `npm run test-webgl-stub`.

### 1.29 - 2017-01-02

- Improved 3D Models
  - Added the ability to blend a `Model` with a color/translucency. Added `color`, `colorBlendMode`, and `colorBlendAmount` properties to `Model`, `ModelGraphics`, and CZML. Also added `ColorBlendMode` enum. [#4547](https://github.com/CesiumGS/cesium/pull/4547)
  - Added the ability to render a `Model` with a silhouette. Added `silhouetteColor` and `silhouetteSize` properties to `Model`, `ModelGraphics`, and CZML. [#4314](https://github.com/CesiumGS/cesium/pull/4314)
- Improved Labels
  - Added new `Label` properties `showBackground`, `backgroundColor`, and `backgroundPadding` to the primitive, Entity, and CZML layers.
  - Added support for newlines (`\n`) in Cesium `Label`s and CZML. [#2402]
  - Added new enum `VerticalOrigin.BASELINE`. Previously, `VerticalOrigin.BOTTOM` would sometimes align to the baseline depending on the contents of a label.
    (https://github.com/CesiumGS/cesium/issues/2402)
- Fixed translucency in Firefox 50. [#4762](https://github.com/CesiumGS/cesium/pull/4762)
- Fixed texture rotation for `RectangleGeometry`. [#2737](https://github.com/CesiumGS/cesium/issues/2737)
- Fixed issue where billboards on terrain had an incorrect offset. [#4598](https://github.com/CesiumGS/cesium/issues/4598)
- Fixed issue where `globe.getHeight` incorrectly returned `undefined`. [#3411](https://github.com/CesiumGS/cesium/issues/3411)
- Fixed a crash when using Entity path visualization with reference properties. [#4915](https://github.com/CesiumGS/cesium/issues/4915)
- Fixed a bug that caused `GroundPrimitive` to render incorrectly on systems without the `WEBGL_depth_texture` extension. [#4747](https://github.com/CesiumGS/cesium/pull/4747)
- Fixed default Mapbox token and added a watermark to notify users that they need to sign up for their own token.
- Fixed glTF models with skinning that used `bindShapeMatrix`. [#4722](https://github.com/CesiumGS/cesium/issues/4722)
- Fixed a bug that could cause a "readyImagery is not actually ready" exception with some configurations of imagery layers.
- Fixed `Rectangle.union` to correctly account for rectangles that cross the IDL. [#4732](https://github.com/CesiumGS/cesium/pull/4732)
- Fixed tooltips for gallery thumbnails in Sandcastle [#4702].(https://github.com/CesiumGS/cesium/pull/4702)
- DataSourceClock.getValue now preserves the provided `result` properties when its properties are `undefined`. [#4029](https://github.com/CesiumGS/cesium/issues/4029)
- Added `divideComponents` function to `Cartesian2`, `Cartesian3`, and `Cartesian4`. [#4750](https://github.com/CesiumGS/cesium/pull/4750)
- Added `WebGLConstants` enum. Previously, this was part of the private Renderer API. [#4731](https://github.com/CesiumGS/cesium/pull/4731)

### 1.28 - 2016-12-01

- Improved terrain/imagery load ordering, especially when the terrain is already fully loaded and a new imagery layer is loaded. This results in a 25% reduction in load times in many cases. [#4616](https://github.com/CesiumGS/cesium/pull/4616)
- Improved `Billboard`, `Label`, and `PointPrimitive` visual quality. [#4675](https://github.com/CesiumGS/cesium/pull/4675)
  - Corrected odd-width and odd-height billboard sizes from being incorrectly rounded up.
  - Changed depth testing from `LESS` to `LEQUAL`, allowing label glyphs of equal depths to overlap.
  - Label glyph positions have been adjusted and corrected.
  - `TextureAtlas.borderWidthInPixels` has always been applied to the upper and right edges of each internal texture, but is now also applied to the bottom and left edges of the entire TextureAtlas, guaranteeing borders on all sides regardless of position within the atlas.
- Fall back to packing floats into an unsigned byte texture when floating point textures are unsupported. [#4563](https://github.com/CesiumGS/cesium/issues/4563)
- Added support for saving html and css in GitHub Gists. [#4125](https://github.com/CesiumGS/cesium/issues/4125)
- Fixed `Cartographic.fromCartesian` when the cartesian is not on the ellipsoid surface. [#4611](https://github.com/CesiumGS/cesium/issues/4611)

### 1.27 - 2016-11-01

- Deprecated
  - Individual heading, pitch, and roll options to `Transforms.headingPitchRollToFixedFrame` and `Transforms.headingPitchRollQuaternion` have been deprecated and will be removed in 1.30. Pass the new `HeadingPitchRoll` object instead. [#4498](https://github.com/CesiumGS/cesium/pull/4498)
- Breaking changes
  - The `scene` parameter for creating `BillboardVisualizer`, `LabelVisualizer`, and `PointVisualizer` has been removed. Instead, pass an instance of `EntityCluster`. [#4514](https://github.com/CesiumGS/cesium/pull/4514)
- Fixed an issue where a billboard entity would not render after toggling the show property. [#4408](https://github.com/CesiumGS/cesium/issues/4408)
- Fixed a crash when zooming from touch input on viewer initialization. [#4177](https://github.com/CesiumGS/cesium/issues/4177)
- Fixed a crash when clustering is enabled, an entity has a label graphics defined, but the label isn't visible. [#4414](https://github.com/CesiumGS/cesium/issues/4414)
- Added the ability for KML files to load network links to other KML files within the same KMZ archive. [#4477](https://github.com/CesiumGS/cesium/issues/4477)
- `KmlDataSource` and `GeoJsonDataSource` were not honoring the `clampToGround` option for billboards and labels and was instead always clamping, reducing performance in cases when it was unneeded. [#4459](https://github.com/CesiumGS/cesium/pull/4459)
- Fixed `KmlDataSource` features to respect `timespan` and `timestamp` properties of its parents (e.g. Folders or NetworkLinks). [#4041](https://github.com/CesiumGS/cesium/issues/4041)
- Fixed a `KmlDataSource` bug where features had duplicate IDs and only one was drawn. [#3941](https://github.com/CesiumGS/cesium/issues/3941)
- `GeoJsonDataSource` now treats null crs values as a no-op instead of failing to load. [#4456](https://github.com/CesiumGS/cesium/pull/4456)
- `GeoJsonDataSource` now gracefully handles missing style icons instead of failing to load. [#4452](https://github.com/CesiumGS/cesium/pull/4452)
- Added `HeadingPitchRoll` [#4047](https://github.com/CesiumGS/cesium/pull/4047)
  - `HeadingPitchRoll.fromQuaternion` function for retrieving heading-pitch-roll angles from a quaternion.
  - `HeadingPitchRoll.fromDegrees` function that returns a new HeadingPitchRoll instance from angles given in degrees.
  - `HeadingPitchRoll.clone` function to duplicate HeadingPitchRoll instance.
  - `HeadingPitchRoll.equals` and `HeadingPitchRoll.equalsEpsilon` functions for comparing two instances.
  - Added `Matrix3.fromHeadingPitchRoll` Computes a 3x3 rotation matrix from the provided headingPitchRoll.
- Fixed primitive bounding sphere bug that would cause a crash when loading data sources. [#4431](https://github.com/CesiumGS/cesium/issues/4431)
- Fixed `BoundingSphere` computation for `Primitive` instances with a modelMatrix. [#4428](https://github.com/CesiumGS/cesium/issues/4428)
- Fixed a bug with rotated, textured rectangles. [#4430](https://github.com/CesiumGS/cesium/pull/4430)
- Added the ability to specify retina options, such as `@2x.png`, via the `MapboxImageryProvider` `format` option. [#4453](https://github.com/CesiumGS/cesium/pull/4453).
- Fixed a crash that could occur when specifying an imagery provider's `rectangle` option. [https://github.com/CesiumGS/cesium/issues/4377](https://github.com/CesiumGS/cesium/issues/4377)
- Fixed a crash that would occur when using dynamic `distanceDisplayCondition` properties. [#4403](https://github.com/CesiumGS/cesium/pull/4403)
- Fixed several bugs that lead to billboards and labels being improperly clamped to terrain. [#4396](https://github.com/CesiumGS/cesium/issues/4396), [#4062](https://github.com/CesiumGS/cesium/issues/4062)
- Fixed a bug affected models with multiple meshes without indices. [#4237](https://github.com/CesiumGS/cesium/issues/4237)
- Fixed a glTF transparency bug where `blendFuncSeparate` parameters were loaded in the wrong order. [#4435](https://github.com/CesiumGS/cesium/pull/4435)
- Fixed a bug where creating a custom geometry with attributes and indices that have values that are not a typed array would cause a crash. [#4419](https://github.com/CesiumGS/cesium/pull/4419)
- Fixed a bug when morphing from 2D to 3D. [#4388](https://github.com/CesiumGS/cesium/pull/4388)
- Fixed `RectangleGeometry` rotation when the rectangle is close to the international date line [#3874](https://github.com/CesiumGS/cesium/issues/3874)
- Added `clusterBillboards`, `clusterLabels`, and `cluserPoints` properties to `EntityCluster` to selectively cluster screen space entities.
- Prevent execution of default device/browser behavior when handling "pinch" touch event/gesture. [#4518](https://github.com/CesiumGS/cesium/pull/4518).
- Fixed a shadow aliasing issue where polygon offset was not being applied. [#4559](https://github.com/CesiumGS/cesium/pull/4559)
- Removed an unnecessary reprojection of Web Mercator imagery tiles to the Geographic projection on load. This should improve both visual quality and load performance slightly. [#4339](https://github.com/CesiumGS/cesium/pull/4339)
- Added `Transforms.northUpEastToFixedFrame` to compute a 4x4 local transformation matrix from a reference frame with a north-west-up axes.
- Improved `Geocoder` usability by selecting text on click [#4464](https://github.com/CesiumGS/cesium/pull/4464)
- Added `Rectangle.simpleIntersection` which is an optimized version of `Rectangle.intersection` for more constrained input. [#4339](https://github.com/CesiumGS/cesium/pull/4339)
- Fixed warning when using Webpack. [#4467](https://github.com/CesiumGS/cesium/pull/4467)

### 1.26 - 2016-10-03

- Deprecated
  - The `scene` parameter for creating `BillboardVisualizer`, `LabelVisualizer`, and `PointVisualizer` has been deprecated and will be removed in 1.28. Instead, pass an instance of `EntityCluster`.
- Breaking changes
  - Vertex texture fetch is now required to be supported to render polylines. Maximum vertex texture image units must be greater than zero.
  - Removed `castShadows` and `receiveShadows` properties from `Model`, `Primitive`, and `Globe`. Instead, use `shadows` with the `ShadowMode` enum, e.g. `model.shadows = ShadowMode.ENABLED`.
  - `Viewer.terrainShadows` now uses the `ShadowMode` enum instead of a Boolean, e.g. `viewer.terrainShadows = ShadowMode.RECEIVE_ONLY`.
- Added support for clustering `Billboard`, `Label` and `Point` entities. [#4240](https://github.com/CesiumGS/cesium/pull/4240)
- Added `DistanceDisplayCondition`s to all primitives to determine the range interval from the camera for when it will be visible.
- Removed the default gamma correction for Bing Maps aerial imagery, because it is no longer an improvement to current versions of the tiles. To restore the previous look, set the `defaultGamma` property of your `BingMapsImageryProvider` instance to 1.3.
- Fixed a bug that could lead to incorrect terrain heights when using `HeightmapTerrainData` with an encoding in which actual heights were equal to the minimum representable height.
- Fixed a bug in `AttributeCompression.compressTextureCoordinates` and `decompressTextureCoordinates` that could cause a small inaccuracy in the encoded texture coordinates.
- Fixed a bug where viewing a model with transparent geometry would cause a crash. [#4378](https://github.com/CesiumGS/cesium/issues/4378)
- Added `TrustedServer` collection that controls which servers should have `withCredential` set to `true` on XHR Requests.
- Fixed billboard rotation when sized in meters. [#3979](https://github.com/CesiumGS/cesium/issues/3979)
- Added `backgroundColor` and `borderWidth` properties to `writeTextToCanvas`.
- Fixed timeline touch events. [#4305](https://github.com/CesiumGS/cesium/pull/4305)
- Fixed a bug that was incorrectly clamping Latitudes in KML <GroundOverlay>(s) to the range -PI..PI. Now correctly clamps to -PI/2..PI/2.
- Added `CesiumMath.clampToLatitudeRange`. A convenience function to clamp a passed radian angle to valid Latitudes.
- Added `DebugCameraPrimitive` to visualize the view frustum of a camera.

### 1.25 - 2016-09-01

- Breaking changes
  - The number and order of arguments passed to `KmlDataSource` `unsupportedNodeEvent` listeners have changed to allow better handling of unsupported KML Features.
  - Changed billboards and labels that are clamped to terrain to have the `verticalOrigin` set to `CENTER` by default instead of `BOTTOM`.
- Deprecated
  - Deprecated `castShadows` and `receiveShadows` properties from `Model`, `Primitive`, and `Globe`. They will be removed in 1.26. Use `shadows` instead with the `ShadowMode` enum, e.g. `model.shadows = ShadowMode.ENABLED`.
  - `Viewer.terrainShadows` now uses the `ShadowMode` enum instead of a Boolean, e.g. `viewer.terrainShadows = ShadowMode.RECEIVE_ONLY`. Boolean support will be removed in 1.26.
- Updated the online [model converter](http://cesiumjs.org/convertmodel.html) to convert OBJ models to glTF with [obj2gltf](https://github.com/CesiumGS/OBJ2GLTF), as well as optimize existing glTF models with the [gltf-pipeline](https://github.com/CesiumGS/gltf-pipeline). Added an option to bake ambient occlusion onto the glTF model. Also added an option to compress geometry using the glTF [WEB3D_quantized_attributes](https://github.com/KhronosGroup/glTF/blob/master/extensions/Vendor/WEB3D_quantized_attributes/README.md) extension.
- Improve label quality for oblique and italic fonts. [#3782](https://github.com/CesiumGS/cesium/issues/3782)
- Added `shadows` property to the entity API for `Box`, `Corridor`, `Cylinder`, `Ellipse`, `Ellipsoid`, `Polygon`, `Polyline`, `PoylineVolume`, `Rectangle`, and `Wall`. [#4005](https://github.com/CesiumGS/cesium/pull/4005)
- Added `Camera.cancelFlight` to cancel the existing camera flight if it exists.
- Fix overlapping camera flights by always cancelling the previous flight when a new one is created.
- Camera flights now disable collision with the terrain until all of the terrain in the area has finished loading. This prevents the camera from being moved to be above lower resolution terrain when flying to a position close to higher resolution terrain. [#4075](https://github.com/CesiumGS/cesium/issues/4075)
- Fixed a crash that would occur if quickly toggling imagery visibility. [#4083](https://github.com/CesiumGS/cesium/issues/4083)
- Fixed an issue causing an error if KML has a clamped to ground LineString with color. [#4131](https://github.com/CesiumGS/cesium/issues/4131)
- Added logic to `KmlDataSource` defaulting KML Feature node to hidden unless all ancestors are visible. This better matches the KML specification.
- Fixed position of KML point features with an altitude mode of `relativeToGround` and `clampToGround`.
- Added `GeocoderViewModel.keepExpanded` which when set to true will always keep the Geocoder in its expanded state.
- Added support for `INT` and `UNSIGNED_INT` in `ComponentDatatype`.
- Added `ComponentDatatype.fromName` for getting a `ComponentDatatype` from its name.
- Fixed a crash caused by draping dynamic geometry over terrain. [#4255](https://github.com/CesiumGS/cesium/pull/4255)

### 1.24 - 2016-08-01

- Added support in CZML for expressing `BillboardGraphics.alignedAxis` as the velocity vector of an entity, using `velocityReference` syntax.
- Added `urlSchemeZeroPadding` property to `UrlTemplateImageryProvider` to allow the numeric parts of a URL, such as `{x}`, to be padded with zeros to make them a fixed width.
- Added leap second just prior to January 2017. [#4092](https://github.com/CesiumGS/cesium/issues/4092)
- Fixed an exception that would occur when switching to 2D view when shadows are enabled. [#4051](https://github.com/CesiumGS/cesium/issues/4051)
- Fixed an issue causing entities to disappear when updating multiple entities simultaneously. [#4096](https://github.com/CesiumGS/cesium/issues/4096)
- Normalizing the velocity vector produced by `VelocityVectorProperty` is now optional.
- Pack functions now return the result array [#4156](https://github.com/CesiumGS/cesium/pull/4156)
- Added optional `rangeMax` parameter to `Math.toSNorm` and `Math.fromSNorm`. [#4121](https://github.com/CesiumGS/cesium/pull/4121)
- Removed `MapQuest OpenStreetMap` from the list of demo base layers since direct tile access has been discontinued. See the [MapQuest Developer Blog](http://devblog.mapquest.com/2016/06/15/modernization-of-mapquest-results-in-changes-to-open-tile-access/) for details.
- Fixed PolylinePipeline.generateArc to accept an array of heights when there's only one position [#4155](https://github.com/CesiumGS/cesium/pull/4155)

### 1.23 - 2016-07-01

- Breaking changes
  - `GroundPrimitive.initializeTerrainHeights()` must be called and have the returned promise resolve before a `GroundPrimitive` can be added synchronously.
- Added terrain clamping to entities, KML, and GeoJSON
  - Added `heightReference` property to point, billboard and model entities.
  - Changed corridor, ellipse, polygon and rectangle entities to conform to terrain by using a `GroundPrimitive` if its material is a `ColorMaterialProperty` instance and it doesn't have a `height` or `extrudedHeight`. Entities with any other type of material are not clamped to terrain.
  - `KMLDataSource`
    - Point and Model features will always respect `altitudeMode`.
    - Added `clampToGround` property. When `true`, clamps `Polygon`, `LineString` and `LinearRing` features to the ground if their `altitudeMode` is `clampToGround`. For this case, lines use a corridor instead of a polyline.
  - `GeoJsonDataSource`
    - Points with a height will be drawn at that height; otherwise, they will be clamped to the ground.
    - Added `clampToGround` property. When `true`, clamps `Polygon` and `LineString` features to the ground. For this case, lines use a corridor instead of a polyline.
  - Added [Ground Clamping Sandcastle example](https://cesiumjs.org/Cesium/Apps/Sandcastle/index.html?src=Ground%20Clamping.html&label=Showcases).
- Improved performance and accuracy of polygon triangulation by using the [earcut](https://github.com/mapbox/earcut) library. Loading a GeoJSON with polygons for each country was 2x faster.
- Fix some large polygon triangulations. [#2788](https://github.com/CesiumGS/cesium/issues/2788)
- Added support for the glTF extension [WEB3D_quantized_attributes](https://github.com/KhronosGroup/glTF/blob/master/extensions/Vendor/WEB3D_quantized_attributes/README.md). [#3241](https://github.com/CesiumGS/cesium/issues/3241)
- Added CZML support for `Box`, `Corridor` and `Cylinder`. Added new CZML properties:
  - `Billboard`: `width`, `height`, `heightReference`, `scaleByDistance`, `translucencyByDistance`, `pixelOffsetScaleByDistance`, `imageSubRegion`
  - `Label`: `heightReference`, `translucencyByDistance`, `pixelOffsetScaleByDistance`
  - `Model`: `heightReference`, `maximumScale`
  - `Point`: `heightReference`, `scaleByDistance`, `translucencyByDistance`
  - `Ellipsoid`: `subdivisions`, `stackPartitions`, `slicePartitions`
- Added `rotatable2D` property to to `Scene`, `CesiumWidget` and `Viewer` to enable map rotation in 2D mode. [#3897](https://github.com/CesiumGS/cesium/issues/3897)
- `Camera.setView` and `Camera.flyTo` now use the `orientation.heading` parameter in 2D if the map is rotatable.
- Added `Camera.changed` event that will fire whenever the camera has changed more than `Camera.percentageChanged`. `percentageChanged` is in the range [0, 1].
- Zooming in toward a target point now keeps the target point at the same screen position. [#4016](https://github.com/CesiumGS/cesium/pull/4016)
- Improved `GroundPrimitive` performance.
- Some incorrect KML (specifically KML that reuses IDs) is now parsed correctly.
- Added `unsupportedNodeEvent` to `KmlDataSource` that is fired whenever an unsupported node is encountered.
- `Clock` now keeps its configuration settings self-consistent. Previously, this was done by `AnimationViewModel` and could become inconsistent in certain cases. [#4007](https://github.com/CesiumGS/cesium/pull/4007)
- Updated [Google Cardboard Sandcastle example](http://cesiumjs.org/Cesium/Apps/Sandcastle/index.html?src=Cardboard.html&label=Showcase).
- Added [hot air balloon](https://github.com/CesiumGS/cesium/tree/main/Apps/SampleData/models/CesiumBalloon) sample model.
- Fixed handling of sampled Rectangle coordinates in CZML. [#4033](https://github.com/CesiumGS/cesium/pull/4033)
- Fix "Cannot read property 'x' of undefined" error when calling SceneTransforms.wgs84ToWindowCoordinates in certain cases. [#4022](https://github.com/CesiumGS/cesium/pull/4022)
- Re-enabled mouse inputs after a specified number of milliseconds past the most recent touch event.
- Exposed a parametric ray-triangle intersection test to the API as `IntersectionTests.rayTriangleParametric`.
- Added `packArray` and `unpackArray` functions to `Cartesian2`, `Cartesian3`, and `Cartesian4`.

### 1.22.2 - 2016-06-14

- This is an npm only release to fix the improperly published 1.22.1. There were no code changes.

### 1.22.1 - 2016-06-13

- Fixed default Bing Key and added a watermark to notify users that they need to sign up for their own key.

### 1.22 - 2016-06-01

- Breaking changes
  - `KmlDataSource` now requires `options.camera` and `options.canvas`.
- Added shadows
  - See the Sandcastle demo: [Shadows](http://cesiumjs.org/Cesium/Apps/Sandcastle/index.html?src=Shadows.html&label=Showcases).
  - Added `Viewer.shadows` and `Viewer.terrainShadows`. Both are off by default.
  - Added `Viewer.shadowMap` and `Scene.shadowMap` for accessing the scene's shadow map.
  - Added `castShadows` and `receiveShadows` properties to `Model` and `Entity.model`, and options to the `Model` constructor and `Model.fromGltf`.
  - Added `castShadows` and `receiveShadows` properties to `Primitive`, and options to the `Primitive` constructor.
  - Added `castShadows` and `receiveShadows` properties to `Globe`.
- Added `heightReference` to models so they can be drawn on terrain.
- Added support for rendering models in 2D and Columbus view.
- Added option to enable sun position based atmosphere color when `Globe.enableLighting` is `true`. [3439](https://github.com/CesiumGS/cesium/issues/3439)
- Improved KML NetworkLink compatibility by supporting the `Url` tag. [#3895](https://github.com/CesiumGS/cesium/pull/3895).
- Added `VelocityVectorProperty` so billboard's aligned axis can follow the velocity vector. [#3908](https://github.com/CesiumGS/cesium/issues/3908)
- Improve memory management for entity billboard/label/point/path visualization.
- Added `terrainProviderChanged` event to `Scene` and `Globe`
- Added support for hue, saturation, and brightness color shifts in the atmosphere in `SkyAtmosphere`. See the new Sandcastle example: [Atmosphere Color](http://cesiumjs.org/Cesium/Apps/Sandcastle/index.html?src=Atmosphere%20Color.html&label=Showcases). [#3439](https://github.com/CesiumGS/cesium/issues/3439)
- Fixed exaggerated terrain tiles disappearing. [#3676](https://github.com/CesiumGS/cesium/issues/3676)
- Fixed a bug that could cause incorrect normals to be computed for exaggerated terrain, especially for low-detail tiles. [#3904](https://github.com/CesiumGS/cesium/pull/3904)
- Fixed a bug that was causing errors to be thrown when picking and terrain was enabled. [#3779](https://github.com/CesiumGS/cesium/issues/3779)
- Fixed a bug that was causing the atmosphere to disappear when only atmosphere is visible. [#3347](https://github.com/CesiumGS/cesium/issues/3347)
- Fixed infinite horizontal 2D scrolling in IE/Edge. [#3893](https://github.com/CesiumGS/cesium/issues/3893)
- Fixed a bug that would cause a crash is the camera was on the IDL in 2D. [#3951](https://github.com/CesiumGS/cesium/issues/3951)
- Fixed issue where a repeating model animation doesn't play when the clock is set to a time before the model was created. [#3932](https://github.com/CesiumGS/cesium/issues/3932)
- Fixed `Billboard.computeScreenSpacePosition` returning the wrong y coordinate. [#3920](https://github.com/CesiumGS/cesium/issues/3920)
- Fixed issue where labels were disappearing. [#3730](https://github.com/CesiumGS/cesium/issues/3730)
- Fixed issue where billboards on terrain didn't always update when the terrain provider was changed. [#3921](https://github.com/CesiumGS/cesium/issues/3921)
- Fixed issue where `Matrix4.fromCamera` was taking eye/target instead of position/direction. [#3927](https://github.com/CesiumGS/cesium/issues/3927)
- Added `Scene.nearToFarDistance2D` that determines the size of each frustum of the multifrustum in 2D.
- Added `Matrix4.computeView`.
- Added `CullingVolume.fromBoundingSphere`.
- Added `debugShowShadowVolume` to `GroundPrimitive`.
- Fix issue with disappearing tiles on Linux. [#3889](https://github.com/CesiumGS/cesium/issues/3889)

### 1.21 - 2016-05-02

- Breaking changes
  - Removed `ImageryMaterialProperty.alpha`. Use `ImageryMaterialProperty.color.alpha` instead.
  - Removed `OpenStreetMapImageryProvider`. Use `createOpenStreetMapImageryProvider` instead.
- Added ability to import and export Sandcastle example using GitHub Gists. [#3795](https://github.com/CesiumGS/cesium/pull/3795)
- Added `PolygonGraphics.closeTop`, `PolygonGraphics.closeBottom`, and `PolygonGeometry` options for creating an extruded polygon without a top or bottom. [#3879](https://github.com/CesiumGS/cesium/pull/3879)
- Added support for polyline arrow material to `CzmlDataSource` [#3860](https://github.com/CesiumGS/cesium/pull/3860)
- Fixed issue causing the sun not to render. [#3801](https://github.com/CesiumGS/cesium/pull/3801)
- Fixed issue where `Camera.flyTo` would not work with a rectangle in 2D. [#3688](https://github.com/CesiumGS/cesium/issues/3688)
- Fixed issue causing the fog to go dark and the atmosphere to flicker when the camera clips the globe. [#3178](https://github.com/CesiumGS/cesium/issues/3178)
- Fixed a bug that caused an exception and rendering to stop when using `ArcGisMapServerImageryProvider` to connect to a MapServer specifying the Web Mercator projection and a fullExtent bigger than the valid extent of the projection. [#3854](https://github.com/CesiumGS/cesium/pull/3854)
- Fixed issue causing an exception when switching scene modes with an active KML network link. [#3865](https://github.com/CesiumGS/cesium/issues/3865)

### 1.20 - 2016-04-01

- Breaking changes
  - Removed `TileMapServiceImageryProvider`. Use `createTileMapServiceImageryProvider` instead.
  - Removed `GroundPrimitive.geometryInstance`. Use `GroundPrimitive.geometryInstances` instead.
  - Removed `definedNotNull`. Use `defined` instead.
  - Removed ability to rotate the map in 2D due to the new infinite 2D scrolling feature.
- Deprecated
  - Deprecated `ImageryMaterialProperty.alpha`. It will be removed in 1.21. Use `ImageryMaterialProperty.color.alpha` instead.
- Added infinite horizontal scrolling in 2D.
- Added a code example to Sandcastle for the [new 1-meter Pennsylvania terrain service](http://cesiumjs.org/2016/03/15/New-Cesium-Terrain-Service-Covering-Pennsylvania/).
- Fixed loading for KML `NetworkLink` to not append a `?` if there isn't a query string.
- Fixed handling of non-standard KML `styleUrl` references within a `StyleMap`.
- Fixed issue in KML where StyleMaps from external documents fail to load.
- Added translucent and colored image support to KML ground overlays
- Fix bug when upsampling exaggerated terrain where the terrain heights were exaggerated at twice the value. [#3607](https://github.com/CesiumGS/cesium/issues/3607)
- All external urls are now https by default to make Cesium work better with non-server-based applications. [#3650](https://github.com/CesiumGS/cesium/issues/3650)
- `GeoJsonDataSource` now handles CRS `urn:ogc:def:crs:EPSG::4326`
- Fixed `TimeIntervalCollection.removeInterval` bug that resulted in too many intervals being removed.
- `GroundPrimitive` throws a `DeveloperError` when passed an unsupported geometry type instead of crashing.
- Fix issue with billboard collections that have at least one billboard with an aligned axis and at least one billboard without an aligned axis. [#3318](https://github.com/CesiumGS/cesium/issues/3318)
- Fix a race condition that would cause the terrain to continue loading and unloading or cause a crash when changing terrain providers. [#3690](https://github.com/CesiumGS/cesium/issues/3690)
- Fix issue where the `GroundPrimitive` volume was being clipped by the far plane. [#3706](https://github.com/CesiumGS/cesium/issues/3706)
- Fixed issue where `Camera.computeViewRectangle` was incorrect when crossing the international date line. [#3717](https://github.com/CesiumGS/cesium/issues/3717)
- Added `Rectangle` result parameter to `Camera.computeViewRectangle`.
- Fixed a reentrancy bug in `EntityCollection.collectionChanged`. [#3739](https://github.com/CesiumGS/cesium/pull/3739)
- Fixed a crash that would occur if you added and removed an `Entity` with a path without ever actually rendering it. [#3738](https://github.com/CesiumGS/cesium/pull/3738)
- Fixed issue causing parts of geometry and billboards/labels to be clipped. [#3748](https://github.com/CesiumGS/cesium/issues/3748)
- Fixed bug where transparent image materials were drawn black.
- Fixed `Color.fromCssColorString` from reusing the input `result` alpha value in some cases.

### 1.19 - 2016-03-01

- Breaking changes
  - `PolygonGeometry` now changes the input `Cartesian3` values of `options.positions` so that they are on the ellipsoid surface. This only affects polygons created synchronously with `options.perPositionHeight = false` when the positions have a non-zero height and the same positions are used for multiple entities. In this case, make a copy of the `Cartesian3` values used for the polygon positions.
- Deprecated
  - Deprecated `KmlDataSource` taking a proxy object. It will throw an exception in 1.21. It now should take a `options` object with required `camera` and `canvas` parameters.
  - Deprecated `definedNotNull`. It will be removed in 1.20. Use `defined` instead, which now checks for `null` as well as `undefined`.
- Improved KML support.
  - Added support for `NetworkLink` refresh modes `onInterval`, `onExpire` and `onStop`. Includes support for `viewboundScale`, `viewFormat`, `httpQuery`.
  - Added partial support for `NetworkLinkControl` including `minRefreshPeriod`, `cookie` and `expires`.
  - Added support for local `StyleMap`. The `highlight` style is still ignored.
  - Added support for `root://` URLs.
  - Added more warnings for unsupported features.
  - Improved style processing in IE.
- `Viewer.zoomTo` and `Viewer.flyTo` now accept an `ImageryLayer` instance as a valid parameter and will zoom to the extent of the imagery.
- Added `Camera.flyHome` function for resetting the camera to the home view.
- `Camera.flyTo` now honors max and min zoom settings in `ScreenSpaceCameraController`.
- Added `show` property to `CzmlDataSource`, `GeoJsonDataSource`, `KmlDataSource`, `CustomDataSource`, and `EntityCollection` for easily toggling display of entire data sources.
- Added `owner` property to `CompositeEntityCollection`.
- Added `DataSouceDisplay.ready` for determining whether or not static data associated with the Entity API has been rendered.
- Fix an issue when changing a billboard's position property multiple times per frame. [#3511](https://github.com/CesiumGS/cesium/pull/3511)
- Fixed texture coordinates for polygon with position heights.
- Fixed issue that kept `GroundPrimitive` with an `EllipseGeometry` from having a `rotation`.
- Fixed crash caused when drawing `CorridorGeometry` and `CorridorOutlineGeometry` synchronously.
- Added the ability to create empty geometries. Instead of throwing `DeveloperError`, `undefined` is returned.
- Fixed flying to `latitude, longitude, height` in the Geocoder.
- Fixed bug in `IntersectionTests.lineSegmentSphere` where the ray origin was not set.
- Added `length` to `Matrix2`, `Matrix3` and `Matrix4` so these can be used as array-like objects.
- Added `Color.add`, `Color.subtract`, `Color.multiply`, `Color.divide`, `Color.mod`, `Color.multiplyByScalar`, and `Color.divideByScalar` functions to perform arithmetic operations on colors.
- Added optional `result` parameter to `Color.fromRgba`, `Color.fromHsl` and `Color.fromCssColorString`.
- Fixed bug causing `navigator is not defined` reference error when Cesium is used with Node.js.
- Upgraded Knockout from version 3.2.0 to 3.4.0.
- Fixed hole that appeared in the top of in dynamic ellipsoids

### 1.18 - 2016-02-01

- Breaking changes
  - Removed support for `CESIUM_binary_glTF`. Use `KHR_binary_glTF` instead, which is the default for the online [COLLADA-to-glTF converter](http://cesiumjs.org/convertmodel.html).
- Deprecated
  - Deprecated `GroundPrimitive.geometryInstance`. It will be removed in 1.20. Use `GroundPrimitive.geometryInstances` instead.
  - Deprecated `TileMapServiceImageryProvider`. It will be removed in 1.20. Use `createTileMapServiceImageryProvider` instead.
- Reduced the amount of CPU memory used by terrain by ~25% in Chrome.
- Added a Sandcastle example to "star burst" overlapping billboards and labels.
- Added `VRButton` which is a simple, single-button widget that toggles VR mode. It is off by default. To enable the button, set the `vrButton` option to `Viewer` to `true`. Only Cardboard for mobile is supported. More VR devices will be supported when the WebVR API is more stable.
- Added `Scene.useWebVR` to switch the scene to use stereoscopic rendering.
- Cesium now honors `window.devicePixelRatio` on browsers that support the CSS `imageRendering` attribute. This greatly improves performance on mobile devices and high DPI displays by rendering at the browser-recommended resolution. This also reduces bandwidth usage and increases battery life in these cases. To enable the previous behavior, use the following code:
  ```javascript
  if (Cesium.FeatureDetection.supportsImageRenderingPixelated()) {
    viewer.resolutionScale = window.devicePixelRatio;
  }
  ```
- `GroundPrimitive` now supports batching geometry for better performance.
- Improved compatibility with glTF KHR_binary_glTF and KHR_materials_common extensions
- Added `ImageryLayer.getViewableRectangle` to make it easy to get the effective bounds of an imagery layer.
- Improved compatibility with glTF KHR_binary_glTF and KHR_materials_common extensions
- Fixed a picking issue that sometimes prevented objects being selected. [#3386](https://github.com/CesiumGS/cesium/issues/3386)
- Fixed cracking between tiles in 2D. [#3486](https://github.com/CesiumGS/cesium/pull/3486)
- Fixed creating bounding volumes for `GroundPrimitive`s whose containing rectangle has a width greater than pi.
- Fixed incorrect texture coordinates for polygons with large height.
- Fixed camera.flyTo not working when in 2D mode and only orientation changes
- Added `UrlTemplateImageryProvider.reinitialize` for changing imagery provider options without creating a new instance.
- `UrlTemplateImageryProvider` now accepts a promise to an `options` object in addition to taking the object directly.
- Fixed a bug that prevented WMS feature picking from working with THREDDS XML and msGMLOutput in Internet Explorer 11.
- Added `Scene.useDepthPicking` to enable or disable picking using the depth buffer. [#3390](https://github.com/CesiumGS/cesium/pull/3390)
- Added `BoundingSphere.fromEncodedCartesianVertices` to create bounding volumes from parallel arrays of the upper and lower bits of `EncodedCartesian3`s.
- Added helper functions: `getExtensionFromUri`, `getAbsoluteUri`, and `Math.logBase`.
- Added `Rectangle.union` and `Rectangle.expand`.
- TMS support now works with newer versions of gdal2tiles.py generated layers. `createTileMapServiceImageryProvider`. Tilesets generated with older gdal2tiles.py versions may need to have the `flipXY : true` option set to load correctly.

### 1.17 - 2016-01-04

- Breaking changes
  - Removed `Camera.viewRectangle`. Use `Camera.setView({destination: rectangle})` instead.
  - Removed `RectanglePrimitive`. Use `RectangleGeometry` or `Entity.rectangle` instead.
  - Removed `Polygon`. Use `PolygonGeometry` or `Entity.polygon` instead.
  - Removed `OrthographicFrustum.getPixelSize`. Use `OrthographicFrustum.getPixelDimensions` instead.
  - Removed `PerspectiveFrustum.getPixelSize`. Use `PerspectiveFrustum.getPixelDimensions` instead.
  - Removed `PerspectiveOffCenterFrustum.getPixelSize`. Use `PerspectiveOffCenterFrustum.getPixelDimensions` instead.
  - Removed `Scene\HeadingPitchRange`. Use `Core\HeadingPitchRange` instead.
  - Removed `jsonp`. Use `loadJsonp` instead.
  - Removed `HeightmapTessellator` from the public API. It is an implementation details.
  - Removed `TerrainMesh` from the public API. It is an implementation details.
- Reduced the amount of GPU and CPU memory used by terrain by using [compression](http://cesiumjs.org/2015/12/18/Terrain-Quantization/). The CPU memory was reduced by up to 40%.
- Added the ability to manipulate `Model` node transformations via CZML and the Entity API. See the new Sandcastle example: [CZML Model - Node Transformations](http://cesiumjs.org/Cesium/Apps/Sandcastle/index.html?src=CZML%20Model%20-%20Node%20Transformations.html&label=CZML). [#3316](https://github.com/CesiumGS/cesium/pull/3316)
- Added `Globe.tileLoadProgressEvent`, which is raised when the length of the tile load queue changes, enabling incremental loading indicators.
- Added support for msGMLOutput and Thredds server feature information formats to `GetFeatureInfoFormat` and `WebMapServiceImageryProvider`.
- Added dynamic `enableFeaturePicking` toggle to all ImageryProviders that support feature picking.
- Fixed disappearing terrain while fog is active. [#3335](https://github.com/CesiumGS/cesium/issues/3335)
- Fixed short segments in `CorridorGeometry` and `PolylineVolumeGeometry`. [#3293](https://github.com/CesiumGS/cesium/issues/3293)
- Fixed `CorridorGeometry` with nearly colinear points. [#3320](https://github.com/CesiumGS/cesium/issues/3320)
- Added missing points to `EllipseGeometry` and `EllipseOutlineGeometry`. [#3078](https://github.com/CesiumGS/cesium/issues/3078)
- `Rectangle.fromCartographicArray` now uses the smallest rectangle regardess of whether or not it crosses the international date line. [#3227](https://github.com/CesiumGS/cesium/issues/3227)
- Added `TranslationRotationScale` property, which represents an affine transformation defined by a translation, rotation, and scale.
- Added `Matrix4.fromTranslationRotationScale`.
- Added `NodeTransformationProperty`, which is a `Property` value that is defined by independent `translation`, `rotation`, and `scale` `Property` instances.
- Added `PropertyBag`, which is a `Property` whose value is a key-value mapping of property names to the computed value of other properties.
- Added `ModelGraphics.runAnimations` which is a boolean `Property` indicating if all model animations should be started after the model is loaded.
- Added `ModelGraphics.nodeTransformations` which is a `PropertyBag` of `TranslationRotationScale` properties to be applied to a loaded model.
- Added CZML support for new `runAnimations` and `nodeTransformations` properties on the `model` packet.

### 1.16 - 2015-12-01

- Deprecated
  - Deprecated `HeightmapTessellator`. It will be removed in 1.17.
  - Deprecated `TerrainMesh`. It will be removed in 1.17.
  - Deprecated `OpenStreetMapImageryProvider`. It will be removed in 1.18. Use `createOpenStreetMapImageryProvider` instead.
- Improved terrain performance by up to 35%. Added support for fog near the horizon, which improves performance by rendering less terrain tiles and reduces terrain tile requests. This is enabled by default. See `Scene.fog` for options. [#3154](https://github.com/CesiumGS/cesium/pull/3154)
- Added terrain exaggeration. Enabled on viewer creation with the exaggeration scalar as the `terrainExaggeration` option.
- Added support for incrementally loading textures after a Model is ready. This allows the Model to be visible as soon as possible while its textures are loaded in the background.
- `ImageMaterialProperty.image` now accepts an `HTMLVideoElement`. You can also assign a video element directly to an Entity `material` property.
- `Material` image uniforms now accept and `HTMLVideoElement` anywhere it could previously take a `Canvas` element.
- Added `VideoSynchronizer` helper object for keeping an `HTMLVideoElement` in sync with a scene's clock.
- Fixed an issue with loading skeletons for skinned glTF models. [#3224](https://github.com/CesiumGS/cesium/pull/3224)
- Fixed an issue with tile selection when below the surface of the ellipsoid. [#3170](https://github.com/CesiumGS/cesium/issues/3170)
- Added `Cartographic.fromCartesian` function.
- Added `createOpenStreetMapImageryProvider` function to replace the `OpenStreetMapImageryProvider` class. This function returns a constructed `UrlTemplateImageryProvider`.
- `GeoJsonDataSource.load` now takes an optional `describeProperty` function for generating feature description properties. [#3140](https://github.com/CesiumGS/cesium/pull/3140)
- Added `ImageryProvider.readyPromise` and `TerrainProvider.readyPromise` and implemented it in all terrain and imagery providers. This is a promise which resolves when `ready` becomes true and rejected if there is an error during initialization. [#3175](https://github.com/CesiumGS/cesium/pull/3175)
- Fixed an issue where the sun texture is not generated correctly on some mobile devices. [#3141](https://github.com/CesiumGS/cesium/issues/3141)
- Fixed a bug that caused setting `Entity.parent` to `undefined` to throw an exception. [#3169](https://github.com/CesiumGS/cesium/issues/3169)
- Fixed a bug which caused `Entity` polyline graphics to be incorrect when a scene's ellipsoid was not WGS84. [#3174](https://github.com/CesiumGS/cesium/pull/3174)
- Entities have a reference to their entity collection and to their owner (usually a data source, but can be a `CompositeEntityCollection`).
- Added `ImageMaterialProperty.alpha` and a `alpha` uniform to `Image` and `Material` types to control overall image opacity. It defaults to 1.0, fully opaque.
- Added `Camera.getPixelSize` function to get the size of a pixel in meters based on the current view.
- Added `Camera.distanceToBoundingSphere` function.
- Added `BoundingSphere.fromOrientedBoundingBox` function.
- Added utility function `getBaseUri`, which given a URI with or without query parameters, returns the base path of the URI.
- Added `Queue.peek` to return the item at the front of a Queue.
- Fixed `JulianDate.fromIso8601` so that it correctly parses the `YYYY-MM-DDThh:mmTZD` format.
- Added `Model.maximumScale` and `ModelGraphics.maximumScale` properties, giving an upper limit for minimumPixelSize.
- Fixed glTF implementation to read the version as a string as per the specification and to correctly handle backwards compatibility for axis-angle rotations in glTF 0.8 models.
- Fixed a bug in the deprecated `jsonp` that prevented it from returning a promise. Its replacement, `loadJsonp`, was unaffected.
- Fixed a bug where loadWithXhr would reject the returned promise with successful HTTP responses (2xx) that weren't 200.

### 1.15 - 2015-11-02

- Breaking changes
  - Deleted old `<subfolder>/package.json` and `*.profile.js` files, not used since Cesium moved away from a Dojo-based build years ago. This will allow future compatibility with newer systems like Browserify and Webpack.
- Deprecated
  - Deprecated `Camera.viewRectangle`. It will be removed in 1.17. Use `Camera.setView({destination: rectangle})` instead.
  - The following options to `Camera.setView` have been deprecated and will be removed in 1.17:
    - `position`. Use `destination` instead.
    - `positionCartographic`. Convert to a `Cartesian3` and use `destination` instead.
    - `heading`, `pitch` and `roll`. Use `orientation.heading/pitch/roll` instead.
  - Deprecated `CESIUM_binary_glTF` extension support for glTF models. [KHR_binary_glTF](https://github.com/KhronosGroup/glTF/tree/master/extensions/Khronos/KHR_binary_glTF) should be used instead. `CESIUM_binary_glTF` will be removed in 1.18. Reconvert models using the online [model converter](http://cesiumjs.org/convertmodel.html).
  - Deprecated `RectanglePrimitive`. It will be removed in 1.17. Use `RectangleGeometry` or `Entity.rectangle` instead.
  - Deprecated `EllipsoidPrimitive`. It will be removed in 1.17. Use `EllipsoidGeometry` or `Entity.ellipsoid` instead.
  - Made `EllipsoidPrimitive` private, use `EllipsoidGeometry` or `Entity.ellipsoid` instead.
  - Deprecated `BoxGeometry.minimumCorner` and `BoxGeometry.maximumCorner`. These will be removed in 1.17. Use `BoxGeometry.minimum` and `BoxGeometry.maximum` instead.
  - Deprecated `BoxOutlineGeometry.minimumCorner` and `BoxOutlineGeometry.maximumCorner`. These will be removed in 1.17. Use `BoxOutlineGeometry.minimum` and `BoxOutlineGeometry.maximum` instead.
  - Deprecated `OrthographicFrustum.getPixelSize`. It will be removed in 1.17. Use `OrthographicFrustum.getPixelDimensions` instead.
  - Deprecated `PerspectiveFrustum.getPixelSize`. It will be removed in 1.17. Use `PerspectiveFrustum.getPixelDimensions` instead.
  - Deprecated `PerspectiveOffCenterFrustum.getPixelSize`. It will be removed in 1.17. Use `PerspectiveOffCenterFrustum.getPixelDimensions` instead.
  - Deprecated `Scene\HeadingPitchRange`. It will be removed in 1.17. Use `Core\HeadingPitchRange` instead.
  - Deprecated `jsonp`. It will be removed in 1.17. Use `loadJsonp` instead.
- Added support for the [glTF 1.0](https://github.com/KhronosGroup/glTF/blob/master/specification/README.md) draft specification.
- Added support for the glTF extensions [KHR_binary_glTF](https://github.com/KhronosGroup/glTF/tree/master/extensions/Khronos/KHR_binary_glTF) and [KHR_materials_common](https://github.com/KhronosGroup/glTF/tree/KHR_materials_common/extensions/Khronos/KHR_materials_common).
- Decreased GPU memory usage in `BillboardCollection` and `LabelCollection` by using WebGL instancing.
- Added CZML examples to Sandcastle. See the new CZML tab.
- Changed `Camera.setView` to take the same parameter options as `Camera.flyTo`. `options.destination` takes a rectangle, `options.orientation` works with heading/pitch/roll or direction/up, and `options.endTransform` was added. [#3100](https://github.com/CesiumGS/cesium/pull/3100)
- Fixed token issue in `ArcGisMapServerImageryProvider`.
- `ImageryLayerFeatureInfo` now has an `imageryLayer` property, indicating the layer that contains the feature.
- Made `TileMapServiceImageryProvider` and `CesiumTerrainProvider` work properly when the provided base url contains query parameters and fragments.
- The WebGL setting of `failIfMajorPerformanceCaveat` now defaults to `false`, which is the WebGL default. This improves compatibility with out-of-date drivers and remote desktop sessions. Cesium will run slower in these cases instead of simply failing to load. [#3108](https://github.com/CesiumGS/cesium/pull/3108)
- Fixed the issue where the camera inertia takes too long to finish causing the camera move events to fire after it appears to. [#2839](https://github.com/CesiumGS/cesium/issues/2839)
- Make KML invalid coordinate processing match Google Earth behavior. [#3124](https://github.com/CesiumGS/cesium/pull/3124)
- Added `BoxOutlineGeometry.fromAxisAlignedBoundingBox` and `BoxGeometry.fromAxisAlignedBoundingBox` functions.
- Switched to [gulp](http://gulpjs.com/) for all build tasks. `Java` and `ant` are no longer required to develop Cesium. [#3106](https://github.com/CesiumGS/cesium/pull/3106)
- Updated `requirejs` from 2.1.9 to 2.1.20. [#3107](https://github.com/CesiumGS/cesium/pull/3107)
- Updated `almond` from 0.2.6 to 0.3.1. [#3107](https://github.com/CesiumGS/cesium/pull/3107)

### 1.14 - 2015-10-01

- Fixed issues causing the terrain and sky to disappear when the camera is near the surface. [#2415](https://github.com/CesiumGS/cesium/issues/2415) and [#2271](https://github.com/CesiumGS/cesium/issues/2271)
- Changed the `ScreenSpaceCameraController.minimumZoomDistance` default from `20.0` to `1.0`.
- Added `Billboard.sizeInMeters`. `true` sets the billboard size to be measured in meters; otherwise, the size of the billboard is measured in pixels. Also added support for billboard `sizeInMeters` to entities and CZML.
- Fixed a bug in `AssociativeArray` that would cause unbounded memory growth when adding and removing lots of items.
- Provided a workaround for Safari 9 where WebGL constants can't be accessed through `WebGLRenderingContext`. Now constants are hard-coded in `WebGLConstants`. [#2989](https://github.com/CesiumGS/cesium/issues/2989)
- Added a workaround for Chrome 45, where the first character in a label with a small font size would not appear. [#3011](https://github.com/CesiumGS/cesium/pull/3011)
- Added `subdomains` option to the `WebMapTileServiceImageryProvider` constructor.
- Added `subdomains` option to the `WebMapServiceImageryProvider` constructor.
- Fix zooming in 2D when tracking an object. The zoom was based on location rather than the tracked object. [#2991](https://github.com/CesiumGS/cesium/issues/2991)
- Added `options.credit` parameter to `MapboxImageryProvider`.
- Fixed an issue with drill picking at low frame rates that would cause a crash. [#3010](https://github.com/CesiumGS/cesium/pull/3010)
- Fixed a bug that prevented `setView` from working across all scene modes.
- Fixed a bug that caused `camera.positionWC` to occasionally return the incorrect value.
- Used all the template urls defined in the CesiumTerrain provider.[#3038](https://github.com/CesiumGS/cesium/pull/3038)

### 1.13 - 2015-09-01

- Breaking changes
  - Remove deprecated `AxisAlignedBoundingBox.intersect` and `BoundingSphere.intersect`. Use `BoundingSphere.intersectPlane` instead.
  - Remove deprecated `getFeatureInfoAsGeoJson` and `getFeatureInfoAsXml` constructor parameters from `WebMapServiceImageryProvider`.
- Added support for `GroundPrimitive` which works much like `Primitive` but drapes geometry over terrain. Valid geometries that can be draped on terrain are `CircleGeometry`, `CorridorGeometry`, `EllipseGeometry`, `PolygonGeometry`, and `RectangleGeometry`. Because of the cutting edge nature of this feature in WebGL, it requires the [EXT_frag_depth](https://www.khronos.org/registry/webgl/extensions/EXT_frag_depth/) extension, which is currently only supported in Chrome, Firefox, and Edge. Apple support is expected in iOS 9 and MacOS Safari 9. Android support varies by hardware and IE11 will most likely never support it. You can use [webglreport.com](http://webglreport.com) to verify support for your hardware. Finally, this feature is currently only supported in Primitives and not yet available via the Entity API. [#2865](https://github.com/CesiumGS/cesium/pull/2865)
- Added `Scene.groundPrimitives`, which is a primitive collection like `Scene.primitives`, but for `GroundPrimitive` instances. It allows custom z-ordering. [#2960](https://github.com/CesiumGS/cesium/pull/2960) For example:

        // draws the ellipse on top of the rectangle
        var ellipse = scene.groundPrimitives.add(new Cesium.GroundPrimitive({...}));
        var rectangle = scene.groundPrimitives.add(new Cesium.GroundPrimitive({...}));

        // move the rectangle to draw on top of the ellipse
        scene.groundPrimitives.raise(rectangle);

- Added `reverseZ` tag to `UrlTemplateImageryProvider`. [#2961](https://github.com/CesiumGS/cesium/pull/2961)
- Added `BoundingSphere.isOccluded` and `OrientedBoundingBox.isOccluded` to determine if the volumes are occluded by an `Occluder`.
- Added `distanceSquaredTo` and `computePlaneDistances` functions to `OrientedBoundingBox`.
- Fixed a GLSL precision issue that enables Cesium to support Mali-400MP GPUs and other mobile GPUs where GLSL shaders did not previously compile. [#2984](https://github.com/CesiumGS/cesium/pull/2984)
- Fixed an issue where extruded `PolygonGeometry` was always extruding to the ellipsoid surface instead of specified height. [#2923](https://github.com/CesiumGS/cesium/pull/2923)
- Fixed an issue where non-feature nodes prevented KML documents from loading. [#2945](https://github.com/CesiumGS/cesium/pull/2945)
- Fixed an issue where `JulianDate` would not parse certain dates properly. [#405](https://github.com/CesiumGS/cesium/issues/405)
- Removed [es5-shim](https://github.com/kriskowal/es5-shim), which is no longer being used. [#2933](https://github.com/CesiumGS/cesium/pull/2945)

### 1.12 - 2015-08-03

- Breaking changes
  - Remove deprecated `ObjectOrientedBoundingBox`. Use `OrientedBoundingBox` instead.
- Added `MapboxImageryProvider` to load imagery from [Mapbox](https://www.mapbox.com).
- Added `maximumHeight` option to `Viewer.flyTo`. [#2868](https://github.com/CesiumGS/cesium/issues/2868)
- Added picking support to `UrlTemplateImageryProvider`.
- Added ArcGIS token-based authentication support to `ArcGisMapServerImageryProvider`.
- Added proxy support to `ArcGisMapServerImageryProvider` for `pickFeatures` requests.
- The default `CTRL + Left Click Drag` mouse behavior is now duplicated for `CTRL + Right Click Drag` for better compatibility with Firefox on Mac OS [#2872](https://github.com/CesiumGS/cesium/pull/2913).
- Fixed incorrect texture coordinates for `WallGeometry` [#2872](https://github.com/CesiumGS/cesium/issues/2872)
- Fixed `WallGeometry` bug that caused walls covering a short distance not to render. [#2897](https://github.com/CesiumGS/cesium/issues/2897)
- Fixed `PolygonGeometry` clockwise winding order bug.
- Fixed extruded `RectangleGeometry` bug for small heights. [#2823](https://github.com/CesiumGS/cesium/issues/2823)
- Fixed `BillboardCollection` bounding sphere for billboards with a non-center vertical origin. [#2894](https://github.com/CesiumGS/cesium/issues/2894)
- Fixed a bug that caused `Camera.positionCartographic` to be incorrect. [#2838](https://github.com/CesiumGS/cesium/issues/2838)
- Fixed calling `Scene.pickPosition` after calling `Scene.drillPick`. [#2813](https://github.com/CesiumGS/cesium/issues/2813)
- The globe depth is now rendered during picking when `Scene.depthTestAgainstTerrain` is `true` so objects behind terrain are not picked.
- Fixed Cesium.js failing to parse in IE 8 and 9. While Cesium doesn't work in IE versions less than 11, this allows for more graceful error handling.

### 1.11 - 2015-07-01

- Breaking changes
  - Removed `Scene.fxaaOrderIndependentTranslucency`, which was deprecated in 1.10. Use `Scene.fxaa` which is now `true` by default.
  - Removed `Camera.clone`, which was deprecated in 1.10.
- Deprecated
  - The STK World Terrain url `cesiumjs.org/stk-terrain/world` has been deprecated, use `assets.agi.com/stk-terrain/world` instead. A redirect will be in place until 1.14.
  - Deprecated `AxisAlignedBoundingBox.intersect` and `BoundingSphere.intersect`. These will be removed in 1.13. Use `AxisAlignedBoundingBox.intersectPlane` and `BoundingSphere.intersectPlane` instead.
  - Deprecated `ObjectOrientedBoundingBox`. It will be removed in 1.12. Use `OrientedBoundingBox` instead.
- Improved camera flights. [#2825](https://github.com/CesiumGS/cesium/pull/2825)
- The camera now zooms to the point under the mouse cursor.
- Added a new camera mode for horizon views. When the camera is looking at the horizon and a point on terrain above the camera is picked, the camera moves in the plane containing the camera position, up and right vectors.
- Improved terrain and imagery performance and reduced tile loading by up to 50%, depending on the camera view, by using the new `OrientedBoundingBox` for view frustum culling. See [Terrain Culling with Oriented Bounding Boxes](http://cesiumjs.org/2015/06/24/Oriented-Bounding-Boxes/).
- Added `UrlTemplateImageryProvider`. This new imagery provider allows access to a wide variety of imagery sources, including OpenStreetMap, TMS, WMTS, WMS, WMS-C, and various custom schemes, by specifying a URL template to use to request imagery tiles.
- Fixed flash/streak rendering artifacts when picking. [#2790](https://github.com/CesiumGS/cesium/issues/2790), [#2811](https://github.com/CesiumGS/cesium/issues/2811)
- Fixed 2D and Columbus view lighting issue. [#2635](https://github.com/CesiumGS/cesium/issues/2635).
- Fixed issues with material caching which resulted in the inability to use an image-based material multiple times. [#2821](https://github.com/CesiumGS/cesium/issues/2821)
- Improved `Camera.viewRectangle` so that the specified rectangle is now better centered on the screen. [#2764](https://github.com/CesiumGS/cesium/issues/2764)
- Fixed a crash when `viewer.zoomTo` or `viewer.flyTo` were called immediately before or during a scene morph. [#2775](https://github.com/CesiumGS/cesium/issues/2775)
- Fixed an issue where `Camera` functions would throw an exception if used from within a `Scene.morphComplete` callback. [#2776](https://github.com/CesiumGS/cesium/issues/2776)
- Fixed camera flights that ended up at the wrong position in Columbus view. [#802](https://github.com/CesiumGS/cesium/issues/802)
- Fixed camera flights through the map in 2D. [#804](https://github.com/CesiumGS/cesium/issues/804)
- Fixed strange camera flights from opposite sides of the globe. [#1158](https://github.com/CesiumGS/cesium/issues/1158)
- Fixed camera flights that wouldn't fly to the home view after zooming out past it. [#1400](https://github.com/CesiumGS/cesium/issues/1400)
- Fixed flying to rectangles that cross the IDL in Columbus view and 2D. [#2093](https://github.com/CesiumGS/cesium/issues/2093)
- Fixed flights with a pitch of -90 degrees. [#2468](https://github.com/CesiumGS/cesium/issues/2468)
- `Model` can now load Binary glTF from a `Uint8Array`.
- Fixed a bug in `ImageryLayer` that could cause an exception and the render loop to stop when the base layer did not cover the entire globe.
- The performance statistics displayed when `scene.debugShowFramesPerSecond === true` can now be styled using the `cesium-performanceDisplay` CSS classes in `shared.css` [#2779](https://github.com/CesiumGS/cesium/issues/2779).
- Added `Plane.fromCartesian4`.
- Added `Plane.ORIGIN_XY_PLANE`/`ORIGIN_YZ_PLANE`/`ORIGIN_ZX_PLANE` constants for commonly-used planes.
- Added `Matrix2`/`Matrix3`/`Matrix4.ZERO` constants.
- Added `Matrix2`/`Matrix3.multiplyByScale` for multiplying against non-uniform scales.
- Added `projectPointToNearestOnPlane` and `projectPointsToNearestOnPlane` to `EllipsoidTangentPlane` to project 3D points to the nearest 2D point on an `EllipsoidTangentPlane`.
- Added `EllipsoidTangentPlane.plane` property to get the `Plane` for the tangent plane.
- Added `EllipsoidTangentPlane.xAxis`/`yAxis`/`zAxis` properties to get the local coordinate system of the tangent plane.
- Add `QuantizedMeshTerrainData` constructor argument `orientedBoundingBox`.
- Add `TerrainMesh.orientedBoundingBox` which holds the `OrientedBoundingBox` for the mesh for a single terrain tile.

### 1.10 - 2015-06-01

- Breaking changes
  - Existing bookmarks to documentation of static members have changed [#2757](https://github.com/CesiumGS/cesium/issues/2757).
  - Removed `InfoBoxViewModel.defaultSanitizer`, `InfoBoxViewModel.sanitizer`, and `Cesium.sanitize`, which was deprecated in 1.7.
  - Removed `InfoBoxViewModel.descriptionRawHtml`, which was deprecated in 1.7. Use `InfoBoxViewModel.description` instead.
  - Removed `GeoJsonDataSource.fromUrl`, which was deprecated in 1.7. Use `GeoJsonDataSource.load` instead. Unlike fromUrl, load can take either a url or parsed JSON object and returns a promise to a new instance, rather than a new instance.
  - Removed `GeoJsonDataSource.prototype.loadUrl`, which was deprecated in 1.7. Instead, pass a url as the first parameter to `GeoJsonDataSource.prototype.load`.
  - Removed `CzmlDataSource.prototype.loadUrl`, which was deprecated in 1.7. Instead, pass a url as the first parameter to `CzmlDataSource.prototype.load`.
  - Removed `CzmlDataSource.prototype.processUrl`, which was deprecated in 1.7. Instead, pass a url as the first parameter to `CzmlDataSource.prototype.process`.
  - Removed the `sourceUri` parameter to all `CzmlDataSource` load and process functions, which was deprecated in 1.7. Instead pass an `options` object with `sourceUri` property.
  - Removed `PolygonGraphics.positions` which was deprecated in 1.6. Instead, use `PolygonGraphics.hierarchy`.
  - Existing bookmarks to documentation of static members changed. [#2757](https://github.com/CesiumGS/cesium/issues/2757)
- Deprecated
  - `WebMapServiceImageryProvider` constructor parameters `options.getFeatureInfoAsGeoJson` and `options.getFeatureInfoAsXml` were deprecated and will be removed in Cesium 1.13. Use `options.getFeatureInfoFormats` instead.
  - Deprecated `Camera.clone`. It will be removed in 1.11.
  - Deprecated `Scene.fxaaOrderIndependentTranslucency`. It will be removed in 1.11. Use `Scene.fxaa` which is now `true` by default.
  - The Cesium sample models are now in the Binary glTF format (`.bgltf`). Cesium will also include the models as plain glTF (`.gltf`) until 1.13. Cesium support for `.gltf` will not be removed.
- Added `view` query parameter to the CesiumViewer app, which sets the initial camera position using longitude, latitude, height, heading, pitch and roll. For example: `http://cesiumjs.org/Cesium/Build/Apps/CesiumViewer/index.html/index.html?view=-75.0,40.0,300.0,9.0,-13.0,3.0`
- Added `Billboard.heightReference` and `Label.heightReference` to clamp billboards and labels to terrain.
- Added support for the [CESIUM_binary_glTF](https://github.com/KhronosGroup/glTF/blob/new-extensions/extensions/CESIUM_binary_glTF/README.md) extension for loading binary blobs of glTF to `Model`. See [Faster 3D Models with Binary glTF](http://cesiumjs.org/2015/06/01/Binary-glTF/).
- Added support for the [CESIUM_RTC](https://github.com/KhronosGroup/glTF/blob/new-extensions/extensions/CESIUM_RTC/README.md) glTF extension for high-precision rendering to `Model`.
- Added `PointPrimitive` and `PointPrimitiveCollection`, which are faster and use less memory than billboards with circles.
- Changed `Entity.point` to use the new `PointPrimitive` instead of billboards. This does not change the `Entity.point` API.
- Added `Scene.pickPosition` to reconstruct the WGS84 position from window coordinates.
- The default mouse controls now support panning and zooming on 3D models and other opaque geometry.
- Added `Camera.moveStart` and `Camera.moveEnd` events.
- Added `GeocoderViewModel.complete` event. Triggered after the camera flight is completed.
- `KmlDataSource` can now load a KML file that uses explicit XML namespacing, e.g. `kml:Document`.
- Setting `Entity.show` now properly toggles the display of all descendant entities, previously it only affected its direct children.
- Fixed a bug that sometimes caused `Entity` instances with `show` set to false to reappear when new `Entity` geometry is added. [#2686](https://github.com/CesiumGS/cesium/issues/2686)
- Added a `Rotation` object which, when passed to `SampledProperty`, always interpolates values towards the shortest angle. Also hooked up CZML to use `Rotation` for all time-dynamic rotations.
- Fixed a bug where moon rendered in front of foreground geometry. [#1964](https://github.com/CesiumGS/cesium/issue/1964)
- Fixed a bug where the sun was smeared when the skybox/stars was disabled. [#1829](https://github.com/CesiumGS/cesium/issue/1829)
- `TileProviderError` now optionally takes an `error` parameter with more details of the error or exception that occurred. `ImageryLayer` passes that information through when tiles fail to load. This allows tile provider error handling to take a different action when a tile returns a 404 versus a 500, for example.
- `ArcGisMapServerImageryProvider` now has a `maximumLevel` constructor parameter.
- `ArcGisMapServerImageryProvider` picking now works correctly when the `layers` parameter is specified. Previously, it would pick from all layers even if only displaying a subset.
- `WebMapServiceImageryProvider.pickFeatures` now works with WMS servers, such as Google Maps Engine, that can only return feature information in HTML format.
- `WebMapServiceImageryProvider` now accepts an array of `GetFeatureInfoFormat` instances that it will use to obtain information about the features at a given position on the globe. This enables an arbitrary `info_format` to be passed to the WMS server, and an arbitrary JavaScript function to be used to interpret the response.
- Fixed a crash caused by `ImageryLayer` attempting to generate mipmaps for textures that are not a power-of-two size.
- Fixed a bug where `ImageryLayerCollection.pickImageryLayerFeatures` would return incorrect results when picking from a terrain tile that was partially covered by correct-level imagery and partially covered by imagery from an ancestor level.
- Fixed incorrect counting of `debug.tilesWaitingForChildren` in `QuadtreePrimitive`.
- Added `throttleRequestsByServer.maximumRequestsPerServer` property.
- Changed `createGeometry` to load individual-geometry workers using a CommonJS-style `require` when run in a CommonJS-like environment.
- Added `buildModuleUrl.setBaseUrl` function to allow the Cesium base URL to be set without the use of the global CESIUM_BASE_URL variable.
- Changed `ThirdParty/zip` to defer its call to `buildModuleUrl` until it is needed, rather than executing during module loading.
- Added optional drilling limit to `Scene.drillPick`.
- Added optional `ellipsoid` parameter to construction options of imagery and terrain providers that were lacking it. Note that terrain bounding spheres are precomputed on the server, so any supplied terrain ellipsoid must match the one used by the server.
- Added debug option to `Scene` to show the depth buffer information for a specified view frustum slice and exposed capability in `CesiumInspector` widget.
- Added new leap second for 30 June 2015 at UTC 23:59:60.
- Upgraded Autolinker from version 0.15.2 to 0.17.1.

### 1.9 - 2015-05-01

- Breaking changes
  - Removed `ColorMaterialProperty.fromColor`, previously deprecated in 1.6. Pass a `Color` directly to the `ColorMaterialProperty` constructor instead.
  - Removed `CompositeEntityCollection.entities` and `EntityCollection.entities`, both previously deprecated in 1.6. Use `CompositeEntityCollection.values` and `EntityCollection.values` instead.
  - Removed `DataSourceDisplay.getScene` and `DataSourceDisplay.getDataSources`, both previously deprecated in 1.6. Use `DataSourceDisplay.scene` and `DataSourceDisplay.dataSources` instead.
  - `Entity` no longer takes a string id as its constructor argument. Pass an options object with `id` property instead. This was previously deprecated in 1.6.
  - Removed `Model.readyToRender`, previously deprecated in 1.6. Use `Model.readyPromise` instead.
- Entity `material` properties and `Material` uniform values can now take a `canvas` element in addition to an image or url. [#2667](https://github.com/CesiumGS/cesium/pull/2667)
- Fixed a bug which caused `Entity.viewFrom` to be ignored when flying to, zooming to, or tracking an Entity. [#2628](https://github.com/CesiumGS/cesium/issues/2628)
- Fixed a bug that caused `Corridor` and `PolylineVolume` geometry to be incorrect for sharp corners [#2626](https://github.com/CesiumGS/cesium/pull/2626)
- Fixed crash when modifying a translucent entity geometry outline. [#2630](https://github.com/CesiumGS/cesium/pull/2630)
- Fixed crash when loading KML GroundOverlays that spanned 360 degrees. [#2639](https://github.com/CesiumGS/cesium/pull/2639)
- Fixed `Geocoder` styling issue in Safari. [#2658](https://github.com/CesiumGS/cesium/pull/2658).
- Fixed a crash that would occur when the `Viewer` or `CesiumWidget` was resized to 0 while the camera was in motion. [#2662](https://github.com/CesiumGS/cesium/issues/2662)
- Fixed a bug that prevented the `InfoBox` title from updating if the name of `viewer.selectedEntity` changed. [#2644](https://github.com/CesiumGS/cesium/pull/2644)
- Added an optional `result` parameter to `computeScreenSpacePosition` on both `Billboard` and `Label`.
- Added number of cached shaders to the `CesiumInspector` debugging widget.
- An exception is now thrown if `Primitive.modelMatrix` is not the identity matrix when in in 2D or Columbus View.

### 1.8 - 2015-04-01

- Breaking changes
  - Removed the `eye`, `target`, and `up` parameters to `Camera.lookAt` which were deprecated in Cesium 1.6. Use the `target` and `offset`.
  - Removed `Camera.setTransform`, which was deprecated in Cesium 1.6. Use `Camera.lookAtTransform`.
  - Removed `Camera.transform`, which was deprecated in Cesium 1.6. Use `Camera.lookAtTransform`.
  - Removed the `direction` and `up` options to `Camera.flyTo`, which were deprecated in Cesium 1.6. Use the `orientation` option.
  - Removed `Camera.flyToRectangle`, which was deprecated in Cesium 1.6. Use `Camera.flyTo`.
- Deprecated
  - Deprecated the `smallterrain` tileset. It will be removed in 1.11. Use the [STK World Terrain](http://cesiumjs.org/data-and-assets/terrain/stk-world-terrain.html) tileset.
- Added `Entity.show`, a boolean for hiding or showing an entity and its children.
- Added `Entity.isShowing`, a read-only property that indicates if an entity is currently being drawn.
- Added support for the KML `visibility` element.
- Added `PolylineArrowMaterialProperty` to allow entities materials to use polyline arrows.
- Added `VelocityOrientationProperty` to easily orient Entity graphics (such as a model) along the direction it is moving.
- Added a new Sandcastle demo, [Interpolation](http://cesiumjs.org/Cesium/Apps/Sandcastle/index.html?src=Interpolation.html&label=Showcases), which illustrates time-dynamic position interpolation options and uses the new `VelocityOrientationProperty` to orient an aircraft in flight.
- Improved `viewer.zoomTo` and `viewer.flyTo` so they are now "best effort" and work even if some entities being zoomed to are not currently in the scene.
- Fixed `PointerEvent` detection so that it works with older implementations of the specification. This also fixes lack of mouse handling when detection failed, such as when using Cesium in the Windows `WebBrowser` control.
- Fixed an issue with transparency. [#2572](https://github.com/CesiumGS/cesium/issues/2572)
- Fixed improper handling of null values when loading `GeoJSON` data.
- Added support for automatic raster feature picking from `ArcGisMapServerImagerProvider`.
- Added the ability to specify the desired tiling scheme, rectangle, and width and height of tiles to the `ArcGisMapServerImagerProvider` constructor.
- Added the ability to access dynamic ArcGIS MapServer layers by specifying the `layers` parameter to the `ArcGisMapServerImagerProvider` constructor.
- Fixed a bug that could cause incorrect rendering of an `ArcGisMapServerImageProvider` with a "singleFusedMapCache" in the geographic projection (EPSG:4326).
- Added new construction options to `CesiumWidget` and `Viewer`, for `skyBox`, `skyAtmosphere`, and `globe`.
- Fixed a bug that prevented Cesium from working in browser configurations that explicitly disabled localStorage, such as Safari's private browsing mode.
- Cesium is now tested using Jasmine 2.2.0.

### 1.7.1 - 2015-03-06

- Fixed a crash in `InfoBox` that would occur when attempting to display plain text.
- Fixed a crash when loading KML features that have no description and an empty `ExtendedData` node.
- Fixed a bug `in Color.fromCssColorString` where undefined would be returned for the CSS color `transparent`.
- Added `Color.TRANSPARENT`.
- Added support for KML `TimeStamp` nodes.
- Improved KML compatibility to work with non-specification compliant KML files that still happen to load in Google Earth.
- All data sources now print errors to the console in addition to raising the `errorEvent` and rejecting their load promise.

### 1.7 - 2015-03-02

- Breaking changes
  - Removed `viewerEntityMixin`, which was deprecated in Cesium 1.5. Its functionality is now directly part of the `Viewer` widget.
  - Removed `Camera.tilt`, which was deprecated in Cesium 1.6. Use `Camera.pitch`.
  - Removed `Camera.heading` and `Camera.tilt`. They were deprecated in Cesium 1.6. Use `Camera.setView`.
  - Removed `Camera.setPositionCartographic`, which was was deprecated in Cesium 1.6. Use `Camera.setView`.
- Deprecated
  - Deprecated `InfoBoxViewModel.defaultSanitizer`, `InfoBoxViewModel.sanitizer`, and `Cesium.sanitize`. They will be removed in 1.10.
  - Deprecated `InfoBoxViewModel.descriptionRawHtml`, it will be removed in 1.10. Use `InfoBoxViewModel.description` instead.
  - Deprecated `GeoJsonDataSource.fromUrl`, it will be removed in 1.10. Use `GeoJsonDataSource.load` instead. Unlike fromUrl, load can take either a url or parsed JSON object and returns a promise to a new instance, rather than a new instance.
  - Deprecated `GeoJsonDataSource.prototype.loadUrl`, it will be removed in 1.10. Instead, pass a url as the first parameter to `GeoJsonDataSource.prototype.load`.
  - Deprecated `CzmlDataSource.prototype.loadUrl`, it will be removed in 1.10. Instead, pass a url as the first parameter to `CzmlDataSource.prototype.load`.
  - Deprecated `CzmlDataSource.prototype.processUrl`, it will be removed in 1.10. Instead, pass a url as the first parameter to `CzmlDataSource.prototype.process`.
  - Deprecated the `sourceUri` parameter to all `CzmlDataSource` load and process functions. Support will be removed in 1.10. Instead pass an `options` object with `sourceUri` property.
- Added initial support for [KML 2.2](https://developers.google.com/kml/) via `KmlDataSource`. Check out the new [Sandcastle Demo](http://cesiumjs.org/Cesium/Apps/Sandcastle/index.html?src=KML.html) and the [reference documentation](http://cesiumjs.org/Cesium/Build/Documentation/KmlDataSource.html) for more details.
- `InfoBox` sanitization now relies on [iframe sandboxing](http://www.html5rocks.com/en/tutorials/security/sandboxed-iframes/). This allows for much more content to be displayed in the InfoBox (and still be secure).
- Added `InfoBox.frame` which is the instance of the iframe that is used to host description content. Sanitization can be controlled via the frame's `sandbox` attribute. See the above link for additional information.
- Worked around a bug in Safari that caused most of Cesium to be broken. Cesium should now work much better on Safari for both desktop and mobile.
- Fixed incorrect ellipse texture coordinates. [#2363](https://github.com/CesiumGS/cesium/issues/2363) and [#2465](https://github.com/CesiumGS/cesium/issues/2465)
- Fixed a bug that would cause incorrect geometry for long Corridors and Polyline Volumes. [#2513](https://github.com/CesiumGS/cesium/issues/2513)
- Fixed a bug in imagery loading that could cause some or all of the globe to be missing when using an imagery layer that does not cover the entire globe.
- Fixed a bug that caused `ElipseOutlineGeometry` and `CircleOutlineGeometry` to be extruded to the ground when they should have instead been drawn at height. [#2499](https://github.com/CesiumGS/cesium/issues/2499).
- Fixed a bug that prevented per-vertex colors from working with `PolylineGeometry` and `SimplePolylineGeometry` when used asynchronously. [#2516](https://github.com/CesiumGS/cesium/issues/2516)
- Fixed a bug that would caused duplicate graphics if non-time-dynamic `Entity` objects were modified in quick succession. [#2514](https://github.com/CesiumGS/cesium/issues/2514).
- Fixed a bug where `camera.flyToBoundingSphere` would ignore range if the bounding sphere radius was 0. [#2519](https://github.com/CesiumGS/cesium/issues/2519)
- Fixed some styling issues with `InfoBox` and `BaseLayerPicker` caused by using Bootstrap with Cesium. [#2487](https://github.com/CesiumGS/cesium/issues/2479)
- Added support for rendering a water effect on Quantized-Mesh terrain tiles.
- Added `pack` and `unpack` functions to `Matrix2` and `Matrix3`.
- Added camera-terrain collision detection/response when the camera reference frame is set.
- Added `ScreenSpaceCameraController.enableCollisionDetection` to enable/disable camera collision detection with terrain.
- Added `CzmlDataSource.load` and `GeoJsonDataSource.load` to make it easy to create and load data in a single line.
- Added the ability to pass a `Promise` to a `DataSource` to `DataSourceCollection.add`. The `DataSource` will not actually be added until the promise resolves.
- Added the ability to pass a `Promise` to a target to `viewer.zoomTo` and `viewer.flyTo`.
- All `CzmlDataSource` and `GeoJsonDataSource` loading functions now return `Promise` instances that resolve to the instances after data is loaded.
- Error handling in all `CzmlDataSource` and `GeoJsonDataSource` loading functions is now more consistent. Rather than a mix of exceptions and `Promise` rejections, all errors are raised via `Promise` rejections.
- In addition to addresses, the `Geocoder` widget now allows input of longitude, latitude, and an optional height in degrees and meters. Example: `-75.596, 40.038, 1000` or `-75.596 40.038`.

### 1.6 - 2015-02-02

- Breaking changes
  - `Rectangle.intersectWith` was deprecated in Cesium 1.5. Use `Rectangle.intersection`, which is the same but returns `undefined` when two rectangles do not intersect.
  - `Rectangle.isEmpty` was deprecated in Cesium 1.5.
  - The `sourceUri` parameter to `GeoJsonDatasource.load` was deprecated in Cesium 1.4 and has been removed. Use options.sourceUri instead.
  - `PolygonGraphics.positions` created by `GeoJSONDataSource` now evaluate to a `PolygonHierarchy` object instead of an array of positions.
- Deprecated
  - `Camera.tilt` was deprecated in Cesium 1.6. It will be removed in Cesium 1.7. Use `Camera.pitch`.
  - `Camera.heading` and `Camera.tilt` were deprecated in Cesium 1.6. They will become read-only in Cesium 1.7. Use `Camera.setView`.
  - `Camera.setPositionCartographic` was deprecated in Cesium 1.6. It will be removed in Cesium 1.7. Use `Camera.setView`.
  - The `direction` and `up` options to `Camera.flyTo` have been deprecated in Cesium 1.6. They will be removed in Cesium 1.8. Use the `orientation` option.
  - `Camera.flyToRectangle` has been deprecated in Cesium 1.6. They will be removed in Cesium 1.8. Use `Camera.flyTo`.
  - `Camera.setTransform` was deprecated in Cesium 1.6. It will be removed in Cesium 1.8. Use `Camera.lookAtTransform`.
  - `Camera.transform` was deprecated in Cesium 1.6. It will be removed in Cesium 1.8. Use `Camera.lookAtTransform`.
  - The `eye`, `target`, and `up` parameters to `Camera.lookAt` were deprecated in Cesium 1.6. It will be removed in Cesium 1.8. Use the `target` and `offset`.
  - `PolygonGraphics.positions` was deprecated and replaced with `PolygonGraphics.hierarchy`, whose value is a `PolygonHierarchy` instead of an array of positions. `PolygonGraphics.positions` will be removed in Cesium 1.8.
  - The `Model.readyToRender` event was deprecated and will be removed in Cesium 1.9. Use the new `Model.readyPromise` instead.
  - `ColorMaterialProperty.fromColor(color)` has been deprecated and will be removed in Cesium 1.9. The constructor can now take a Color directly, for example `new ColorMaterialProperty(color)`.
  - `DataSourceDisplay` methods `getScene` and `getDataSources` have been deprecated and replaced with `scene` and `dataSources` properties. They will be removed in Cesium 1.9.
  - The `Entity` constructor taking a single string value for the id has been deprecated. The constructor now takes an options object which allows you to provide any and all `Entity` related properties at construction time. Support for the deprecated behavior will be removed in Cesium 1.9.
  - The `EntityCollection.entities` and `CompositeEntityCollect.entities` properties have both been renamed to `values`. Support for the deprecated behavior will be removed in Cesium 1.9.
- Fixed an issue which caused order independent translucency to be broken on many video cards. Disabling order independent translucency should no longer be necessary.
- `GeoJsonDataSource` now supports polygons with holes.
- Many Sandcastle examples have been rewritten to make use of the newly improved Entity API.
- Instead of throwing an exception when there are not enough unique positions to define a geometry, creating a `Primitive` will succeed, but not render. [#2375](https://github.com/CesiumGS/cesium/issues/2375)
- Improved performance of asynchronous geometry creation (as much as 20% faster in some use cases). [#2342](https://github.com/CesiumGS/cesium/issues/2342)
- Fixed picking in 2D. [#2447](https://github.com/CesiumGS/cesium/issues/2447)
- Added `viewer.entities` which allows you to easily create and manage `Entity` instances without a corresponding `DataSource`. This is just a shortcut to `viewer.dataSourceDisplay.defaultDataSource.entities`
- Added `viewer.zoomTo` and `viewer.flyTo` which takes an entity, array of entities, `EntityCollection`, or `DataSource` as a parameter and zooms or flies to the corresponding visualization.
- Setting `viewer.trackedEntity` to `undefined` will now restore the camera controls to their default states.
- When you track an entity by clicking on the track button in the `InfoBox`, you can now stop tracking by clicking the button a second time.
- Added `Quaternion.fromHeadingPitchRoll` to create a rotation from heading, pitch, and roll angles.
- Added `Transforms.headingPitchRollToFixedFrame` to create a local frame from a position and heading/pitch/roll angles.
- Added `Transforms.headingPitchRollQuaternion` which is the quaternion rotation from `Transforms.headingPitchRollToFixedFrame`.
- Added `Color.fromAlpha` and `Color.withAlpha` to make it easy to create translucent colors from constants, i.e. `var translucentRed = Color.RED.withAlpha(0.95)`.
- Added `PolylineVolumeGraphics` and `Entity.polylineVolume`
- Added `Camera.lookAtTransform` which sets the camera position and orientation given a transformation matrix defining a reference frame and either a cartesian offset or heading/pitch/range from the center of that frame.
- Added `Camera.setView` (which use heading, pitch, and roll) and `Camera.roll`.
- Added an orientation option to `Camera.flyTo` that can be either direction and up unit vectors or heading, pitch and roll angles.
- Added `BillboardGraphics.imageSubRegion`, to enable custom texture atlas use for `Entity` instances.
- Added `CheckerboardMaterialProperty` to enable use of the checkerboard material with the entity API.
- Added `PolygonHierarchy` to make defining polygons with holes clearer.
- Added `PolygonGraphics.hierarchy` for supporting polygons with holes via data sources.
- Added `BoundingSphere.fromBoundingSpheres`, which creates a `BoundingSphere` that encloses the specified array of BoundingSpheres.
- Added `Model.readyPromise` and `Primitive.readyPromise` which are promises that resolve when the primitives are ready.
- `ConstantProperty` can now hold any value; previously it was limited to values that implemented `equals` and `clones` functions, as well as a few special cases.
- Fixed a bug in `EllipsoidGeodesic` that caused it to modify the `height` of the positions passed to the constructor or to to `setEndPoints`.
- `WebMapTileServiceImageryProvider` now supports RESTful requests (by accepting a tile-URL template).
- Fixed a bug that caused `Camera.roll` to be around 180 degrees, indicating the camera was upside-down, when in the Southern hemisphere.
- The object returned by `Primitive.getGeometryInstanceAttributes` now contains the instance's bounding sphere and repeated calls will always now return the same object instance.
- Fixed a bug that caused dynamic geometry outlines widths to not work on implementations that support them.
- The `SelectionIndicator` widget now works for all entity visualization and uses the center of visualization instead of entity.position. This produces more accurate results, especially for shapes, volumes, and models.
- Added `CustomDataSource` which makes it easy to create and manage a group of entities without having to manually implement the DataSource interface in a new class.
- Added `DataSourceDisplay.defaultDataSource` which is an instance of `CustomDataSource` and allows you to easily add custom entities to the display.
- Added `Camera.viewBoundingSphere` and `Camera.flyToBoundingSphere`, which as the names imply, sets or flies to a view that encloses the provided `BoundingSphere`
- For constant `Property` values, there is no longer a need to create an instance of `ConstantProperty` or `ConstantPositionProperty`, you can now assign a value directly to the corresponding property. The same is true for material images and colors.
- All Entity and related classes can now be assigned using anonymous objects as well as be passed template objects. The correct underlying instance is created for you automatically. For a more detailed overview of changes to the Entity API, see [this forum thread](https://community.cesium.com/t/cesium-in-2015-entity-api/1863) for details.

### 1.5 - 2015-01-05

- Breaking changes
  - Removed `GeometryPipeline.wrapLongitude`, which was deprecated in 1.4. Use `GeometryPipeline.splitLongitude` instead.
  - Removed `GeometryPipeline.combine`, which was deprecated in 1.4. Use `GeometryPipeline.combineInstances` instead.
- Deprecated
  - `viewerEntityMixin` was deprecated. It will be removed in Cesium 1.6. Its functionality is now directly part of the `Viewer` widget.
  - `Rectangle.intersectWith` was deprecated. It will be removed in Cesium 1.6. Use `Rectangle.intersection`, which is the same but returns `undefined` when two rectangles do not intersect.
  - `Rectangle.isEmpty` was deprecated. It will be removed in Cesium 1.6.
- Improved GeoJSON, TopoJSON, and general polygon loading performance.
- Added caching to `Model` to save memory and improve loading speed when several models with the same url are created.
- Added `ModelNode.show` for per-node show/hide.
- Added the following properties to `Viewer` and `CesiumWidget`: `imageryLayers`, `terrainProvider`, and `camera`. This avoids the need to access `viewer.scene` in some cases.
- Dramatically improved the quality of font outlines.
- Added `BoxGraphics` and `Entity.box`.
- Added `CorridorGraphics` and `Entity.corridor`.
- Added `CylinderGraphics` and `Entity.cylinder`.
- Fixed imagery providers whose rectangle crosses the IDL. Added `Rectangle.computeWidth`, `Rectangle.computeHeight`, `Rectangle.width`, and `Rectangle.height`. [#2195](https://github.com/CesiumGS/cesium/issues/2195)
- `ConstantProperty` now accepts `HTMLElement` instances as valid values.
- `BillboardGraphics.image` and `ImageMaterialProperty.image` now accept `Property` instances that represent an `Image` or `Canvas` in addition to a url.
- Fixed a bug in `PolylineGeometry` that would cause gaps in the line. [#2136](https://github.com/CesiumGS/cesium/issues/2136)
- Fixed `upsampleQuantizedTerrainMesh` rounding errors that had occasionally led to missing terrain skirt geometry in upsampled tiles.
- Added `Math.mod` which computes `m % n` but also works when `m` is negative.

### 1.4 - 2014-12-01

- Breaking changes
  - Types implementing `TerrainProvider` are now required to implement the `getTileDataAvailable` function. Backwards compatibility for this was deprecated in Cesium 1.2.
- Deprecated
  - The `sourceUri` parameter to `GeoJsonDatasource.load` was deprecated and will be removed in Cesium 1.6 on February 3, 2015 ([#2257](https://github.com/CesiumGS/cesium/issues/2257)). Use `options.sourceUri` instead.
  - `GeometryPipeline.wrapLongitude` was deprecated. It will be removed in Cesium 1.5 on January 2, 2015. Use `GeometryPipeline.splitLongitude`. ([#2272](https://github.com/CesiumGS/cesium/issues/2272))
  - `GeometryPipeline.combine` was deprecated. It will be removed in Cesium 1.5. Use `GeometryPipeline.combineInstances`.
- Added support for touch events on Internet Explorer 11 using the [Pointer Events API](http://www.w3.org/TR/pointerevents/).
- Added geometry outline width support to the `DataSource` layer. This is exposed via the new `outlineWidth` property on `EllipseGraphics`, `EllipsoidGraphics`, `PolygonGraphics`, `RectangleGraphics`, and `WallGraphics`.
- Added `outlineWidth` support to CZML geometry packets.
- Added `stroke-width` support to the GeoJSON simple-style implementation.
- Added the ability to specify global GeoJSON default styling. See the [documentation](http://cesiumjs.org/Cesium/Build/Documentation/GeoJsonDataSource.html) for details.
- Added `CallbackProperty` to support lazy property evaluation as well as make custom properties easier to create.
- Added an options parameter to `GeoJsonDataSource.load`, `GeoJsonDataSource.loadUrl`, and `GeoJsonDataSource.fromUrl` to allow for basic per-instance styling. [Sandcastle example](http://cesiumjs.org/Cesium/Apps/Sandcastle/index.html?src=GeoJSON%20and%20TopoJSON.html&label=Showcases).
- Improved GeoJSON loading performance.
- Improved point visualization performance for all DataSources.
- Improved the performance and memory usage of `EllipseGeometry`, `EllipseOutlineGeometry`, `CircleGeometry`, and `CircleOutlineGeometry`.
- Added `tileMatrixLabels` option to `WebMapTileServiceImageryProvider`.
- Fixed a bug in `PolylineGeometry` that would cause the geometry to be split across the IDL for 3D only scenes. [#1197](https://github.com/CesiumGS/cesium/issues/1197)
- Added `modelMatrix` and `cull` options to `Primitive` constructor.
- The `translation` parameter to `Matrix4.fromRotationTranslation` now defaults to `Cartesian3.ZERO`.
- Fixed `ModelNode.matrix` when a node is targeted for animation.
- `Camera.tilt` now clamps to [-pi / 2, pi / 2] instead of [0, pi / 2].
- Fixed an issue that could lead to poor performance on lower-end GPUs like the Intel HD 3000.
- Added `distanceSquared` to `Cartesian2`, `Cartesian3`, and `Cartesian4`.
- Added `Matrix4.multiplyByMatrix3`.
- Fixed a bug in `Model` where the WebGL shader optimizer in Linux was causing mesh loading to fail.

### 1.3 - 2014-11-03

- Worked around a shader compilation regression in Firefox 33 and 34 by falling back to a less precise shader on those browsers. [#2197](https://github.com/CesiumGS/cesium/issues/2197)
- Added support to the `CesiumTerrainProvider` for terrain tiles with more than 64K vertices, which is common for sub-meter terrain.
- Added `Primitive.compressVertices`. When true (default), geometry vertices are compressed to save GPU memory.
- Added `culture` option to `BingMapsImageryProvider` constructor.
- Reduced the amount of GPU memory used by billboards and labels.
- Fixed a bug that caused non-base imagery layers with a limited `rectangle` to be stretched to the edges of imagery tiles. [#416](https://github.com/CesiumGS/cesium/issues/416)
- Fixed rendering polylines with duplicate positions. [#898](https://github.com/CesiumGS/cesium/issues/898)
- Fixed a bug in `Globe.pick` that caused it to return incorrect results when using terrain data with vertex normals. The bug manifested itself as strange behavior when navigating around the surface with the mouse as well as incorrect results when using `Camera.viewRectangle`.
- Fixed a bug in `sampleTerrain` that could cause it to produce undefined heights when sampling for a position very near the edge of a tile.
- `ReferenceProperty` instances now retain their last value if the entity being referenced is removed from the target collection. The reference will be automatically reattached if the target is reintroduced.
- Upgraded topojson from 1.6.8 to 1.6.18.
- Upgraded Knockout from version 3.1.0 to 3.2.0.
- Upgraded CodeMirror, used by SandCastle, from 2.24 to 4.6.

### 1.2 - 2014-10-01

- Deprecated
  - Types implementing the `TerrainProvider` interface should now include the new `getTileDataAvailable` function. The function will be required starting in Cesium 1.4.
- Fixed model orientations to follow the same Z-up convention used throughout Cesium. There was also an orientation issue fixed in the [online model converter](http://cesiumjs.org/convertmodel.html). If you are having orientation issues after updating, try reconverting your models.
- Fixed a bug in `Model` where the wrong animations could be used when the model was created from glTF JSON instead of a url to a glTF file. [#2078](https://github.com/CesiumGS/cesium/issues/2078)
- Fixed a bug in `GeoJsonDataSource` which was causing polygons with height values to be drawn onto the surface.
- Fixed a bug that could cause a crash when quickly adding and removing imagery layers.
- Eliminated imagery artifacts at some zoom levels due to Mercator reprojection.
- Added support for the GeoJSON [simplestyle specification](https://github.com/mapbox/simplestyle-spec). ([Sandcastle example](http://cesiumjs.org/Cesium/Apps/Sandcastle/index.html?src=GeoJSON%20simplestyle.html))
- Added `GeoJsonDataSource.fromUrl` to make it easy to add a data source in less code.
- Added `PinBuilder` class for easy creation of map pins. ([Sandcastle example](http://cesiumjs.org/Cesium/Apps/Sandcastle/index.html?src=PinBuilder.html))
- Added `Color.brighten` and `Color.darken` to make it easy to brighten or darker a color instance.
- Added a constructor option to `Scene`, `CesiumWidget`, and `Viewer` to disable order independent translucency.
- Added support for WKID 102113 (equivalent to 102100) to `ArcGisMapServerImageryProvider`.
- Added `TerrainProvider.getTileDataAvailable` to improve tile loading performance when camera starts near globe.
- Added `Globe.showWaterEffect` to enable/disable the water effect for supported terrain providers.
- Added `Globe.baseColor` to set the color of the globe when no imagery is available.
- Changed default `GeoJSON` Point feature graphics to use `BillboardGraphics` with a blue map pin instead of color `PointGraphics`.
- Cesium now ships with a version of the [maki icon set](https://www.mapbox.com/maki/) for use with `PinBuilder` and GeoJSON simplestyle support.
- Cesium now ships with a default web.config file to simplify IIS deployment.

### 1.1 - 2014-09-02

- Added a new imagery provider, `WebMapTileServiceImageryProvider`, for accessing tiles on a WMTS 1.0.0 server.
- Added an optional `pickFeatures` function to the `ImageryProvider` interface. With supporting imagery providers, such as `WebMapServiceImageryProvider`, it can be used to determine the rasterized features under a particular location.
- Added `ImageryLayerCollection.pickImageryLayerFeatures`. It determines the rasterized imagery layer features intersected by a given pick ray by querying supporting layers using `ImageryProvider.pickFeatures`.
- Added `tileWidth`, `tileHeight`, `minimumLevel`, and `tilingScheme` parameters to the `WebMapServiceImageryProvider` constructor.
- Added `id` property to `Scene` which is a readonly unique identifier associated with each instance.
- Added `FeatureDetection.supportsWebWorkers`.
- Greatly improved the performance of time-varying polylines when using DataSources.
- `viewerEntityMixin` now automatically queries for imagery layer features on click and shows their properties in the `InfoBox` panel.
- Fixed a bug in terrain and imagery loading that could cause an inconsistent frame rate when moving around the globe, especially on a faster internet connection.
- Fixed a bug that caused `SceneTransforms.wgs84ToWindowCoordinates` to incorrectly return `undefined` when in 2D.
- Fixed a bug in `ImageryLayer` that caused layer images to be rendered twice for each terrain tile that existed prior to adding the imagery layer.
- Fixed a bug in `Camera.pickEllipsoid` that caused it to return the back side of the ellipsoid when near the surface.
- Fixed a bug which prevented `loadWithXhr` from working with older browsers, such as Internet Explorer 9.

### 1.0 - 2014-08-01

- Breaking changes ([why so many?](https://community.cesium.com/t/moving-towards-cesium-1-0/1209))

  - All `Matrix2`, `Matrix3`, `Matrix4` and `Quaternion` functions that take a `result` parameter now require the parameter, except functions starting with `from`.
  - Removed `Billboard.imageIndex` and `BillboardCollection.textureAtlas`. Instead, use `Billboard.image`.

    - Code that looked like:

            var billboards = new Cesium.BillboardCollection();
            var textureAtlas = new Cesium.TextureAtlas({
                scene : scene,
                images : images // array of loaded images
            });
            billboards.textureAtlas = textureAtlas;
            billboards.add({
                imageIndex : 0,
                position : //...
            });

    - should now look like:

            var billboards = new Cesium.BillboardCollection();
            billboards.add({
                image : '../images/Cesium_Logo_overlay.png',
                position : //...
            });

  - Updated the [Model Converter](http://cesiumjs.org/convertmodel.html) and `Model` to support [glTF 0.8](https://github.com/KhronosGroup/glTF/blob/schema-8/specification/README.md). See the [forum post](https://community.cesium.com/t/cesium-and-gltf-version-compatibility/1343) for full details.
  - `Model` primitives are now rotated to be `Z`-up to match Cesium convention; glTF stores models with `Y` up.
  - `SimplePolylineGeometry` and `PolylineGeometry` now curve to follow the ellipsoid surface by default. To disable this behavior, set the option `followSurface` to `false`.
  - Renamed `DynamicScene` layer to `DataSources`. The following types were also renamed:
    - `DynamicBillboard` -> `BillboardGraphics`
    - `DynamicBillboardVisualizer` -> `BillboardVisualizer`
    - `CompositeDynamicObjectCollection` -> `CompositeEntityCollection`
    - `DynamicClock` -> `DataSourceClock`
    - `DynamicEllipse` -> `EllipseGraphics`
    - `DynamicEllipsoid` -> `EllipsoidGraphics`
    - `DynamicObject` -> `Entity`
    - `DynamicObjectCollection` -> `EntityCollection`
    - `DynamicObjectView` -> `EntityView`
    - `DynamicLabel` -> `LabelGraphics`
    - `DynamicLabelVisualizer` -> `LabelVisualizer`
    - `DynamicModel` -> `ModelGraphics`
    - `DynamicModelVisualizer` -> `ModelVisualizer`
    - `DynamicPath` -> `PathGraphics`
    - `DynamicPathVisualizer` -> `PathVisualizer`
    - `DynamicPoint` -> `PointGraphics`
    - `DynamicPointVisualizer` -> `PointVisualizer`
    - `DynamicPolygon` -> `PolygonGraphics`
    - `DynamicPolyline` -> `PolylineGraphics`
    - `DynamicRectangle` -> `RectangleGraphics`
    - `DynamicWall` -> `WallGraphics`
    - `viewerDynamicObjectMixin` -> `viewerEntityMixin`
  - Removed `DynamicVector` and `DynamicVectorVisualizer`.
  - Renamed `DataSource.dynamicObjects` to `DataSource.entities`.
  - `EntityCollection.getObjects()` and `CompositeEntityCollection.getObjects()` are now properties named `EntityCollection.entities` and `CompositeEntityCollection.entities`.
  - Renamed `Viewer.trackedObject` and `Viewer.selectedObject` to `Viewer.trackedEntity` and `Viewer.selectedEntity` when using the `viewerEntityMixin`.
  - Renamed functions for consistency:
    - `BoundingSphere.getPlaneDistances` -> `BoundingSphere.computePlaneDistances`
    - `Cartesian[2,3,4].getMaximumComponent` -> `Cartesian[2,3,4].maximumComponent`
    - `Cartesian[2,3,4].getMinimumComponent` -> `Cartesian[2,3,4].minimumComponent`
    - `Cartesian[2,3,4].getMaximumByComponent` -> `Cartesian[2,3,4].maximumByComponent`
    - `Cartesian[2,3,4].getMinimumByComponent` -> `Cartesian[2,3,4].minimumByComponent`
    - `CubicRealPolynomial.realRoots` -> `CubicRealPolynomial.computeRealRoots`
    - `CubicRealPolynomial.discriminant` -> `CubicRealPolynomial.computeDiscriminant`
    - `JulianDate.getTotalDays` -> `JulianDate.totalDyas`
    - `JulianDate.getSecondsDifference` -> `JulianDate.secondsDifference`
    - `JulianDate.getDaysDifference` -> `JulianDate.daysDifference`
    - `JulianDate.getTaiMinusUtc` -> `JulianDate.computeTaiMinusUtc`
    - `Matrix3.getEigenDecompostion` -> `Matrix3.computeEigenDecomposition`
    - `Occluder.getVisibility` -> `Occluder.computeVisibility`
    - `Occluder.getOccludeePoint` -> `Occluder.computerOccludeePoint`
    - `QuadraticRealPolynomial.discriminant` -> `QuadraticRealPolynomial.computeDiscriminant`
    - `QuadraticRealPolynomial.realRoots` -> `QuadraticRealPolynomial.computeRealRoots`
    - `QuarticRealPolynomial.discriminant` -> `QuarticRealPolynomial.computeDiscriminant`
    - `QuarticRealPolynomial.realRoots` -> `QuarticRealPolynomial.computeRealRoots`
    - `Quaternion.getAxis` -> `Quaternion.computeAxis`
    - `Quaternion.getAngle` -> `Quaternion.computeAngle`
    - `Quaternion.innerQuadrangle` -> `Quaternion.computeInnerQuadrangle`
    - `Rectangle.getSouthwest` -> `Rectangle.southwest`
    - `Rectangle.getNorthwest` -> `Rectangle.northwest`
    - `Rectangle.getSoutheast` -> `Rectangle.southeast`
    - `Rectangle.getNortheast` -> `Rectangle.northeast`
    - `Rectangle.getCenter` -> `Rectangle.center`
    - `CullingVolume.getVisibility` -> `CullingVolume.computeVisibility`
  - Replaced `PerspectiveFrustum.fovy` with `PerspectiveFrustum.fov` which will change the field of view angle in either the `X` or `Y` direction depending on the aspect ratio.
  - Removed the following from the Cesium API: `Transforms.earthOrientationParameters`, `EarthOrientationParameters`, `EarthOrientationParametersSample`, `Transforms.iau2006XysData`, `Iau2006XysData`, `Iau2006XysSample`, `IauOrientationAxes`, `TimeConstants`, `Scene.frameState`, `FrameState`, `EncodedCartesian3`, `EllipsoidalOccluder`, `TextureAtlas`, and `FAR`. These are still available but are not part of the official API and may change in future versions.
  - Removed `DynamicObject.vertexPositions`. Use `DynamicWall.positions`, `DynamicPolygon.positions`, and `DynamicPolyline.positions` instead.
  - Removed `defaultPoint`, `defaultLine`, and `defaultPolygon` from `GeoJsonDataSource`.
  - Removed `Primitive.allow3DOnly`. Set the `Scene` constructor option `scene3DOnly` instead.
  - `SampledProperty` and `SampledPositionProperty` no longer extrapolate outside of their sample data time range by default.
  - Changed the following functions to properties:
    - `TerrainProvider.hasWaterMask`
    - `CesiumTerrainProvider.hasWaterMask`
    - `ArcGisImageServerTerrainProvider.hasWaterMask`
    - `EllipsoidTerrainProvider.hasWaterMask`
    - `VRTheWorldTerrainProvider.hasWaterMask`
  - Removed `ScreenSpaceCameraController.ellipsoid`. The behavior that depended on the ellipsoid is now determined based on the scene state.
  - Sandcastle examples now automatically wrap the example code in RequireJS boilerplate. To upgrade any custom examples, copy the code into an existing example (such as Hello World) and save a new file.
  - Removed `CustomSensorVolume`, `RectangularPyramidSensorVolume`, `DynamicCone`, `DynamicConeVisualizerUsingCustomSensor`, `DynamicPyramid` and `DynamicPyramidVisualizer`. This will be moved to a plugin in early August. [#1887](https://github.com/CesiumGS/cesium/issues/1887)
  - If `Primitive.modelMatrix` is changed after creation, it only affects primitives with one instance and only in 3D mode.
  - `ImageryLayer` properties `alpha`, `brightness`, `contrast`, `hue`, `saturation`, and `gamma` may no longer be functions. If you need to change these values each frame, consider moving your logic to an event handler for `Scene.preRender`.
  - Removed `closeTop` and `closeBottom` options from `RectangleGeometry`.
  - CZML changes:
    - CZML is now versioned using the <major>.<minor> scheme. For example, any CZML 1.0 implementation will be able to load any 1.<minor> document (with graceful degradation). Major version number increases will be reserved for breaking changes. We fully expect these major version increases to happen, as CZML is still in development, but we wanted to give developers a stable target to work with.
    - A `"1.0"` version string is required to be on the document packet, which is required to be the first packet in a CZML file. Previously the `document` packet was optional; it is now mandatory. The simplest document packet is:
      ```
      {
        "id":"document",
        "version":"1.0"
      }
      ```
    - The `vertexPositions` property has been removed. There is now a `positions` property directly on objects that use it, currently `polyline`, `polygon`, and `wall`.
    - `cone`, `pyramid`, and `vector` have been removed from the core CZML schema. They are now treated as extensions maintained by Analytical Graphics and have been renamed to `agi_conicSensor`, `agi_customPatternSensor`, and `agi_vector` respectively.
    - The `orientation` property has been changed to match Cesium convention. To update existing CZML documents, conjugate the quaternion values.
    - `pixelOffset` now uses the top-left of the screen as the origin; previously it was the bottom-left. To update existing documents, negate the `y` value.
    - Removed `color`, `outlineColor`, and `outlineWidth` properties from `polyline` and `path`. There is a new `material` property that allows you to specify a variety of materials, such as `solidColor`, `polylineOutline` and `polylineGlow`.
    - See the [CZML Schema](https://github.com/CesiumGS/cesium/wiki/CZML-Content) for more details. We plan on greatly improving this document in the coming weeks.

- Added camera collision detection with terrain to the default mouse interaction.
- Modified the default camera tilt mouse behavior to tilt about the point clicked, taking into account terrain.
- Modified the default camera mouse behavior to look about the camera's position when the sky is clicked.
- Cesium can now render an unlimited number of imagery layers, no matter how few texture units are supported by the hardware.
- Added support for rendering terrain lighting with oct-encoded per-vertex normals. Added `CesiumTerrainProvider.requestVertexNormals` to request per vertex normals. Added `hasVertexNormals` property to all terrain providers to indicate whether or not vertex normals are included in the requested terrain tiles.
- Added `Globe.getHeight` and `Globe.pick` for finding the terrain height at a given Cartographic coordinate and picking the terrain with a ray.
- Added `scene3DOnly` options to `Viewer`, `CesiumWidget`, and `Scene` constructors. This setting optimizes memory usage and performance for 3D mode at the cost of losing the ability to use 2D or Columbus View.
- Added `forwardExtrapolationType`, `forwardExtrapolationDuration`, `backwardExtrapolationType`, and `backwardExtrapolationDuration` to `SampledProperty` and `SampledPositionProperty` which allows the user to specify how a property calculates its value when outside the range of its sample data.
- Prevent primitives from flashing off and on when modifying static DataSources.
- Added the following methods to `IntersectionTests`: `rayTriangle`, `lineSegmentTriangle`, `raySphere`, and `lineSegmentSphere`.
- Matrix types now have `add` and `subtract` functions.
- `Matrix3` type now has a `fromCrossProduct` function.
- Added `CesiumMath.signNotZero`, `CesiumMath.toSNorm` and `CesiumMath.fromSNorm` functions.
- DataSource & CZML models now default to North-East-Down orientation if none is provided.
- `TileMapServiceImageryProvider` now works with tilesets created by tools that better conform to the TMS specification. In particular, a profile of `global-geodetic` or `global-mercator` is now supported (in addition to the previous `geodetic` and `mercator`) and in these profiles it is assumed that the X coordinates of the bounding box correspond to the longitude direction.
- `EntityCollection` and `CompositeEntityCollection` now include the array of modified entities as the last parameter to their `onCollectionChanged` event.
- `RectangleGeometry`, `RectangleOutlineGeometry` and `RectanglePrimitive` can cross the international date line.

## Beta Releases

### b30 - 2014-07-01

- Breaking changes ([why so many?](https://community.cesium.com/t/moving-towards-cesium-1-0/1209))

  - CZML property references now use a `#` symbol to separate identifier from property path. `objectId.position` should now be `objectId#position`.
  - All `Cartesian2`, `Cartesian3`, `Cartesian4`, `TimeInterval`, and `JulianDate` functions that take a `result` parameter now require the parameter (except for functions starting with `from`).
  - Modified `Transforms.pointToWindowCoordinates` and `SceneTransforms.wgs84ToWindowCoordinates` to return window coordinates with origin at the top left corner.
  - `Billboard.pixelOffset` and `Label.pixelOffset` now have their origin at the top left corner.
  - Replaced `CameraFlightPath.createAnimation` with `Camera.flyTo` and replaced `CameraFlightPath.createAnimationRectangle` with `Camera.flyToRectangle`. Code that looked like:

            scene.animations.add(Cesium.CameraFlightPath.createAnimation(scene, {
                destination : Cesium.Cartesian3.fromDegrees(-117.16, 32.71, 15000.0)
            }));

    should now look like:

            scene.camera.flyTo({
                destination : Cesium.Cartesian3.fromDegrees(-117.16, 32.71, 15000.0)
            });

  - In `Camera.flyTo` and `Camera.flyToRectangle`:
    - `options.duration` is now in seconds, not milliseconds.
    - Renamed `options.endReferenceFrame` to `options.endTransform`.
    - Renamed `options.onComplete` to `options.complete`.
    - Renamed `options.onCancel` to `options.cancel`.
  - The following are now in seconds, not milliseconds.
    - `Scene.morphToColumbusView`, `Scene.morphTo2D`, and `Scene.morphTo3D` parameter `duration`.
    - `HomeButton` constructor parameter `options.duration`, `HomeButtonViewModel` constructor parameter `duration`, and `HomeButtonViewModel.duration`.
    - `SceneModePicker` constructor parameter `duration`, `SceneModePickerViewModel` constructor parameter `duration`, and `SceneModePickerViewModel.duration`.
    - `Geocoder` and `GeocoderViewModel` constructor parameter `options.flightDuration` and `GeocoderViewModel.flightDuration`.
    - `ScreenSpaceCameraController.bounceAnimationTime`.
    - `FrameRateMonitor` constructor parameter `options.samplingWindow`, `options.quietPeriod`, and `options.warmupPeriod`.
  - Refactored `JulianDate` to be in line with other Core types.
    - Most functions now take result parameters.
    - The default constructor no longer creates a date at the current time, use `JulianDate.now()` instead.
    - Removed `JulianDate.getJulianTimeFraction` and `JulianDate.compareTo`
    - `new JulianDate()` -> `JulianDate.now()`
    - `date.getJulianDayNumber()` -> `date.dayNumber`
    - `date.getSecondsOfDay()` -> `secondsOfDay`
    - `date.getTotalDays()` -> `JulianDate.getTotalDays(date)`
    - `date.getSecondsDifference(arg1, arg2)` -> `JulianDate.getSecondsDifference(arg2, arg1)` (Note, order of arguments flipped)
    - `date.getDaysDifference(arg1, arg2)` -> `JulianDate.getDaysDifference(arg2, arg1)` (Note, order of arguments flipped)
    - `date.getTaiMinusUtc()` -> `JulianDate.getTaiMinusUtc(date)`
    - `date.addSeconds(seconds)` -> `JulianDate.addSeconds(date, seconds)`
    - `date.addMinutes(minutes)` -> `JulianDate.addMinutes(date, minutes)`
    - `date.addHours(hours)` -> `JulianDate.addHours(date, hours)`
    - `date.addDays(days)` -> `JulianDate.addDays(date, days)`
    - `date.lessThan(right)` -> `JulianDate.lessThan(left, right)`
    - `date.lessThanOrEquals(right)` -> `JulianDate.lessThanOrEquals(left, right)`
    - `date.greaterThan(right)` -> `JulianDate.greaterThan(left, right)`
    - `date.greaterThanOrEquals(right)` -> `JulianDate.greaterThanOrEquals(left, right)`
  - Refactored `TimeInterval` to be in line with other Core types.

    - The constructor no longer requires parameters and now takes a single options parameter. Code that looked like:

            new TimeInterval(startTime, stopTime, true, true, data);

    should now look like:

            new TimeInterval({
                start : startTime,
                stop : stopTime,
                isStartIncluded : true,
                isStopIncluded : true,
                data : data
            });

    - `TimeInterval.fromIso8601` now takes a single options parameter. Code that looked like:

            TimeInterval.fromIso8601(intervalString, true, true, data);

    should now look like:

            TimeInterval.fromIso8601({
                iso8601 : intervalString,
                isStartIncluded : true,
                isStopIncluded : true,
                data : data
            });

    - `interval.intersect(otherInterval)` -> `TimeInterval.intersect(interval, otherInterval)`
    - `interval.contains(date)` -> `TimeInterval.contains(interval, date)`

  - Removed `TimeIntervalCollection.intersectInterval`.
  - `TimeIntervalCollection.findInterval` now takes a single options parameter instead of individual parameters. Code that looked like:

            intervalCollection.findInterval(startTime, stopTime, false, true);

    should now look like:

            intervalCollection.findInterval({
                start : startTime,
                stop : stopTime,
                isStartIncluded : false,
                isStopIncluded : true
            });

  - `TimeIntervalCollection.empty` was renamed to `TimeIntervalCollection.isEmpty`
  - Removed `Scene.animations` and `AnimationCollection` from the public Cesium API.
  - Replaced `color`, `outlineColor`, and `outlineWidth` in `DynamicPath` with a `material` property.
  - `ModelAnimationCollection.add` and `ModelAnimationCollection.addAll` renamed `options.startOffset` to `options.delay`. Also renamed `ModelAnimation.startOffset` to `ModelAnimation.delay`.
  - Replaced `Scene.scene2D.projection` property with read-only `Scene.mapProjection`. Set this with the `mapProjection` option for the `Viewer`, `CesiumWidget`, or `Scene` constructors.
  - Moved Fresnel, Reflection, and Refraction materials to the [Materials Pack Plugin](https://github.com/CesiumGS/cesium-materials-pack).
  - Renamed `Simon1994PlanetaryPositions` functions `ComputeSunPositionInEarthInertialFrame` and `ComputeMoonPositionInEarthInertialFrame` to `computeSunPositionInEarthInertialFrame` and `computeMoonPositionInEarthInertialFrame`, respectively.
  - `Scene` constructor function now takes an `options` parameter instead of individual parameters.
  - `CesiumWidget.showErrorPanel` now takes a `message` parameter in between the previous `title` and `error` parameters.
  - Removed `Camera.createCorrectPositionAnimation`.
  - Moved `LeapSecond.leapSeconds` to `JulianDate.leapSeconds`.
  - `Event.removeEventListener` no longer throws `DeveloperError` if the `listener` does not exist; it now returns `false`.
  - Enumeration values of `SceneMode` have better correspondence with mode names to help with debugging.
  - The build process now requires [Node.js](http://nodejs.org/) to be installed on the system.

- Cesium now supports Internet Explorer 11.0.9 on desktops. For the best results, use the new [IE Developer Channel](http://devchannel.modern.ie/) for development.
- `ReferenceProperty` can now handle sub-properties, for example, `myObject#billboard.scale`.
- `DynamicObject.id` can now include period characters.
- Added `PolylineGlowMaterialProperty` which enables data sources to use the PolylineGlow material.
- Fixed support for embedded resources in glTF models.
- Added `HermitePolynomialApproximation.interpolate` for performing interpolation when derivative information is available.
- `SampledProperty` and `SampledPositionProperty` can now store derivative information for each sample value. This allows for more accurate interpolation when using `HermitePolynomialApproximation`.
- Added `FrameRateMonitor` to monitor the frame rate achieved by a `Scene` and to raise a `lowFrameRate` event when it falls below a configurable threshold.
- Added `PerformanceWatchdog` widget and `viewerPerformanceWatchdogMixin`.
- `Viewer` and `CesiumWidget` now provide more user-friendly error messages when an initialization or rendering error occurs.
- `Viewer` and `CesiumWidget` now take a new optional parameter, `creditContainer`.
- `Viewer` can now optionally be constructed with a `DataSourceCollection`. Previously, it always created one itself internally.
- Fixed a problem that could rarely lead to the camera's `tilt` property being `NaN`.
- `GeoJsonDataSource` no longer uses the `name` or `title` property of the feature as the dynamic object's name if the value of the property is null.
- Added `TimeIntervalCollection.isStartIncluded` and `TimeIntervalCollection.isStopIncluded`.
- Added `Cesium.VERSION` to the combined `Cesium.js` file.
- Made general improvements to the [reference documentation](http://cesiumjs.org/refdoc.html).
- Updated third-party [Tween.js](https://github.com/sole/tween.js/) from r7 to r13.
- Updated third-party JSDoc 3.3.0-alpha5 to 3.3.0-alpha9.
- The development web server has been rewritten in Node.js, and is now included as part of each release.

### b29 - 2014-06-02

- Breaking changes ([why so many?](https://community.cesium.com/t/moving-towards-cesium-1-0/1209))

  - Replaced `Scene.createTextureAtlas` with `new TextureAtlas`.
  - Removed `CameraFlightPath.createAnimationCartographic`. Code that looked like:

           var flight = CameraFlightPath.createAnimationCartographic(scene, {
               destination : cartographic
           });
           scene.animations.add(flight);

    should now look like:

           var flight = CameraFlightPath.createAnimation(scene, {
               destination : ellipsoid.cartographicToCartesian(cartographic)
           });
           scene.animations.add(flight);

  - Removed `CesiumWidget.onRenderLoopError` and `Viewer.renderLoopError`. They have been replaced by `Scene.renderError`.
  - Renamed `CompositePrimitive` to `PrimitiveCollection` and added an `options` parameter to the constructor function.
  - Removed `Shapes.compute2DCircle`, `Shapes.computeCircleBoundary` and `Shapes.computeEllipseBoundary`. Instead, use `CircleOutlineGeometry` and `EllipseOutlineGeometry`. See the [tutorial](http://cesiumjs.org/2013/11/04/Geometry-and-Appearances/).
  - Removed `PolylinePipeline`, `PolygonPipeline`, `Tipsify`, `FrustumCommands`, and all `Renderer` types (except noted below) from the public Cesium API. These are still available but are not part of the official API and may change in future versions. `Renderer` types in particular are likely to change.
  - For AMD users only:
    - Moved `PixelFormat` from `Renderer` to `Core`.
    - Moved the following from `Renderer` to `Scene`: `TextureAtlas`, `TextureAtlasBuilder`, `BlendEquation`, `BlendFunction`, `BlendingState`, `CullFace`, `DepthFunction`, `StencilFunction`, and `StencilOperation`.
    - Moved the following from `Scene` to `Core`: `TerrainProvider`, `ArcGisImageServerTerrainProvider`, `CesiumTerrainProvider`, `EllipsoidTerrainProvider`, `VRTheWorldTerrainProvider`, `TerrainData`, `HeightmapTerrainData`, `QuantizedMeshTerrainData`, `TerrainMesh`, `TilingScheme`, `GeographicTilingScheme`, `WebMercatorTilingScheme`, `sampleTerrain`, `TileProviderError`, `Credit`.
  - Removed `TilingScheme.createRectangleOfLevelZeroTiles`, `GeographicTilingScheme.createLevelZeroTiles` and `WebMercatorTilingScheme.createLevelZeroTiles`.
  - Removed `CameraColumbusViewMode`.
  - Removed `Enumeration`.

- Added new functions to `Cartesian3`: `fromDegrees`, `fromRadians`, `fromDegreesArray`, `fromRadiansArray`, `fromDegreesArray3D` and `fromRadiansArray3D`. Added `fromRadians` to `Cartographic`.
- Fixed dark lighting in 3D and Columbus View when viewing a primitive edge on. ([#592](https://github.com/CesiumGS/cesium/issues/592))
- Improved Internet Explorer 11.0.8 support including workarounds for rendering labels, billboards, and the sun.
- Improved terrain and imagery rendering performance when very close to the surface.
- Added `preRender` and `postRender` events to `Scene`.
- Added `Viewer.targetFrameRate` and `CesiumWidget.targetFrameRate` to allow for throttling of the requestAnimationFrame rate.
- Added `Viewer.resolutionScale` and `CesiumWidget.resolutionScale` to allow the scene to be rendered at a resolution other than the canvas size.
- `Camera.transform` now works consistently across scene modes.
- Fixed a bug that prevented `sampleTerrain` from working with STK World Terrain in Firefox.
- `sampleTerrain` no longer fails when used with a `TerrainProvider` that is not yet ready.
- Fixed problems that could occur when using `ArcGisMapServerImageryProvider` to access a tiled MapServer of non-global extent.
- Added `interleave` option to `Primitive` constructor.
- Upgraded JSDoc from 3.0 to 3.3.0-alpha5. The Cesium reference documentation now has a slightly different look and feel.
- Upgraded Dojo from 1.9.1 to 1.9.3. NOTE: Dojo is only used in Sandcastle and not required by Cesium.

### b28 - 2014-05-01

- Breaking changes ([why so many?](https://community.cesium.com/t/breaking-changes/1132)):
  - Renamed and moved `Scene.primitives.centralBody` moved to `Scene.globe`.
  - Removed `CesiumWidget.centralBody` and `Viewer.centralBody`. Use `CesiumWidget.scene.globe` and `Viewer.scene.globe`.
  - Renamed `CentralBody` to `Globe`.
  - Replaced `Model.computeWorldBoundingSphere` with `Model.boundingSphere`.
  - Refactored visualizers, removing `setDynamicObjectCollection`, `getDynamicObjectCollection`, `getScene`, and `removeAllPrimitives` which are all superfluous after the introduction of `DataSourceDisplay`. The affected classes are:
    - `DynamicBillboardVisualizer`
    - `DynamicConeVisualizerUsingCustomSensor`
    - `DynamicLabelVisualizer`
    - `DynamicModelVisualizer`
    - `DynamicPathVisualizer`
    - `DynamicPointVisualizer`
    - `DynamicPyramidVisualizer`
    - `DynamicVectorVisualizer`
    - `GeometryVisualizer`
  - Renamed Extent to Rectangle
    - `Extent` -> `Rectangle`
    - `ExtentGeometry` -> `RectangleGeomtry`
    - `ExtentGeometryOutline` -> `RectangleGeometryOutline`
    - `ExtentPrimitive` -> `RectanglePrimitive`
    - `BoundingRectangle.fromExtent` -> `BoundingRectangle.fromRectangle`
    - `BoundingSphere.fromExtent2D` -> `BoundingSphere.fromRectangle2D`
    - `BoundingSphere.fromExtentWithHeights2D` -> `BoundingSphere.fromRectangleWithHeights2D`
    - `BoundingSphere.fromExtent3D` -> `BoundingSphere.fromRectangle3D`
    - `EllipsoidalOccluder.computeHorizonCullingPointFromExtent` -> `EllipsoidalOccluder.computeHorizonCullingPointFromRectangle`
    - `Occluder.computeOccludeePointFromExtent` -> `Occluder.computeOccludeePointFromRectangle`
    - `Camera.getExtentCameraCoordinates` -> `Camera.getRectangleCameraCoordinates`
    - `Camera.viewExtent` -> `Camera.viewRectangle`
    - `CameraFlightPath.createAnimationExtent` -> `CameraFlightPath.createAnimationRectangle`
    - `TilingScheme.extentToNativeRectangle` -> `TilingScheme.rectangleToNativeRectangle`
    - `TilingScheme.tileXYToNativeExtent` -> `TilingScheme.tileXYToNativeRectangle`
    - `TilingScheme.tileXYToExtent` -> `TilingScheme.tileXYToRectangle`
  - Converted `DataSource` get methods into properties.
    - `getName` -> `name`
    - `getClock` -> `clock`
    - `getChangedEvent` -> `changedEvent`
    - `getDynamicObjectCollection` -> `dynamicObjects`
    - `getErrorEvent` -> `errorEvent`
  - `BaseLayerPicker` has been extended to support terrain selection ([#1607](https://github.com/CesiumGS/cesium/pull/1607)).
    - The `BaseLayerPicker` constructor function now takes the container element and an options object instead of a CentralBody and ImageryLayerCollection.
    - The `BaseLayerPickerViewModel` constructor function now takes an options object instead of a `CentralBody` and `ImageryLayerCollection`.
    - `ImageryProviderViewModel` -> `ProviderViewModel`
    - `BaseLayerPickerViewModel.selectedName` -> `BaseLayerPickerViewModel.buttonTooltip`
    - `BaseLayerPickerViewModel.selectedIconUrl` -> `BaseLayerPickerViewModel.buttonImageUrl`
    - `BaseLayerPickerViewModel.selectedItem` -> `BaseLayerPickerViewModel.selectedImagery`
    - `BaseLayerPickerViewModel.imageryLayers`has been removed and replaced with `BaseLayerPickerViewModel.centralBody`
  - Renamed `TimeIntervalCollection.clear` to `TimeIntervalColection.removeAll`
  - `Context` is now private.
    - Removed `Scene.context`. Instead, use `Scene.drawingBufferWidth`, `Scene.drawingBufferHeight`, `Scene.maximumAliasedLineWidth`, and `Scene.createTextureAtlas`.
    - `Billboard.computeScreenSpacePosition`, `Label.computeScreenSpacePosition`, `SceneTransforms.clipToWindowCoordinates` and `SceneTransforms.clipToDrawingBufferCoordinates` take a `Scene` parameter instead of a `Context`.
    - `Camera` constructor takes `Scene` as parameter instead of `Context`
  - Types implementing the `ImageryProvider` interface arenow require a `hasAlphaChannel` property.
  - Removed `checkForChromeFrame` since Chrome Frame is no longer supported by Google. See [Google's official announcement](http://blog.chromium.org/2013/06/retiring-chrome-frame.html).
  - Types implementing `DataSource` no longer need to implement `getIsTimeVarying`.
- Added a `NavigationHelpButton` widget that, when clicked, displays information about how to navigate around the globe with the mouse. The new button is enabled by default in the `Viewer` widget.
- Added `Model.minimumPixelSize` property so models remain visible when the viewer zooms out.
- Added `DynamicRectangle` to support DataSource provided `RectangleGeometry`.
- Added `DynamicWall` to support DataSource provided `WallGeometry`.
- Improved texture upload performance and reduced memory usage when using `BingMapsImageryProvider` and other imagery providers that return false from `hasAlphaChannel`.
- Added the ability to offset the grid in the `GridMaterial`.
- `GeometryVisualizer` now creates geometry asynchronously to prevent locking up the browser.
- Add `Clock.canAnimate` to prevent time from advancing, even while the clock is animating.
- `Viewer` now prevents time from advancing if asynchronous geometry is being processed in order to avoid showing an incomplete picture. This can be disabled via the `Viewer.allowDataSourcesToSuspendAnimation` settings.
- Added ability to modify glTF material parameters using `Model.getMaterial`, `ModelMaterial`, and `ModelMesh.material`.
- Added `asynchronous` and `ready` properties to `Model`.
- Added `Cartesian4.fromColor` and `Color.fromCartesian4`.
- Added `getScale` and `getMaximumScale` to `Matrix2`, `Matrix3`, and `Matrix4`.
- Upgraded Knockout from version 3.0.0 to 3.1.0.
- Upgraded TopoJSON from version 1.1.4 to 1.6.8.

### b27 - 2014-04-01

- Breaking changes:

  - All `CameraController` functions have been moved up to the `Camera`. Removed `CameraController`. For example, code that looked like:

           scene.camera.controller.viewExtent(extent);

    should now look like:

           scene.camera.viewExtent(extent);

  - Finished replacing getter/setter functions with properties:
    - `ImageryLayer`
      - `getImageryProvider` -> `imageryProvider`
      - `getExtent` -> `extent`
    - `Billboard`, `Label`
      - `getShow`, `setShow` -> `show`
      - `getPosition`, `setPosition` -> `position`
      - `getPixelOffset`, `setPixelOffset` -> `pixelOffset`
      - `getTranslucencyByDistance`, `setTranslucencyByDistance` -> `translucencyByDistance`
      - `getPixelOffsetScaleByDistance`, `setPixelOffsetScaleByDistance` -> `pixelOffsetScaleByDistance`
      - `getEyeOffset`, `setEyeOffset` -> `eyeOffset`
      - `getHorizontalOrigin`, `setHorizontalOrigin` -> `horizontalOrigin`
      - `getVerticalOrigin`, `setVerticalOrigin` -> `verticalOrigin`
      - `getScale`, `setScale` -> `scale`
      - `getId` -> `id`
    - `Billboard`
      - `getScaleByDistance`, `setScaleByDistance` -> `scaleByDistance`
      - `getImageIndex`, `setImageIndex` -> `imageIndex`
      - `getColor`, `setColor` -> `color`
      - `getRotation`, `setRotation` -> `rotation`
      - `getAlignedAxis`, `setAlignedAxis` -> `alignedAxis`
      - `getWidth`, `setWidth` -> `width`
      - `getHeight` `setHeight` -> `height`
    - `Label`
      - `getText`, `setText` -> `text`
      - `getFont`, `setFont` -> `font`
      - `getFillColor`, `setFillColor` -> `fillColor`
      - `getOutlineColor`, `setOutlineColor` -> `outlineColor`
      - `getOutlineWidth`, `setOutlineWidth` -> `outlineWidth`
      - `getStyle`, `setStyle` -> `style`
    - `Polygon`
      - `getPositions`, `setPositions` -> `positions`
    - `Polyline`
      - `getShow`, `setShow` -> `show`
      - `getPositions`, `setPositions` -> `positions`
      - `getMaterial`, `setMeterial` -> `material`
      - `getWidth`, `setWidth` -> `width`
      - `getLoop`, `setLoop` -> `loop`
      - `getId` -> `id`
    - `Occluder`
      - `getPosition` -> `position`
      - `getRadius` -> `radius`
      - `setCameraPosition` -> `cameraPosition`
    - `LeapSecond`
      - `getLeapSeconds`, `setLeapSeconds` -> `leapSeconds`
    - `Fullscreen`
      - `getFullscreenElement` -> `element`
      - `getFullscreenChangeEventName` -> `changeEventName`
      - `getFullscreenErrorEventName` -> `errorEventName`
      - `isFullscreenEnabled` -> `enabled`
      - `isFullscreen` -> `fullscreen`
    - `Event`
      - `getNumberOfListeners` -> `numberOfListeners`
    - `EllipsoidGeodesic`
      - `getSurfaceDistance` -> `surfaceDistance`
      - `getStart` -> `start`
      - `getEnd` -> `end`
      - `getStartHeading` -> `startHeading`
      - `getEndHeading` -> `endHeading`
    - `AnimationCollection`
      - `getAll` -> `all`
    - `CentralBodySurface`
      - `getTerrainProvider`, `setTerrainProvider` -> `terrainProvider`
    - `Credit`
      - `getText` -> `text`
      - `getImageUrl` -> `imageUrl`
      - `getLink` -> `link`
    - `TerrainData`, `HightmapTerrainData`, `QuanitzedMeshTerrainData`
      - `getWaterMask` -> `waterMask`
    - `Tile`
      - `getChildren` -> `children`
    - `Buffer`
      - `getSizeInBytes` -> `sizeInBytes`
      - `getUsage` -> `usage`
      - `getVertexArrayDestroyable`, `setVertexArrayDestroyable` -> `vertexArrayDestroyable`
    - `CubeMap`
      - `getPositiveX` -> `positiveX`
      - `getNegativeX` -> `negativeX`
      - `getPositiveY` -> `positiveY`
      - `getNegativeY` -> `negativeY`
      - `getPositiveZ` -> `positiveZ`
      - `getNegativeZ` -> `negativeZ`
    - `CubeMap`, `Texture`
      - `getSampler`, `setSampler` -> `sampler`
      - `getPixelFormat` -> `pixelFormat`
      - `getPixelDatatype` -> `pixelDatatype`
      - `getPreMultiplyAlpha` -> `preMultiplyAlpha`
      - `getFlipY` -> `flipY`
      - `getWidth` -> `width`
      - `getHeight` -> `height`
    - `CubeMapFace`
      - `getPixelFormat` -> `pixelFormat`
      - `getPixelDatatype` -> `pixelDatatype`
    - `Framebuffer`
      - `getNumberOfColorAttachments` -> `numberOfColorAttachments`
      - `getDepthTexture` -> `depthTexture`
      - `getDepthRenderbuffer` -> `depthRenderbuffer`
      - `getStencilRenderbuffer` -> `stencilRenderbuffer`
      - `getDepthStencilTexture` -> `depthStencilTexture`
      - `getDepthStencilRenderbuffer` -> `depthStencilRenderbuffer`
      - `hasDepthAttachment` -> `hasdepthAttachment`
    - `Renderbuffer`
      - `getFormat` -> `format`
      - `getWidth` -> `width`
      - `getHeight` -> `height`
    - `ShaderProgram`
      - `getVertexAttributes` -> `vertexAttributes`
      - `getNumberOfVertexAttributes` -> `numberOfVertexAttributes`
      - `getAllUniforms` -> `allUniforms`
      - `getManualUniforms` -> `manualUniforms`
    - `Texture`
      - `getDimensions` -> `dimensions`
    - `TextureAtlas`
      - `getBorderWidthInPixels` -> `borderWidthInPixels`
      - `getTextureCoordinates` -> `textureCoordinates`
      - `getTexture` -> `texture`
      - `getNumberOfImages` -> `numberOfImages`
      - `getGUID` -> `guid`
    - `VertexArray`
      - `getNumberOfAttributes` -> `numberOfAttributes`
      - `getIndexBuffer` -> `indexBuffer`
  - Finished removing prototype functions. (Use 'static' versions of these functions instead):
    - `BoundingRectangle`
      - `union`, `expand`
    - `BoundingSphere`
      - `union`, `expand`, `getPlaneDistances`, `projectTo2D`
    - `Plane`
      - `getPointDistance`
    - `Ray`
      - `getPoint`
    - `Spherical`
      - `normalize`
    - `Extent`
      - `validate`, `getSouthwest`, `getNorthwest`, `getNortheast`, `getSoutheast`, `getCenter`, `intersectWith`, `contains`, `isEmpty`, `subsample`
  - `DataSource` now has additional required properties, `isLoading` and `loadingEvent` as well as a new optional `update` method which will be called each frame.
  - Renamed `Stripe` material uniforms `lightColor` and `darkColor` to `evenColor` and `oddColor`.
  - Replaced `SceneTransitioner` with new functions and properties on the `Scene`: `morphTo2D`, `morphToColumbusView`, `morphTo3D`, `completeMorphOnUserInput`, `morphStart`, `morphComplete`, and `completeMorph`.
  - Removed `TexturePool`.

- Improved visual quality for translucent objects with [Weighted Blended Order-Independent Transparency](http://cesiumjs.org/2014/03/14/Weighted-Blended-Order-Independent-Transparency/).
- Fixed extruded polygons rendered in the southern hemisphere. [#1490](https://github.com/CesiumGS/cesium/issues/1490)
- Fixed Primitive picking that have a closed appearance drawn on the surface. [#1333](https://github.com/CesiumGS/cesium/issues/1333)
- Added `StripeMaterialProperty` for supporting the `Stripe` material in DynamicScene.
- `loadArrayBuffer`, `loadBlob`, `loadJson`, `loadText`, and `loadXML` now support loading data from data URIs.
- The `debugShowBoundingVolume` property on primitives now works across all scene modes.
- Eliminated the use of a texture pool for Earth surface imagery textures. The use of the pool was leading to mipmapping problems in current versions of Google Chrome where some tiles would show imagery from entirely unrelated parts of the globe.

### b26 - 2014-03-03

- Breaking changes:
  - Replaced getter/setter functions with properties:
    - `Scene`
      - `getCanvas` -> `canvas`
      - `getContext` -> `context`
      - `getPrimitives` -> `primitives`
      - `getCamera` -> `camera`
      - `getScreenSpaceCameraController` -> `screenSpaceCameraController`
      - `getFrameState` -> `frameState`
      - `getAnimations` -> `animations`
    - `CompositePrimitive`
      - `getCentralBody`, `setCentralBody` -> `centralBody`
      - `getLength` -> `length`
    - `Ellipsoid`
      - `getRadii` -> `radii`
      - `getRadiiSquared` -> `radiiSquared`
      - `getRadiiToTheFourth` -> `radiiToTheFourth`
      - `getOneOverRadii` -> `oneOverRadii`
      - `getOneOverRadiiSquared` -> `oneOverRadiiSquared`
      - `getMinimumRadius` -> `minimumRadius`
      - `getMaximumRadius` -> `maximumRadius`
    - `CentralBody`
      - `getEllipsoid` -> `ellipsoid`
      - `getImageryLayers` -> `imageryLayers`
    - `EllipsoidalOccluder`
      - `getEllipsoid` -> `ellipsoid`
      - `getCameraPosition`, `setCameraPosition` -> `cameraPosition`
    - `EllipsoidTangentPlane`
      - `getEllipsoid` -> `ellipsoid`
      - `getOrigin` -> `origin`
    - `GeographicProjection`
      - `getEllipsoid` -> `ellipsoid`
    - `WebMercatorProjection`
      - `getEllipsoid` -> `ellipsoid`
    - `SceneTransitioner`
      - `getScene` -> `scene`
      - `getEllipsoid` -> `ellipsoid`
    - `ScreenSpaceCameraController`
      - `getEllipsoid`, `setEllipsoid` -> `ellipsoid`
    - `SkyAtmosphere`
      - `getEllipsoid` -> `ellipsoid`
    - `TilingScheme`, `GeographicTilingScheme`, `WebMercatorTilingSheme`
      - `getEllipsoid` -> `ellipsoid`
      - `getExtent` -> `extent`
      - `getProjection` -> `projection`
    - `ArcGisMapServerImageryProvider`, `BingMapsImageryProvider`, `GoogleEarthImageryProvider`, `GridImageryProvider`, `OpenStreetMapImageryProvider`, `SingleTileImageryProvider`, `TileCoordinatesImageryProvider`, `TileMapServiceImageryProvider`, `WebMapServiceImageryProvider`
      - `getProxy` -> `proxy`
      - `getTileWidth` -> `tileWidth`
      - `getTileHeight` -> `tileHeight`
      - `getMaximumLevel` -> `maximumLevel`
      - `getMinimumLevel` -> `minimumLevel`
      - `getTilingScheme` -> `tilingScheme`
      - `getExtent` -> `extent`
      - `getTileDiscardPolicy` -> `tileDiscardPolicy`
      - `getErrorEvent` -> `errorEvent`
      - `isReady` -> `ready`
      - `getCredit` -> `credit`
    - `ArcGisMapServerImageryProvider`, `BingMapsImageryProvider`, `GoogleEarthImageryProvider`, `OpenStreetMapImageryProvider`, `SingleTileImageryProvider`, `TileMapServiceImageryProvider`, `WebMapServiceImageryProvider`
      - `getUrl` -> `url`
    - `ArcGisMapServerImageryProvider`
      - `isUsingPrecachedTiles` - > `usingPrecachedTiles`
    - `BingMapsImageryProvider`
      - `getKey` -> `key`
      - `getMapStyle` -> `mapStyle`
    - `GoogleEarthImageryProvider`
      - `getPath` -> `path`
      - `getChannel` -> `channel`
      - `getVersion` -> `version`
      - `getRequestType` -> `requestType`
    - `WebMapServiceImageryProvider`
      - `getLayers` -> `layers`
    - `CesiumTerrainProvider`, `EllipsoidTerrainProvider`, `ArcGisImageServerTerrainProvider`, `VRTheWorldTerrainProvider`
      - `getErrorEvent` -> `errorEvent`
      - `getCredit` -> `credit`
      - `getTilingScheme` -> `tilingScheme`
      - `isReady` -> `ready`
    - `TimeIntervalCollection`
      - `getChangedEvent` -> `changedEvent`
      - `getStart` -> `start`
      - `getStop` -> `stop`
      - `getLength` -> `length`
      - `isEmpty` -> `empty`
    - `DataSourceCollection`, `ImageryLayerCollection`, `LabelCollection`, `PolylineCollection`, `SensorVolumeCollection`
      - `getLength` -> `length`
    - `BillboardCollection`
      - `getLength` -> `length`
      - `getTextureAtlas`, `setTextureAtlas` -> `textureAtlas`
      - `getDestroyTextureAtlas`, `setDestroyTextureAtlas` -> `destroyTextureAtlas`
  - Removed `Scene.getUniformState()`. Use `scene.context.getUniformState()`.
  - Visualizers no longer create a `dynamicObject` property on the primitives they create. Instead, they set the `id` property that is standard for all primitives.
  - The `propertyChanged` on DynamicScene objects has been renamed to `definitionChanged`. Also, the event is now raised in the case of an existing property being modified as well as having a new property assigned (previously only property assignment would raise the event).
  - The `visualizerTypes` parameter to the `DataSouceDisplay` has been changed to a callback function that creates an array of visualizer instances.
  - `DynamicDirectionsProperty` and `DynamicVertexPositionsProperty` were both removed, they have been superseded by `PropertyArray` and `PropertyPositionArray`, which make it easy for DataSource implementations to create time-dynamic arrays.
  - `VisualizerCollection` has been removed. It is superseded by `DataSourceDisplay`.
  - `DynamicEllipsoidVisualizer`, `DynamicPolygonVisualizer`, and `DynamicPolylineVisualizer` have been removed. They are superseded by `GeometryVisualizer` and corresponding `GeometryUpdater` implementations; `EllipsoidGeometryUpdater`, `PolygonGeometryUpdater`, `PolylineGeometryUpdater`.
  - Modified `CameraFlightPath` functions to take place in the camera's current reference frame. The arguments to the function now need to be given in world coordinates and an optional reference frame can be given when the flight is completed.
  - `PixelDatatype` properties are now JavaScript numbers, not `Enumeration` instances.
  - `combine` now takes two objects instead of an array, and defaults to copying shallow references. The `allowDuplicates` parameter has been removed. In the event of duplicate properties, the first object's properties will be used.
  - Removed `FeatureDetection.supportsCrossOriginImagery`. This check was only useful for very old versions of WebKit.
- Added `Model` for drawing 3D models using glTF. See the [tutorial](http://cesiumjs.org/2014/03/03/Cesium-3D-Models-Tutorial/) and [Sandcastle example](http://cesiumjs.org/Cesium/Apps/Sandcastle/index.html?src=3D%20Models.html&label=Showcases).
- DynamicScene now makes use of [Geometry and Appearances](http://cesiumjs.org/2013/11/04/Geometry-and-Appearances/), which provides a tremendous improvements to DataSource visualization (CZML, GeoJSON, etc..). Extruded geometries are now supported and in many use cases performance is an order of magnitude faster.
- Added new `SelectionIndicator` and `InfoBox` widgets to `Viewer`, activated by `viewerDynamicObjectMixin`.
- `CesiumTerrainProvider` now supports mesh-based terrain like the tiles created by [STK Terrain Server](https://community.cesium.com/t/stk-terrain-server-beta/1017).
- Fixed rendering artifact on translucent objects when zooming in or out.
- Added `CesiumInspector` widget for graphics debugging. In Cesium Viewer, it is enabled by using the query parameter `inspector=true`. Also see the [Sandcastle example](http://cesiumjs.org/Cesium/Apps/Sandcastle/index.html?src=Cesium%20Inspector.html&label=Showcases).
- Improved compatibility with Internet Explorer 11.
- `DynamicEllipse`, `DynamicPolygon`, and `DynamicEllipsoid` now have properties matching their geometry counterpart, i.e. `EllipseGeometry`, `EllipseOutlineGeometry`, etc. These properties are also available in CZML.
- Added a `definitionChanged` event to the `Property` interface as well as most `DynamicScene` objects. This makes it easy for a client to observe when new data is loaded into a property or object.
- Added an `isConstant` property to the `Property` interface. Constant properties do not change in regards to simulation time, i.e. `Property.getValue` will always return the same result for all times.
- `ConstantProperty` is now mutable; it's value can be updated via `ConstantProperty.setValue`.
- Improved the quality of imagery near the poles when the imagery source uses a `GeographicTilingScheme`.
- `OpenStreetMapImageryProvider` now supports imagery with a minimum level.
- `BingMapsImageryProvider` now uses HTTPS by default for metadata and tiles when the document is loaded over HTTPS.
- Added the ability for imagery providers to specify view-dependent attribution to be display in the `CreditDisplay`.
- View-dependent imagery source attribution is now added to the `CreditDisplay` by the `BingMapsImageryProvider`.
- Fixed viewing an extent. [#1431](https://github.com/CesiumGS/cesium/issues/1431)
- Fixed camera tilt in ICRF. [#544](https://github.com/CesiumGS/cesium/issues/544)
- Fixed developer error when zooming in 2D. If the zoom would create an invalid frustum, nothing is done. [#1432](https://github.com/CesiumGS/cesium/issues/1432)
- Fixed `WallGeometry` bug that failed by removing positions that were less close together by less than 6 decimal places. [#1483](https://github.com/CesiumGS/cesium/pull/1483)
- Fixed `EllipsoidGeometry` texture coordinates. [#1454](https://github.com/CesiumGS/cesium/issues/1454)
- Added a loop property to `Polyline`s to join the first and last point. [#960](https://github.com/CesiumGS/cesium/issues/960)
- Use `performance.now()` instead of `Date.now()`, when available, to limit time spent loading terrain and imagery tiles. This results in more consistent frame rates while loading tiles on some systems.
- `RequestErrorEvent` now includes the headers that were returned with the error response.
- Added `AssociativeArray`, which is a helper class for maintaining a hash of objects that also needs to be iterated often.
- Added `TimeIntervalCollection.getChangedEvent` which returns an event that will be raised whenever intervals are updated.
- Added a second parameter to `Material.fromType` to override default uniforms. [#1522](https://github.com/CesiumGS/cesium/pull/1522)
- Added `Intersections2D` class containing operations on 2D triangles.
- Added `czm_inverseViewProjection` and `czm_inverseModelViewProjection` automatic GLSL uniform.

### b25 - 2014-02-03

- Breaking changes:
  - The `Viewer` constructor argument `options.fullscreenElement` now matches the `FullscreenButton` default of `document.body`, it was previously the `Viewer` container itself.
  - Removed `Viewer.objectTracked` event; `Viewer.trackedObject` is now an ES5 Knockout observable that can be subscribed to directly.
  - Replaced `PerformanceDisplay` with `Scene.debugShowFramesPerSecond`.
  - `Asphalt`, `Blob`, `Brick`, `Cement`, `Erosion`, `Facet`, `Grass`, `TieDye`, and `Wood` materials were moved to the [Materials Pack Plugin](https://github.com/CesiumGS/cesium-materials-pack).
  - Renamed `GeometryPipeline.createAttributeIndices` to `GeometryPipeline.createAttributeLocations`.
  - Renamed `attributeIndices` property to `attributeLocations` when calling `Context.createVertexArrayFromGeometry`.
  - `PerformanceDisplay` requires a DOM element as a parameter.
- Fixed globe rendering in the current Canary version of Google Chrome.
- `Viewer` now monitors the clock settings of the first added `DataSource` for changes, and also now has a constructor option `automaticallyTrackFirstDataSourceClock` which will turn off this behavior.
- The `DynamicObjectCollection` created by `CzmlDataSource` now sends a single `collectionChanged` event after CZML is loaded; previously it was sending an event every time an object was created or removed during the load process.
- Added `ScreenSpaceCameraController.enableInputs` to fix issue with inputs not being restored after overlapping camera flights.
- Fixed picking in 2D with rotated map. [#1337](https://github.com/CesiumGS/cesium/issues/1337)
- `TileMapServiceImageryProvider` can now handle casing differences in tilemapresource.xml.
- `OpenStreetMapImageryProvider` now supports imagery with a minimum level.
- Added `Quaternion.fastSlerp` and `Quaternion.fastSquad`.
- Upgraded Tween.js to version r12.

### b24 - 2014-01-06

- Breaking changes:

  - Added `allowTextureFilterAnisotropic` (default: `true`) and `failIfMajorPerformanceCaveat` (default: `true`) properties to the `contextOptions` property passed to `Viewer`, `CesiumWidget`, and `Scene` constructors and moved the existing properties to a new `webgl` sub-property. For example, code that looked like:

           var viewer = new Viewer('cesiumContainer', {
               contextOptions : {
                 alpha : true
               }
           });

    should now look like:

           var viewer = new Viewer('cesiumContainer', {
               contextOptions : {
                 webgl : {
                   alpha : true
                 }
               }
           });

  - The read-only `Cartesian3` objects must now be cloned to camera properties instead of assigned. For example, code that looked like:

          camera.up = Cartesian3.UNIT_Z;

    should now look like:

          Cartesian3.clone(Cartesian3.UNIT_Z, camera.up);

  - The CSS files for individual widgets, e.g. `BaseLayerPicker.css`, no longer import other CSS files. Most applications should import `widgets.css` (and optionally `lighter.css`).
  - `SvgPath` has been replaced by a Knockout binding: `cesiumSvgPath`.
  - `DynamicObject.availability` is now a `TimeIntervalCollection` instead of a `TimeInterval`.
  - Removed prototype version of `BoundingSphere.transform`.
  - `Matrix4.multiplyByPoint` now returns a `Cartesian3` instead of a `Cartesian4`.

- The minified, combined `Cesium.js` file now omits certain `DeveloperError` checks, to increase performance and reduce file size. When developing your application, we recommend using the unminified version locally for early error detection, then deploying the minified version to production.
- Fixed disabling `CentralBody.enableLighting`.
- Fixed `Geocoder` flights when following an object.
- The `Viewer` widget now clears `Geocoder` input when the user clicks the home button.
- The `Geocoder` input type has been changed to `search`, which improves usability (particularly on mobile devices). There were also some other minor styling improvements.
- Added `CentralBody.maximumScreenSpaceError`.
- Added `translateEventTypes`, `zoomEventTypes`, `rotateEventTypes`, `tiltEventTypes`, and `lookEventTypes` properties to `ScreenSpaceCameraController` to change the default mouse inputs.
- Added `Billboard.setPixelOffsetScaleByDistance`, `Label.setPixelOffsetScaleByDistance`, `DynamicBillboard.pixelOffsetScaleByDistance`, and `DynamicLabel.pixelOffsetScaleByDistance` to control minimum/maximum pixelOffset scaling based on camera distance.
- Added `BoundingSphere.transformsWithoutScale`.
- Added `fromArray` function to `Matrix2`, `Matrix3` and `Matrix4`.
- Added `Matrix4.multiplyTransformation`, `Matrix4.multiplyByPointAsVector`.

### b23 - 2013-12-02

- Breaking changes:

  - Changed the `CatmulRomSpline` and `HermiteSpline` constructors from taking an array of structures to a structure of arrays. For example, code that looked like:

           var controlPoints = [
               { point: new Cartesian3(1235398.0, -4810983.0, 4146266.0), time: 0.0},
               { point: new Cartesian3(1372574.0, -5345182.0, 4606657.0), time: 1.5},
               { point: new Cartesian3(-757983.0, -5542796.0, 4514323.0), time: 3.0},
               { point: new Cartesian3(-2821260.0, -5248423.0, 4021290.0), time: 4.5},
               { point: new Cartesian3(-2539788.0, -4724797.0, 3620093.0), time: 6.0}
           ];
           var spline = new HermiteSpline(controlPoints);

    should now look like:

           var spline = new HermiteSpline({
               times : [ 0.0, 1.5, 3.0, 4.5, 6.0 ],
               points : [
                   new Cartesian3(1235398.0, -4810983.0, 4146266.0),
                   new Cartesian3(1372574.0, -5345182.0, 4606657.0),
                   new Cartesian3(-757983.0, -5542796.0, 4514323.0),
                   new Cartesian3(-2821260.0, -5248423.0, 4021290.0),
                   new Cartesian3(-2539788.0, -4724797.0, 3620093.0)
               ]
           });

  - `loadWithXhr` now takes an options object, and allows specifying HTTP method and data to send with the request.
  - Renamed `SceneTransitioner.onTransitionStart` to `SceneTransitioner.transitionStart`.
  - Renamed `SceneTransitioner.onTransitionComplete` to `SceneTransitioner.transitionComplete`.
  - Renamed `CesiumWidget.onRenderLoopError` to `CesiumWidget.renderLoopError`.
  - Renamed `SceneModePickerViewModel.onTransitionStart` to `SceneModePickerViewModel.transitionStart`.
  - Renamed `Viewer.onRenderLoopError` to `Viewer.renderLoopError`.
  - Renamed `Viewer.onDropError` to `Viewer.dropError`.
  - Renamed `CesiumViewer.onDropError` to `CesiumViewer.dropError`.
  - Renamed `viewerDragDropMixin.onDropError` to `viewerDragDropMixin.dropError`.
  - Renamed `viewerDynamicObjectMixin.onObjectTracked` to `viewerDynamicObjectMixin.objectTracked`.
  - `PixelFormat`, `PrimitiveType`, `IndexDatatype`, `TextureWrap`, `TextureMinificationFilter`, and `TextureMagnificationFilter` properties are now JavaScript numbers, not `Enumeration` instances.
  - Replaced `sizeInBytes` properties on `IndexDatatype` with `IndexDatatype.getSizeInBytes`.

- Added `perPositionHeight` option to `PolygonGeometry` and `PolygonOutlineGeometry`.
- Added `QuaternionSpline` and `LinearSpline`.
- Added `Quaternion.log`, `Quaternion.exp`, `Quaternion.innerQuadrangle`, and `Quaternion.squad`.
- Added `Matrix3.inverse` and `Matrix3.determinant`.
- Added `ObjectOrientedBoundingBox`.
- Added `Ellipsoid.transformPositionFromScaledSpace`.
- Added `Math.nextPowerOfTwo`.
- Renamed our main website from [cesium.agi.com](http://cesium.agi.com/) to [cesiumjs.org](http://cesiumjs.org/).

### b22 - 2013-11-01

- Breaking changes:
  - Reversed the rotation direction of `Matrix3.fromQuaternion` to be consistent with graphics conventions. Mirrored change in `Quaternion.fromRotationMatrix`.
  - The following prototype functions were removed:
    - From `Matrix2`, `Matrix3`, and `Matrix4`: `toArray`, `getColumn`, `setColumn`, `getRow`, `setRow`, `multiply`, `multiplyByVector`, `multiplyByScalar`, `negate`, and `transpose`.
    - From `Matrix4`: `getTranslation`, `getRotation`, `inverse`, `inverseTransformation`, `multiplyByTranslation`, `multiplyByUniformScale`, `multiplyByPoint`. For example, code that previously looked like `matrix.toArray();` should now look like `Matrix3.toArray(matrix);`.
  - Replaced `DynamicPolyline` `color`, `outlineColor`, and `outlineWidth` properties with a single `material` property.
  - Renamed `DynamicBillboard.nearFarScalar` to `DynamicBillboard.scaleByDistance`.
  - All data sources must now implement `DataSource.getName`, which returns a user-readable name for the data source.
  - CZML `document` objects are no longer added to the `DynamicObjectCollection` created by `CzmlDataSource`. Use the `CzmlDataSource` interface to access the data instead.
  - `TimeInterval.equals`, and `TimeInterval.equalsEpsilon` now compare interval data as well.
  - All SVG files were deleted from `Widgets/Images` and replaced by a new `SvgPath` class.
  - The toolbar widgets (Home, SceneMode, BaseLayerPicker) and the fullscreen button now depend on `CesiumWidget.css` for global Cesium button styles.
  - The toolbar widgets expect their `container` to be the toolbar itself now, no need for separate containers for each widget on the bar.
  - `Property` implementations are now required to implement a prototype `equals` function.
  - `ConstantProperty` and `TimeIntervalCollectionProperty` no longer take a `clone` function and instead require objects to implement prototype `clone` and `equals` functions.
  - The `SkyBox` constructor now takes an `options` argument with a `sources` property, instead of directly taking `sources`.
  - Replaced `SkyBox.getSources` with `SkyBox.sources`.
  - The `bearing` property of `DynamicEllipse` is now called `rotation`.
  - CZML `ellipse.bearing` property is now `ellipse.rotation`.
- Added a `Geocoder` widget that allows users to enter an address or the name of a landmark and zoom to that location. It is enabled by default in applications that use the `Viewer` widget.
- Added `GoogleEarthImageryProvider`.
- Added `Moon` for drawing the moon, and `IauOrientationAxes` for computing the Moon's orientation.
- Added `Material.translucent` property. Set this property or `Appearance.translucent` for correct rendering order. Translucent geometries are rendered after opaque geometries.
- Added `enableLighting`, `lightingFadeOutDistance`, and `lightingFadeInDistance` properties to `CentralBody` to configure lighting.
- Added `Billboard.setTranslucencyByDistance`, `Label.setTranslucencyByDistance`, `DynamicBillboard.translucencyByDistance`, and `DynamicLabel.translucencyByDistance` to control minimum/maximum translucency based on camera distance.
- Added `PolylineVolumeGeometry` and `PolylineVolumeGeometryOutline`.
- Added `Shapes.compute2DCircle`.
- Added `Appearances` tab to Sandcastle with an example for each geometry appearance.
- Added `Scene.drillPick` to return list of objects each containing 1 primitive at a screen space position.
- Added `PolylineOutlineMaterialProperty` for use with `DynamicPolyline.material`.
- Added the ability to use `Array` and `JulianDate` objects as custom CZML properties.
- Added `DynamicObject.name` and corresponding CZML support. This is a non-unique, user-readable name for the object.
- Added `DynamicObject.parent` and corresponding CZML support. This allows for `DataSource` objects to present data hierarchically.
- Added `DynamicPoint.scaleByDistance` to control minimum/maximum point size based on distance from the camera.
- The toolbar widgets (Home, SceneMode, BaseLayerPicker) and the fullscreen button can now be styled directly with user-supplied CSS.
- Added `skyBox` to the `CesiumWidget` and `Viewer` constructors for changing the default stars.
- Added `Matrix4.fromTranslationQuaternionRotationScale` and `Matrix4.multiplyByScale`.
- Added `Matrix3.getEigenDecomposition`.
- Added utility function `getFilenameFromUri`, which given a URI with or without query parameters, returns the last segment of the URL.
- Added prototype versions of `equals` and `equalsEpsilon` method back to `Cartesian2`, `Cartesian3`, `Cartesian4`, and `Quaternion`.
- Added prototype equals function to `NearFarScalar`, and `TimeIntervalCollection`.
- Added `FrameState.events`.
- Added `Primitive.allowPicking` to save memory when picking is not needed.
- Added `debugShowBoundingVolume`, for debugging primitive rendering, to `Primitive`, `Polygon`, `ExtentPrimitive`, `EllipsoidPrimitive`, `BillboardCollection`, `LabelCollection`, and `PolylineCollection`.
- Added `DebugModelMatrixPrimitive` for debugging primitive's `modelMatrix`.
- Added `options` argument to the `EllipsoidPrimitive` constructor.
- Upgraded Knockout from version 2.3.0 to 3.0.0.
- Upgraded RequireJS to version 2.1.9, and Almond to 0.2.6.
- Added a user-defined `id` to all primitives for use with picking. For example:

            primitives.add(new Polygon({
                id : {
                    // User-defined object returned by Scene.pick
                },
                // ...
            }));
            // ...
            var p = scene.pick(/* ... */);
            if (defined(p) && defined(p.id)) {
               // Use properties and functions in p.id
            }

### b21 - 2013-10-01

- Breaking changes:

  - Cesium now prints a reminder to the console if your application uses Bing Maps imagery and you do not supply a Bing Maps key for your application. This is a reminder that you should create a Bing Maps key for your application as soon as possible and prior to deployment. You can generate a Bing Maps key by visiting [https://www.bingmapsportal.com/](https://www.bingmapsportal.com/). Set the `BingMapsApi.defaultKey` property to the value of your application's key before constructing the `CesiumWidget` or any other types that use the Bing Maps API.

           BingMapsApi.defaultKey = 'my-key-generated-with-bingmapsportal.com';

  - `Scene.pick` now returns an object with a `primitive` property, not the primitive itself. For example, code that looked like:

           var primitive = scene.pick(/* ... */);
           if (defined(primitive)) {
              // Use primitive
           }

    should now look like:

           var p = scene.pick(/* ... */);
           if (defined(p) && defined(p.primitive)) {
              // Use p.primitive
           }

  - Removed `getViewMatrix`, `getInverseViewMatrix`, `getInverseTransform`, `getPositionWC`, `getDirectionWC`, `getUpWC` and `getRightWC` from `Camera`. Instead, use the `viewMatrix`, `inverseViewMatrix`, `inverseTransform`, `positionWC`, `directionWC`, `upWC`, and `rightWC` properties.
  - Removed `getProjectionMatrix` and `getInfiniteProjectionMatrix` from `PerspectiveFrustum`, `PerspectiveOffCenterFrustum` and `OrthographicFrustum`. Instead, use the `projectionMatrix` and `infiniteProjectionMatrix` properties.
  - The following prototype functions were removed:

    - From `Quaternion`: `conjugate`, `magnitudeSquared`, `magnitude`, `normalize`, `inverse`, `add`, `subtract`, `negate`, `dot`, `multiply`, `multiplyByScalar`, `divideByScalar`, `getAxis`, `getAngle`, `lerp`, `slerp`, `equals`, `equalsEpsilon`
    - From `Cartesian2`, `Cartesian3`, and `Cartesian4`: `getMaximumComponent`, `getMinimumComponent`, `magnitudeSquared`, `magnitude`, `normalize`, `dot`, `multiplyComponents`, `add`, `subtract`, `multiplyByScalar`, `divideByScalar`, `negate`, `abs`, `lerp`, `angleBetween`, `mostOrthogonalAxis`, `equals`, and `equalsEpsilon`.
    - From `Cartesian3`: `cross`

    Code that previously looked like `quaternion.magnitude();` should now look like `Quaternion.magnitude(quaternion);`.

  - `DynamicObjectCollection` and `CompositeDynamicObjectCollection` have been largely re-written, see the documentation for complete details. Highlights include:
    - `getObject` has been renamed `getById`.
    - `removeObject` has been renamed `removeById`.
    - `collectionChanged` event added for notification of objects being added or removed.
  - `DynamicScene` graphics object (`DynamicBillboard`, etc...) have had their static `mergeProperties` and `clean` functions removed.
  - `UniformState.update` now takes a context as its first parameter.
  - `Camera` constructor now takes a context instead of a canvas.
  - `SceneTransforms.clipToWindowCoordinates` now takes a context instead of a canvas.
  - Removed `canvasDimensions` from `FrameState`.
  - Removed `context` option from `Material` constructor and parameter from `Material.fromType`.
  - Renamed `TextureWrap.CLAMP` to `TextureWrap.CLAMP_TO_EDGE`.

- Added `Geometries` tab to Sandcastle with an example for each geometry type.
- Added `CorridorOutlineGeometry`.
- Added `PolylineGeometry`, `PolylineColorAppearance`, and `PolylineMaterialAppearance`.
- Added `colors` option to `SimplePolylineGeometry` for per vertex or per segment colors.
- Added proper support for browser zoom.
- Added `propertyChanged` event to `DynamicScene` graphics objects for receiving change notifications.
- Added prototype `clone` and `merge` functions to `DynamicScene` graphics objects.
- Added `width`, `height`, and `nearFarScalar` properties to `DynamicBillboard` for controlling the image size.
- Added `heading` and `tilt` properties to `CameraController`.
- Added `Scene.sunBloom` to enable/disable the bloom filter on the sun. The bloom filter should be disabled for better frame rates on mobile devices.
- Added `getDrawingBufferWidth` and `getDrawingBufferHeight` to `Context`.
- Added new built-in GLSL functions `czm_getLambertDiffuse` and `czm_getSpecular`.
- Added support for [EXT_frag_depth](http://www.khronos.org/registry/webgl/extensions/EXT_frag_depth/).
- Improved graphics performance.
  - An Everest terrain view went from 135-140 to over 150 frames per second.
  - Rendering over a thousand polylines in the same collection with different materials went from 20 to 40 frames per second.
- Improved runtime generation of GLSL shaders.
- Made sun size accurate.
- Fixed bug in triangulation that fails on complex polygons. Instead, it makes a best effort to render what it can. [#1121](https://github.com/CesiumGS/cesium/issues/1121)
- Fixed geometries not closing completely. [#1093](https://github.com/CesiumGS/cesium/issues/1093)
- Fixed `EllipsoidTangentPlane.projectPointOntoPlane` for tangent planes on an ellipsoid other than the unit sphere.
- `CompositePrimitive.add` now returns the added primitive. This allows us to write more concise code.

        var p = new Primitive(/* ... */);
        primitives.add(p);
        return p;

  becomes

        return primitives.add(new Primitive(/* ... */));

### b20 - 2013-09-03

_This releases fixes 2D and other issues with Chrome 29.0.1547.57 ([#1002](https://github.com/CesiumGS/cesium/issues/1002) and [#1047](https://github.com/CesiumGS/cesium/issues/1047))._

- Breaking changes:

  - The `CameraFlightPath` functions `createAnimation`, `createAnimationCartographic`, and `createAnimationExtent` now take `scene` as their first parameter instead of `frameState`.
  - Completely refactored the `DynamicScene` property system to vastly improve the API. See [#1080](https://github.com/CesiumGS/cesium/pull/1080) for complete details.
    - Removed `CzmlBoolean`, `CzmlCartesian2`, `CzmlCartesian3`, `CzmlColor`, `CzmlDefaults`, `CzmlDirection`, `CzmlHorizontalOrigin`, `CzmlImage`, `CzmlLabelStyle`, `CzmlNumber`, `CzmlPosition`, `CzmlString`, `CzmlUnitCartesian3`, `CzmlUnitQuaternion`, `CzmlUnitSpherical`, and `CzmlVerticalOrigin` since they are no longer needed.
    - Removed `DynamicProperty`, `DynamicMaterialProperty`, `DynamicDirectionsProperty`, and `DynamicVertexPositionsProperty`; replacing them with an all new system of properties.
      - `Property` - base interface for all properties.
      - `CompositeProperty` - a property composed of other properties.
      - `ConstantProperty` - a property whose value never changes.
      - `SampledProperty` - a property whose value is interpolated from a set of samples.
      - `TimeIntervalCollectionProperty` - a property whose value changes based on time interval.
      - `MaterialProperty` - base interface for all material properties.
      - `CompositeMaterialProperty` - a `CompositeProperty` for materials.
      - `ColorMaterialProperty` - a property that maps to a color material. (replaces `DynamicColorMaterial`)
      - `GridMaterialProperty` - a property that maps to a grid material. (replaces `DynamicGridMaterial`)
      - `ImageMaterialProperty` - a property that maps to an image material. (replaces `DynamicImageMaterial`)
      - `PositionProperty`- base interface for all position properties.
      - `CompositePositionProperty` - a `CompositeProperty` for positions.
      - `ConstantPositionProperty` - a `PositionProperty` whose value does not change in respect to the `ReferenceFrame` in which is it defined.
      - `SampledPositionProperty` - a `SampledProperty` for positions.
      - `TimeIntervalCollectionPositionProperty` - A `TimeIntervalCollectionProperty` for positions.
  - Removed `processCzml`, use `CzmlDataSource` instead.
  - `Source/Widgets/Viewer/lighter.css` was deleted, use `Source/Widgets/lighter.css` instead.
  - Replaced `ExtentGeometry` parameters for extruded extent to make them consistent with other geometries.
    - `options.extrudedOptions.height` -> `options.extrudedHeight`
    - `options.extrudedOptions.closeTop` -> `options.closeBottom`
    - `options.extrudedOptions.closeBottom` -> `options.closeTop`
  - Geometry constructors no longer compute vertices or indices. Use the type's `createGeometry` method. For example, code that looked like:

          var boxGeometry = new BoxGeometry({
            minimumCorner : min,
            maximumCorner : max,
            vertexFormat : VertexFormat.POSITION_ONLY
          });

    should now look like:

          var box = new BoxGeometry({
              minimumCorner : min,
              maximumCorner : max,
              vertexFormat : VertexFormat.POSITION_ONLY
          });
          var geometry = BoxGeometry.createGeometry(box);

  - Removed `createTypedArray` and `createArrayBufferView` from each of the `ComponentDatatype` enumerations. Instead, use `ComponentDatatype.createTypedArray` and `ComponentDatatype.createArrayBufferView`.
  - `DataSourceDisplay` now requires a `DataSourceCollection` to be passed into its constructor.
  - `DeveloperError` and `RuntimeError` no longer contain an `error` property. Call `toString`, or check the `stack` property directly instead.
  - Replaced `createPickFragmentShaderSource` with `createShaderSource`.
  - Renamed `PolygonPipeline.earClip2D` to `PolygonPipeline.triangulate`.

- Added outline geometries. [#1021](https://github.com/CesiumGS/cesium/pull/1021).
- Added `CorridorGeometry`.
- Added `Billboard.scaleByDistance` and `NearFarScalar` to control billboard minimum/maximum scale based on camera distance.
- Added `EllipsoidGeodesic`.
- Added `PolylinePipeline.scaleToSurface`.
- Added `PolylinePipeline.scaleToGeodeticHeight`.
- Added the ability to specify a `minimumTerrainLevel` and `maximumTerrainLevel` when constructing an `ImageryLayer`. The layer will only be shown for terrain tiles within the specified range.
- Added `Math.setRandomNumberSeed` and `Math.nextRandomNumber` for generating repeatable random numbers.
- Added `Color.fromRandom` to generate random and partially random colors.
- Added an `onCancel` callback to `CameraFlightPath` functions that will be executed if the flight is canceled.
- Added `Scene.debugShowFrustums` and `Scene.debugFrustumStatistics` for rendering debugging.
- Added `Packable` and `PackableForInterpolation` interfaces to aid interpolation and in-memory data storage. Also made most core Cesium types implement them.
- Added `InterpolationAlgorithm` interface to codify the base interface already being used by `LagrangePolynomialApproximation`, `LinearApproximation`, and `HermitePolynomialApproximation`.
- Improved the performance of polygon triangulation using an O(n log n) algorithm.
- Improved geometry batching performance by moving work to a web worker.
- Improved `WallGeometry` to follow the curvature of the earth.
- Improved visual quality of closed translucent geometries.
- Optimized polyline bounding spheres.
- `Viewer` now automatically sets its clock to that of the first added `DataSource`, regardless of how it was added to the `DataSourceCollection`. Previously, this was only done for dropped files by `viewerDragDropMixin`.
- `CesiumWidget` and `Viewer` now display an HTML error panel if an error occurs while rendering, which can be disabled with a constructor option.
- `CameraFlightPath` now automatically disables and restores mouse input for the flights it generates.
- Fixed broken surface rendering in Columbus View when using the `EllipsoidTerrainProvider`.
- Fixed triangulation for polygons that cross the international date line.
- Fixed `EllipsoidPrimitive` rendering for some oblate ellipsoids. [#1067](https://github.com/CesiumGS/cesium/pull/1067).
- Fixed Cesium on Nexus 4 with Android 4.3.
- Upgraded Knockout from version 2.2.1 to 2.3.0.

### b19 - 2013-08-01

- Breaking changes:
  - Replaced tessellators and meshes with geometry. In particular:
    - Replaced `CubeMapEllipsoidTessellator` with `EllipsoidGeometry`.
    - Replaced `BoxTessellator` with `BoxGeometry`.
    - Replaced `ExtentTessletaor` with `ExtentGeometry`.
    - Removed `PlaneTessellator`. It was incomplete and not used.
    - Renamed `MeshFilters` to `GeometryPipeline`.
    - Renamed `MeshFilters.toWireframeInPlace` to `GeometryPipeline.toWireframe`.
    - Removed `MeshFilters.mapAttributeIndices`. It was not used.
    - Renamed `Context.createVertexArrayFromMesh` to `Context.createVertexArrayFromGeometry`. Likewise, renamed `mesh` constructor property to `geometry`.
  - Renamed `ComponentDatatype.*.toTypedArray` to `ComponentDatatype.*.createTypedArray`.
  - Removed `Polygon.configureExtent`. Use `ExtentPrimitive` instead.
  - Removed `Polygon.bufferUsage`. It is no longer needed.
  - Removed `height` and `textureRotationAngle` arguments from `Polygon` `setPositions` and `configureFromPolygonHierarchy` functions. Use `Polygon` `height` and `textureRotationAngle` properties.
  - Renamed `PolygonPipeline.cleanUp` to `PolygonPipeline.removeDuplicates`.
  - Removed `PolygonPipeline.wrapLongitude`. Use `GeometryPipeline.wrapLongitude` instead.
  - Added `surfaceHeight` parameter to `BoundingSphere.fromExtent3D`.
  - Added `surfaceHeight` parameter to `Extent.subsample`.
  - Renamed `pointInsideTriangle2D` to `pointInsideTriangle`.
  - Renamed `getLogo` to `getCredit` for `ImageryProvider` and `TerrainProvider`.
- Added Geometry and Appearances [#911](https://github.com/CesiumGS/cesium/pull/911).
- Added property `intersectionWidth` to `DynamicCone`, `DynamicPyramid`, `CustomSensorVolume`, and `RectangularPyramidSensorVolume`.
- Added `ExtentPrimitive`.
- Added `PolylinePipeline.removeDuplicates`.
- Added `barycentricCoordinates` to compute the barycentric coordinates of a point in a triangle.
- Added `BoundingSphere.fromEllipsoid`.
- Added `BoundingSphere.projectTo2D`.
- Added `Extent.fromDegrees`.
- Added `czm_tangentToEyeSpaceMatrix` built-in GLSL function.
- Added debugging aids for low-level rendering: `DrawCommand.debugShowBoundingVolume` and `Scene.debugCommandFilter`.
- Added extrusion to `ExtentGeometry`.
- Added `Credit` and `CreditDisplay` for displaying credits on the screen.
- Improved performance and visual quality of `CustomSensorVolume` and `RectangularPyramidSensorVolume`.
- Improved the performance of drawing polygons created with `configureFromPolygonHierarchy`.

### b18 - 2013-07-01

- Breaking changes:
  - Removed `CesiumViewerWidget` and replaced it with a new `Viewer` widget with mixin architecture. This new widget does not depend on Dojo and is part of the combined Cesium.js file. It is intended to be a flexible base widget for easily building robust applications. ([#838](https://github.com/CesiumGS/cesium/pull/838))
  - Changed all widgets to use ECMAScript 5 properties. All public observable properties now must be accessed and assigned as if they were normal properties, instead of being called as functions. For example:
    - `clockViewModel.shouldAnimate()` -> `clockViewModel.shouldAnimate`
    - `clockViewModel.shouldAnimate(true);` -> `clockViewModel.shouldAnimate = true;`
  - `ImageryProviderViewModel.fromConstants` has been removed. Use the `ImageryProviderViewModel` constructor directly.
  - Renamed the `transitioner` property on `CesiumWidget`, `HomeButton`, and `ScreenModePicker` to `sceneTrasitioner` to be consistent with property naming convention.
  - `ImageryProvider.loadImage` now requires that the calling imagery provider instance be passed as its first parameter.
  - Removed the Dojo-based `checkForChromeFrame` function, and replaced it with a new standalone version that returns a promise to signal when the asynchronous check has completed.
  - Removed `Assets/Textures/NE2_LR_LC_SR_W_DR_2048.jpg`. If you were previously using this image with `SingleTileImageryProvider`, consider instead using `TileMapServiceImageryProvider` with a URL of `Assets/Textures/NaturalEarthII`.
  - The `Client CZML` SandCastle demo has been removed, largely because it is redundant with the Simple CZML demo.
  - The `Two Viewer Widgets` SandCastle demo has been removed. We will add back a multi-scene example when we have a good architecture for it in place.
  - Changed static `clone` functions in all objects such that if the object being cloned is undefined, the function will return undefined instead of throwing an exception.
- Fix resizing issues in `CesiumWidget` ([#608](https://github.com/CesiumGS/cesium/issues/608), [#834](https://github.com/CesiumGS/cesium/issues/834)).
- Added initial support for [GeoJSON](http://www.geojson.org/) and [TopoJSON](https://github.com/mbostock/topojson). ([#890](https://github.com/CesiumGS/cesium/pull/890), [#906](https://github.com/CesiumGS/cesium/pull/906))
- Added rotation, aligned axis, width, and height properties to `Billboard`s.
- Improved the performance of "missing tile" checking, especially for Bing imagery.
- Improved the performance of terrain and imagery refinement, especially when using a mixture of slow and fast imagery sources.
- `TileMapServiceImageryProvider` now supports imagery with a minimum level. This improves compatibility with tile sets generated by MapTiler or gdal2tiles.py using their default settings.
- Added `Context.getAntialias`.
- Improved test robustness on Mac.
- Upgraded RequireJS to version 2.1.6, and Almond to 0.2.5.
- Fixed artifacts that showed up on the edges of imagery tiles on a number of GPUs.
- Fixed an issue in `BaseLayerPicker` where destroy wasn't properly cleaning everything up.
- Added the ability to unsubscribe to `Timeline` update event.
- Added a `screenSpaceEventHandler` property to `CesiumWidget`. Also added a `sceneMode` option to the constructor to set the initial scene mode.
- Added `useDefaultRenderLoop` property to `CesiumWidget` that allows the default render loop to be disabled so that a custom render loop can be used.
- Added `CesiumWidget.onRenderLoopError` which is an `Event` that is raised if an exception is generated inside of the default render loop.
- `ImageryProviderViewModel.creationCommand` can now return an array of ImageryProvider instances, which allows adding multiple layers when a single item is selected in the `BaseLayerPicker` widget.

### b17 - 2013-06-03

- Breaking changes:
  - Replaced `Uniform.getFrameNumber` and `Uniform.getTime` with `Uniform.getFrameState`, which returns the full frame state.
  - Renamed `Widgets/Fullscreen` folder to `Widgets/FullscreenButton` along with associated objects/files.
    - `FullscreenWidget` -> `FullscreenButton`
    - `FullscreenViewModel` -> `FullscreenButtonViewModel`
  - Removed `addAttribute`, `removeAttribute`, and `setIndexBuffer` from `VertexArray`. They were not used.
- Added support for approximating local vertical, local horizontal (LVLH) reference frames when using `DynamicObjectView` in 3D. The object automatically selects LVLH or EastNorthUp based on the object's velocity.
- Added support for CZML defined vectors via new `CzmlDirection`, `DynamicVector`, and `DynamicVectorVisualizer` objects.
- Added `SceneTransforms.wgs84ToWindowCoordinates`. [#746](https://github.com/CesiumGS/cesium/issues/746).
- Added `fromElements` to `Cartesian2`, `Cartesian3`, and `Cartesian4`.
- Added `DrawCommand.cull` to avoid redundant visibility checks.
- Added `czm_morphTime` automatic GLSL uniform.
- Added support for [OES_vertex_array_object](http://www.khronos.org/registry/webgl/extensions/OES_vertex_array_object/), which improves rendering performance.
- Added support for floating-point textures.
- Added `IntersectionTests.trianglePlaneIntersection`.
- Added `computeHorizonCullingPoint`, `computeHorizonCullingPointFromVertices`, and `computeHorizonCullingPointFromExtent` methods to `EllipsoidalOccluder` and used them to build a more accurate horizon occlusion test for terrain rendering.
- Added sun visualization. See `Sun` and `Scene.sun`.
- Added a new `HomeButton` widget for returning to the default view of the current scene mode.
- Added `Command.beforeExecute` and `Command.afterExecute` events to enable additional processing when a command is executed.
- Added rotation parameter to `Polygon.configureExtent`.
- Added camera flight to extents. See new methods `CameraController.getExtentCameraCoordinates` and `CameraFlightPath.createAnimationExtent`.
- Improved the load ordering of terrain and imagery tiles, so that relevant detail is now more likely to be loaded first.
- Improved appearance of the Polyline arrow material.
- Fixed polyline clipping artifact. [#728](https://github.com/CesiumGS/cesium/issues/728).
- Fixed polygon crossing International Date Line for 2D and Columbus view. [#99](https://github.com/CesiumGS/cesium/issues/99).
- Fixed issue for camera flights when `frameState.mode === SceneMode.MORPHING`.
- Fixed ISO8601 date parsing when UTC offset is specified in the extended format, such as `2008-11-10T14:00:00+02:30`.

### b16 - 2013-05-01

- Breaking changes:

  - Removed the color, outline color, and outline width properties of polylines. Instead, use materials for polyline color and outline properties. Code that looked like:

           var polyline = polylineCollection.add({
               positions : positions,
               color : new Color(1.0, 1.0, 1.0, 1.0),
               outlineColor : new Color(1.0, 0.0, 0.0, 1.0),
               width : 1.0,
               outlineWidth : 3.0
           });

    should now look like:

           var outlineMaterial = Material.fromType(context, Material.PolylineOutlineType);
           outlineMaterial.uniforms.color = new Color(1.0, 1.0, 1.0, 1.0);
           outlineMaterial.uniforms.outlineColor = new Color(1.0, 0.0, 0.0, 1.0);
           outlineMaterial.uniforms.outlinewidth = 2.0;

           var polyline = polylineCollection.add({
               positions : positions,
               width : 3.0,
               material : outlineMaterial
           });

  - `CzmlCartographic` has been removed and all cartographic values are converted to Cartesian internally during CZML processing. This improves performance and fixes interpolation of cartographic source data. The Cartographic representation can still be retrieved if needed.
  - Removed `ComplexConicSensorVolume`, which was not documented and did not work on most platforms. It will be brought back in a future release. This does not affect CZML, which uses a custom sensor to approximate a complex conic.
  - Replaced `computeSunPosition` with `Simon1994PlanetaryPosition`, which has functions to calculate the position of the sun and the moon more accurately.
  - Removed `Context.createClearState`. These properties are now part of `ClearCommand`.
  - `RenderState` objects returned from `Context.createRenderState` are now immutable.
  - Removed `positionMC` from `czm_materialInput`. It is no longer used by any materials.

- Added wide polylines that work with and without ANGLE.
- Polylines now use materials to describe their surface appearance. See the [Fabric](https://github.com/CesiumGS/cesium/wiki/Fabric) wiki page for more details on how to create materials.
- Added new `PolylineOutline`, `PolylineGlow`, `PolylineArrow`, and `Fade` materials.
- Added `czm_pixelSizeInMeters` automatic GLSL uniform.
- Added `AnimationViewModel.snapToTicks`, which when set to true, causes the shuttle ring on the Animation widget to snap to the defined tick values, rather than interpolate between them.
- Added `Color.toRgba` and `Color.fromRgba` to convert to/from numeric unsigned 32-bit RGBA values.
- Added `GridImageryProvider` for custom rendering effects and debugging.
- Added new `Grid` material.
- Made `EllipsoidPrimitive` double-sided.
- Improved rendering performance by minimizing WebGL state calls.
- Fixed an error in Web Worker creation when loading Cesium.js from a different origin.
- Fixed `EllipsoidPrimitive` picking and picking objects with materials that have transparent parts.
- Fixed imagery smearing artifacts on mobile devices and other devices without high-precision fragment shaders.

### b15 - 2013-04-01

- Breaking changes:
  - `Billboard.computeScreenSpacePosition` now takes `Context` and `FrameState` arguments instead of a `UniformState` argument.
  - Removed `clampToPixel` property from `BillboardCollection` and `LabelCollection`. This option is no longer needed due to overall LabelCollection visualization improvements.
  - Removed `Widgets/Dojo/CesiumWidget` and replaced it with `Widgets/CesiumWidget`, which has no Dojo dependancies.
  - `destroyObject` no longer deletes properties from the object being destroyed.
  - `darker.css` files have been deleted and the `darker` theme is now the default style for widgets. The original theme is now known as `lighter` and is in corresponding `lighter.css` files.
  - CSS class names have been standardized to avoid potential collisions. All widgets now follow the same pattern, `cesium-<widget>-<className>`.
  - Removed `view2D`, `view3D`, and `viewColumbus` properties from `CesiumViewerWidget`. Use the `sceneTransitioner` property instead.
- Added `BoundingSphere.fromCornerPoints`.
- Added `fromArray` and `distance` functions to `Cartesian2`, `Cartesian3`, and `Cartesian4`.
- Added `DynamicPath.resolution` property for setting the maximum step size, in seconds, to take when sampling a position for path visualization.
- Added `TileCoordinatesImageryProvider` that renders imagery with tile X, Y, Level coordinates on the surface of the globe. This is mostly useful for debugging.
- Added `DynamicEllipse` and `DynamicObject.ellipse` property to render CZML ellipses on the globe.
- Added `sampleTerrain` function to sample the terrain height of a list of `Cartographic` positions.
- Added `DynamicObjectCollection.removeObject` and handling of the new CZML `delete` property.
- Imagery layers with an `alpha` of exactly 0.0 are no longer rendered. Previously these invisible layers were rendered normally, which was a waste of resources. Unlike the `show` property, imagery tiles in a layer with an `alpha` of 0.0 are still downloaded, so the layer will become visible more quickly when its `alpha` is increased.
- Added `onTransitionStart` and `onTransitionComplete` events to `SceneModeTransitioner`.
- Added `SceneModePicker`; a new widget for morphing between scene modes.
- Added `BaseLayerPicker`; a new widget for switching among pre-configured base layer imagery providers.

### b14 - 2013-03-01

- Breaking changes:
  - Major refactoring of both animation and widgets systems as we move to an MVVM-like architecture for user interfaces.
    - New `Animation` widget for controlling playback.
    - AnimationController.js has been deleted.
    - `ClockStep.SYSTEM_CLOCK_DEPENDENT` was renamed to `ClockStep.SYSTEM_CLOCK_MULTIPLIER`.
    - `ClockStep.SYSTEM_CLOCK` was added to have the clock always match the system time.
    - `ClockRange.LOOP` was renamed to `ClockRange.LOOP_STOP` and now only loops in the forward direction.
    - `Clock.reverseTick` was removed, simply negate `Clock.multiplier` and pass it to `Clock.tick`.
    - `Clock.shouldAnimate` was added to indicate if `Clock.tick` should actually advance time.
    - The Timeline widget was moved into the Widgets/Timeline subdirectory.
    - `Dojo/TimelineWidget` was removed. You should use the non-toolkit specific Timeline widget directly.
  - Removed `CesiumViewerWidget.fullScreenElement`, instead use the `CesiumViewerWidget.fullscreen.viewModel.fullScreenElement` observable property.
  - `IntersectionTests.rayPlane` now takes the new `Plane` type instead of separate `planeNormal` and `planeD` arguments.
  - Renamed `ImageryProviderError` to `TileProviderError`.
- Added support for global terrain visualization via `CesiumTerrainProvider`, `ArcGisImageServerTerrainProvider`, and `VRTheWorldTerrainProvider`. See the [Terrain Tutorial](http://cesiumjs.org/2013/02/15/Cesium-Terrain-Tutorial/) for more information.
- Added `FullscreenWidget` which is a simple, single-button widget that toggles fullscreen mode of the specified element.
- Added interactive extent drawing to the `Picking` Sandcastle example.
- Added `HeightmapTessellator` to create a mesh from a heightmap.
- Added `JulianDate.equals`.
- Added `Plane` for representing the equation of a plane.
- Added a line segment-plane intersection test to `IntersectionTests`.
- Improved the lighting used in 2D and Columbus View modes. In general, the surface lighting in these modes should look just like it does in 3D.
- Fixed an issue where a `PolylineCollection` with a model matrix other than the identity would be incorrectly rendered in 2D and Columbus view.
- Fixed an issue in the `ScreenSpaceCameraController` where disabled mouse events can cause the camera to be moved after being re-enabled.

### b13 - 2013-02-01

- Breaking changes:
  - The combined `Cesium.js` file and other required files are now created in `Build/Cesium` and `Build/CesiumUnminified` folders.
  - The Web Worker files needed when using the combined `Cesium.js` file are now in a `Workers` subdirectory.
  - Removed `erosion` property from `Polygon`, `ComplexConicSensorVolume`, `RectangularPyramidSensorVolume`, and `ComplexConicSensorVolume`. Use the new `Erosion` material. See the Sandbox Animation example.
  - Removed `setRectangle` and `getRectangle` methods from `ViewportQuad`. Use the new `rectangle` property.
  - Removed `time` parameter from `Scene.initializeFrame`. Instead, pass the time to `Scene.render`.
- Added new `RimLighting` and `Erosion` materials. See the [Fabric](https://github.com/CesiumGS/cesium/wiki/Fabric) wiki page.
- Added `hue` and `saturation` properties to `ImageryLayer`.
- Added `czm_hue` and `czm_saturation` to adjust the hue and saturation of RGB colors.
- Added `JulianDate.getDaysDifference` method.
- Added `Transforms.computeIcrfToFixedMatrix` and `computeFixedToIcrfMatrix`.
- Added `EarthOrientationParameters`, `EarthOrientationParametersSample`, `Iau2006XysData`, and `Iau2006XysDataSample` classes to `Core`.
- CZML now supports the ability to specify positions in the International Celestial Reference Frame (ICRF), and inertial reference frame.
- Fixed globe rendering on the Nexus 4 running Google Chrome Beta.
- `ViewportQuad` now supports the material system. See the [Fabric](https://github.com/CesiumGS/cesium/wiki/Fabric) wiki page.
- Fixed rendering artifacts in `EllipsoidPrimitive`.
- Fixed an issue where streaming CZML would fail when changing material types.
- Updated Dojo from 1.7.2 to 1.8.4. Reminder: Cesium does not depend on Dojo but uses it for reference applications.

### b12a - 2013-01-18

- Breaking changes:

  - Renamed the `server` property to `url` when constructing a `BingMapsImageryProvider`. Likewise, renamed `BingMapsImageryProvider.getServer` to `BingMapsImageryProvider.getUrl`. Code that looked like

           var bing = new BingMapsImageryProvider({
               server : 'dev.virtualearth.net'
           });

    should now look like:

           var bing = new BingMapsImageryProvider({
               url : 'http://dev.virtualearth.net'
           });

  - Renamed `toCSSColor` to `toCssColorString`.
  - Moved `minimumZoomDistance` and `maximumZoomDistance` from the `CameraController` to the `ScreenSpaceCameraController`.

- Added `fromCssColorString` to `Color` to create a `Color` instance from any CSS value.
- Added `fromHsl` to `Color` to create a `Color` instance from H, S, L values.
- Added `Scene.backgroundColor`.
- Added `textureRotationAngle` parameter to `Polygon.setPositions` and `Polygon.configureFromPolygonHierarchy` to rotate textures on polygons.
- Added `Matrix3.fromRotationX`, `Matrix3.fromRotationY`, `Matrix3.fromRotationZ`, and `Matrix2.fromRotation`.
- Added `fromUniformScale` to `Matrix2`, `Matrix3`, and `Matrix4`.
- Added `fromScale` to `Matrix2`.
- Added `multiplyByUniformScale` to `Matrix4`.
- Added `flipY` property when calling `Context.createTexture2D` and `Context.createCubeMap`.
- Added `MeshFilters.encodePosition` and `EncodedCartesian3.encode`.
- Fixed jitter artifacts with polygons.
- Fixed camera tilt close to the `minimumZoomDistance`.
- Fixed a bug that could lead to blue tiles when zoomed in close to the North and South poles.
- Fixed a bug where removing labels would remove the wrong label and ultimately cause a crash.
- Worked around a bug in Firefox 18 preventing typed arrays from being transferred to or from Web Workers.
- Upgraded RequireJS to version 2.1.2, and Almond to 0.2.3.
- Updated the default Bing Maps API key.

### b12 - 2013-01-03

- Breaking changes:
  - Renamed `EventHandler` to `ScreenSpaceEventHandler`.
  - Renamed `MouseEventType` to `ScreenSpaceEventType`.
  - Renamed `MouseEventType.MOVE` to `ScreenSpaceEventType.MOUSE_MOVE`.
  - Renamed `CameraEventHandler` to `CameraEventAggregator`.
  - Renamed all `*MouseAction` to `*InputAction` (including get, set, remove, etc).
  - Removed `Camera2DController`, `CameraCentralBodyController`, `CameraColumbusViewController`, `CameraFlightController`, `CameraFreeLookController`, `CameraSpindleController`, and `CameraControllerCollection`. Common ways to modify the camera are through the `CameraController` object of the `Camera` and will work in all scene modes. The default camera handler is the `ScreenSpaceCameraController` object on the `Scene`.
  - Changed default Natural Earth imagery to a 2K version of [Natural Earth II with Shaded Relief, Water, and Drainages](http://www.naturalearthdata.com/downloads/10m-raster-data/10m-natural-earth-2/). The previously used version did not include lakes and rivers. This replaced `Source/Assets/Textures/NE2_50M_SR_W_2048.jpg` with `Source/Assets/Textures/NE2_LR_LC_SR_W_DR_2048.jpg`.
- Added pinch-zoom, pinch-twist, and pinch-tilt for touch-enabled browsers (particularly mobile browsers).
- Improved rendering support on Nexus 4 and Nexus 7 using Firefox.
- Improved camera flights.
- Added Sandbox example using NASA's new [Black Marble](http://www.nasa.gov/mission_pages/NPP/news/earth-at-night.html) night imagery.
- Added constrained z-axis by default to the Cesium widgets.
- Upgraded Jasmine from version 1.1.0 to 1.3.0.
- Added `JulianDate.toIso8601`, which creates an ISO8601 compliant representation of a JulianDate.
- The `Timeline` widget now properly displays leap seconds.

### b11 - 2012-12-03

- Breaking changes:
  - Widget render loop now started by default. Startup code changed, see Sandcastle examples.
  - Changed `Timeline.makeLabel` to take a `JulianDate` instead of a JavaScript date parameter.
  - Default Earth imagery has been moved to a new package `Assets`. Images used by `Sandcastle` examples have been moved to the Sandcastle folder, and images used by the Dojo widgets are now self-contained in the `Widgets` package.
  - `positionToEyeEC` in `czm_materialInput` is no longer normalized by default.
  - `FullScreen` and related functions have been renamed to `Fullscreen` to match the W3C standard name.
  - `Fullscreen.isFullscreenEnabled` was incorrectly implemented in certain browsers. `isFullscreenEnabled` now correctly determines whether the browser will allow an element to go fullscreen. A new `isFullscreen` function is available to determine if the browser is currently in fullscreen mode.
  - `Fullscreen.getFullScreenChangeEventName` and `Fullscreen.getFullScreenChangeEventName` now return the proper event name, suitable for use with the `addEventListener` API, instead prefixing them with "on".
  - Removed `Scene.setSunPosition` and `Scene.getSunPosition`. The sun position used for lighting is automatically computed based on the scene's time.
  - Removed a number of rendering options from `CentralBody`, including the ground atmosphere, night texture, specular map, cloud map, cloud shadows, and bump map. These features weren't really production ready and had a disproportionate cost in terms of shader complexity and compilation time. They may return in a more polished form in a future release.
  - Removed `affectedByLighting` property from `Polygon`, `EllipsoidPrimitive`, `RectangularPyramidSensorVolume`, `CustomSensorVolume`, and `ComplexConicSensorVolume`.
  - Removed `DistanceIntervalMaterial`. This was not documented.
  - `Matrix2.getElementIndex`, `Matrix3.getElementIndex`, and `Matrix4.getElementIndex` functions have had their parameters swapped and now take row first and column second. This is consistent with other class constants, such as Matrix2.COLUMN1ROW2.
  - Replaced `CentralBody.showSkyAtmosphere` with `Scene.skyAtmosphere` and `SkyAtmosphere`. This has no impact for those using the Cesium widget.
- Improved lighting in Columbus view and on polygons, ellipsoids, and sensors.
- Fixed atmosphere rendering artifacts and improved Columbus view transition.
- Fixed jitter artifacts with billboards and polylines.
- Added `TileMapServiceImageryProvider`. See the Imagery Layers `Sandcastle` example.
- Added `Water` material. See the Materials `Sandcastle` example.
- Added `SkyBox` to draw stars. Added `CesiumWidget.showSkyBox` and `CesiumViewerWidget.showSkyBox`.
- Added new `Matrix4` functions: `Matrix4.multiplyByTranslation`, `multiplyByPoint`, and `Matrix4.fromScale`. Added `Matrix3.fromScale`.
- Added `EncodedCartesian3`, which is used to eliminate jitter when drawing primitives.
- Added new automatic GLSL uniforms: `czm_frameNumber`, `czm_temeToPseudoFixed`, `czm_entireFrustum`, `czm_inverseModel`, `czm_modelViewRelativeToEye`, `czm_modelViewProjectionRelativeToEye`, `czm_encodedCameraPositionMCHigh`, and `czm_encodedCameraPositionMCLow`.
- Added `czm_translateRelativeToEye` and `czm_luminance` GLSL functions.
- Added `shininess` to `czm_materialInput`.
- Added `QuadraticRealPolynomial`, `CubicRealPolynomial`, and `QuarticRealPolynomial` for finding the roots of quadratic, cubic, and quartic polynomials.
- Added `IntersectionTests.grazingAltitudeLocation` for finding a point on a ray nearest to an ellipsoid.
- Added `mostOrthogonalAxis` function to `Cartesian2`, `Cartesian3`, and `Cartesian4`.
- Changed CesiumViewerWidget default behavior so that zooming to an object now requires a single left-click, rather than a double-click.
- Updated third-party [Tween.js](https://github.com/sole/tween.js/).

### b10 - 2012-11-02

- Breaking changes:
  - Renamed `Texture2DPool` to `TexturePool`.
  - Renamed `BingMapsTileProvider` to `BingMapsImageryProvider`.
  - Renamed `SingleTileProvider` to `SingleTileImageryProvider`.
  - Renamed `ArcGISTileProvider` to `ArcGisMapServerImageryProvider`.
  - Renamed `EquidistantCylindrdicalProjection` to `GeographicProjection`.
  - Renamed `MercatorProjection` to `WebMercatorProjection`.
  - `CentralBody.dayTileProvider` has been removed. Instead, add one or more imagery providers to the collection returned by `CentralBody.getImageryLayers()`.
  - The `description.generateTextureCoords` parameter passed to `ExtentTessellator.compute` is now called `description.generateTextureCoordinates`.
  - Renamed `bringForward`, `sendBackward`, `bringToFront`, and `sendToBack` methods on `CompositePrimitive` to `raise`, `lower`, `raiseToTop`, and `lowerToBottom`, respectively.
  - `Cache` and `CachePolicy` are no longer used and have been removed.
  - Fixed problem with Dojo widget startup, and removed "postSetup" callback in the process. See Sandcastle examples and update your startup code.
- `CentralBody` now allows imagery from multiple sources to be layered and alpha blended on the globe. See the new `Imagery Layers` and `Map Projections` Sandcastle examples.
- Added `WebMapServiceImageryProvider`.
- Improved middle mouse click behavior to always tilt in the same direction.
- Added `getElementIndex` to `Matrix2`, `Matrix3`, and `Matrix4`.

### b9 - 2012-10-01

- Breaking changes:
  - Removed the `render` and `renderForPick` functions of primitives. The primitive `update` function updates a list of commands for the renderer. For more details, see the [Data Driven Renderer](https://github.com/CesiumGS/cesium/wiki/Data-Driven-Renderer-Details).
  - Removed `Context.getViewport` and `Context.setViewport`. The viewport defaults to the size of the canvas if a primitive does not override the viewport property in the render state.
  - `shallowEquals` has been removed.
  - Passing `undefined` to any of the set functions on `Billboard` now throws an exception.
  - Passing `undefined` to any of the set functions on `Polyline` now throws an exception.
  - `PolygonPipeline.scaleToGeodeticHeight` now takes ellipsoid as the last parameter, instead of the first. It also now defaults to `Ellipsoid.WGS84` if no parameter is provided.
- The new Sandcastle live editor and demo gallery replace the Sandbox and Skeleton examples.
- Improved picking performance and accuracy.
- Added EllipsoidPrimitive for visualizing ellipsoids and spheres. Currently, this is only supported in 3D, not 2D or Columbus view.
- Added `DynamicEllipsoid` and `DynamicEllipsoidVisualizer` which use the new `EllipsoidPrimitive` to implement ellipsoids in CZML.
- `Extent` functions now take optional result parameters. Also added `getCenter`, `intersectWith`, and `contains` functions.
- Add new utility class, `DynamicObjectView` for tracking a DynamicObject with the camera across scene modes; also hooked up CesiumViewerWidget to use it.
- Added `enableTranslate`, `enableZoom`, and `enableRotate` properties to `Camera2DController` to selectively toggle camera behavior. All values default to `true`.
- Added `Camera2DController.setPositionCartographic` to simplify moving the camera programmatically when in 2D mode.
- Improved near/far plane distances and eliminated z-fighting.
- Added `Matrix4.multiplyByTranslation`, `Matrix4.fromScale`, and `Matrix3.fromScale`.

### b8 - 2012-09-05

- Breaking changes:

  - Materials are now created through a centralized Material class using a JSON schema called [Fabric](https://github.com/CesiumGS/cesium/wiki/Fabric). For example, change:

          polygon.material = new BlobMaterial({repeat : 10.0});

    to:

          polygon.material = Material.fromType(context, 'Blob');
          polygon.material.repeat = 10.0;

    or:

          polygon.material = new Material({
              context : context,
              fabric : {
                  type : 'Blob',
                  uniforms : {
                      repeat : 10.0
                  }
              }
          });

  - `Label.computeScreenSpacePosition` now requires the current scene state as a parameter.
  - Passing `undefined` to any of the set functions on `Label` now throws an exception.
  - Renamed `agi_` prefix on GLSL identifiers to `czm_`.
  - Replaced `ViewportQuad` properties `vertexShader` and `fragmentShader` with optional constructor arguments.
  - Changed the GLSL automatic uniform `czm_viewport` from an `ivec4` to a `vec4` to reduce casting.
  - `Billboard` now defaults to an image index of `-1` indicating no texture, previously billboards defaulted to `0` indicating the first texture in the atlas. For example, change:

          billboards.add({
              position : { x : 1.0, y : 2.0, z : 3.0 },
          });

    to:

          billboards.add({
              position : { x : 1.0, y : 2.0, z : 3.0 },
              imageIndex : 0
          });

  - Renamed `SceneState` to `FrameState`.
  - `SunPosition` was changed from a static object to a function `computeSunPosition`; which now returns a `Cartesian3` with the computed position. It was also optimized for performance and memory pressure. For example, change:

          var result = SunPosition.compute(date);
          var position = result.position;

        to:

          var position = computeSunPosition(date);

- All `Quaternion` operations now have static versions that work with any objects exposing `x`, `y`, `z` and `w` properties.
- Added support for nested polygons with holes. See `Polygon.configureFromPolygonHierarchy`.
- Added support to the renderer for view frustum and central body occlusion culling. All built-in primitives, such as `BillboardCollection`, `Polygon`, `PolylineCollection`, etc., can be culled. See the advanced examples in the Sandbox for details.
- Added `writeTextToCanvas` function which handles sizing the resulting canvas to fit the desired text.
- Added support for CZML path visualization via the `DynamicPath` and `DynamicPathVisualizer` objects. See the [CZML wiki](https://github.com/CesiumGS/cesium/wiki/CZML-Guide) for more details.
- Added support for [WEBGL_depth_texture](http://www.khronos.org/registry/webgl/extensions/WEBGL_depth_texture/). See `Framebuffer.setDepthTexture`.
- Added `CesiumMath.isPowerOfTwo`.
- Added `affectedByLighting` to `ComplexConicSensorVolume`, `CustomSensorVolume`, and `RectangularPyramidSensorVolume` to turn lighting on/off for these objects.
- CZML `Polygon`, `Cone`, and `Pyramid` objects are no longer affected by lighting.
- Added `czm_viewRotation` and `czm_viewInverseRotation` automatic GLSL uniforms.
- Added a `clampToPixel` property to `BillboardCollection` and `LabelCollection`. When true, it aligns all billboards and text to a pixel in screen space, providing a crisper image at the cost of jumpier motion.
- `Ellipsoid` functions now take optional result parameters.

### b7 - 2012-08-01

- Breaking changes:

  - Removed keyboard input handling from `EventHandler`.
  - `TextureAtlas` takes an object literal in its constructor instead of separate parameters. Code that previously looked like:

          context.createTextureAtlas(images, pixelFormat, borderWidthInPixels);

    should now look like:

          context.createTextureAtlas({images : images, pixelFormat : pixelFormat, borderWidthInPixels : borderWidthInPixels});

  - `Camera.pickEllipsoid` returns the picked position in world coordinates and the ellipsoid parameter is optional. Prefer the new `Scene.pickEllipsoid` method. For example, change

          var position = camera.pickEllipsoid(ellipsoid, windowPosition);

    to:

          var position = scene.pickEllipsoid(windowPosition, ellipsoid);

  - `Camera.getPickRay` now returns the new `Ray` type instead of an object with position and direction properties.
  - `Camera.viewExtent` now takes an `Extent` argument instead of west, south, east and north arguments. Prefer `Scene.viewExtent` over `Camera.viewExtent`. `Scene.viewExtent` will work in any `SceneMode`. For example, change

          camera.viewExtent(ellipsoid, west, south, east, north);

    to:

          scene.viewExtent(extent, ellipsoid);

  - `CameraSpindleController.mouseConstrainedZAxis` has been removed. Instead, use `CameraSpindleController.constrainedAxis`. Code that previously looked like:

          spindleController.mouseConstrainedZAxis = true;

    should now look like:

          spindleController.constrainedAxis = Cartesian3.UNIT_Z;

  - The `Camera2DController` constructor and `CameraControllerCollection.add2D` now require a projection instead of an ellipsoid.
  - `Chain` has been removed. `when` is now included as a more complete CommonJS Promises/A implementation.
  - `Jobs.downloadImage` was replaced with `loadImage` to provide a promise that will asynchronously load an image.
  - `jsonp` now returns a promise for the requested data, removing the need for a callback parameter.
  - JulianDate.getTimeStandard() has been removed, dates are now always stored internally as TAI.
  - LeapSeconds.setLeapSeconds now takes an array of LeapSecond instances instead of JSON.
  - TimeStandard.convertUtcToTai and TimeStandard.convertTaiToUtc have been removed as they are no longer needed.
  - `Cartesian3.prototype.getXY()` was replaced with `Cartesian2.fromCartesian3`. Code that previously looked like `cartesian3.getXY();` should now look like `Cartesian2.fromCartesian3(cartesian3);`.
  - `Cartesian4.prototype.getXY()` was replaced with `Cartesian2.fromCartesian4`. Code that previously looked like `cartesian4.getXY();` should now look like `Cartesian2.fromCartesian4(cartesian4);`.
  - `Cartesian4.prototype.getXYZ()` was replaced with `Cartesian3.fromCartesian4`. Code that previously looked like `cartesian4.getXYZ();` should now look like `Cartesian3.fromCartesian4(cartesian4);`.
  - `Math.angleBetween` was removed because it was a duplicate of `Cartesian3.angleBetween`. Simply replace calls of the former to the later.
  - `Cartographic3` was renamed to `Cartographic`.
  - `Cartographic2` was removed; use `Cartographic` instead.
  - `Ellipsoid.toCartesian` was renamed to `Ellipsoid.cartographicToCartesian`.
  - `Ellipsoid.toCartesians` was renamed to `Ellipsoid.cartographicArrayToCartesianArray`.
  - `Ellipsoid.toCartographic2` was renamed to `Ellipsoid.cartesianToCartographic`.
  - `Ellipsoid.toCartographic2s` was renamed to `Ellipsoid.cartesianArrayToCartographicArray`.
  - `Ellipsoid.toCartographic3` was renamed to `Ellipsoid.cartesianToCartographic`.
  - `Ellipsoid.toCartographic3s` was renamed to `Ellipsoid.cartesianArrayToCartographicArray`.
  - `Ellipsoid.cartographicDegreesToCartesian` was removed. Code that previously looked like `ellipsoid.cartographicDegreesToCartesian(new Cartographic(45, 50, 10))` should now look like `ellipsoid.cartographicToCartesian(Cartographic.fromDegrees(45, 50, 10))`.
  - `Math.cartographic3ToRadians`, `Math.cartographic2ToRadians`, `Math.cartographic2ToDegrees`, and `Math.cartographic3ToDegrees` were removed. These functions are no longer needed because Cartographic instances are always represented in radians.
  - All functions starting with `multiplyWith` now start with `multiplyBy` to be consistent with functions starting with `divideBy`.
  - The `multiplyWithMatrix` function on each `Matrix` type was renamed to `multiply`.
  - All three Matrix classes have been largely re-written for consistency and performance. The `values` property has been eliminated and Matrices are no longer immutable. Code that previously looked like `matrix = matrix.setColumn0Row0(12);` now looks like `matrix[Matrix2.COLUMN0ROW0] = 12;`. Code that previously looked like `matrix.setColumn3(cartesian3);` now looked like `matrix.setColumn(3, cartesian3, matrix)`.
  - 'Polyline' is no longer externally creatable. To create a 'Polyline' use the 'PolylineCollection.add' method.

          Polyline polyline = new Polyline();

    to

          PolylineCollection polylineCollection = new PolylineCollection();
          Polyline polyline = polylineCollection.add();

- All `Cartesian2` operations now have static versions that work with any objects exposing `x` and `y` properties.
- All `Cartesian3` operations now have static versions that work with any objects exposing `x`, `y`, and `z` properties.
- All `Cartesian4` operations now have static versions that work with any objects exposing `x`, `y`, `z` and `w` properties.
- All `Cartographic` operations now have static versions that work with any objects exposing `longitude`, `latitude`, and `height` properties.
- All `Matrix` classes are now indexable like arrays.
- All `Matrix` operations now have static versions of all prototype functions and anywhere we take a Matrix instance as input can now also take an Array or TypedArray.
- All `Matrix`, `Cartesian`, and `Cartographic` operations now take an optional result parameter for object re-use to reduce memory pressure.
- Added `Cartographic.fromDegrees` to make creating Cartographic instances from values in degrees easier.
- Added `addImage` to `TextureAtlas` so images can be added to a texture atlas after it is constructed.
- Added `Scene.pickEllipsoid`, which picks either the ellipsoid or the map depending on the current `SceneMode`.
- Added `Event`, a new utility class which makes it easy for objects to expose event properties.
- Added `TextureAtlasBuilder`, a new utility class which makes it easy to build a TextureAtlas asynchronously.
- Added `Clock`, a simple clock for keeping track of simulated time.
- Added `LagrangePolynomialApproximation`, `HermitePolynomialApproximation`, and `LinearApproximation` interpolation algorithms.
- Added `CoordinateConversions`, a new static class where most coordinate conversion methods will be stored.
- Added `Spherical` coordinate type
- Added a new DynamicScene layer for time-dynamic, data-driven visualization. This include CZML processing. For more details see https://github.com/CesiumGS/cesium/wiki/Architecture and https://github.com/CesiumGS/cesium/wiki/CZML-in-Cesium.
- Added a new application, Cesium Viewer, for viewing CZML files and otherwise exploring the globe.
- Added a new Widgets directory, to contain common re-usable Cesium related controls.
- Added a new Timeline widget to the Widgets directory.
- Added a new Widgets/Dojo directory, to contain dojo-specific widgets.
- Added new Timeline and Cesium dojo widgets.
- Added `CameraCentralBodyController` as the new default controller to handle mouse input.
  - The left mouse button rotates around the central body.
  - The right mouse button and mouse wheel zoom in and out.
  - The middle mouse button rotates around the point clicked on the central body.
- Added `computeTemeToPseudoFixedMatrix` function to `Transforms`.
- Added 'PolylineCollection' to manage numerous polylines. 'PolylineCollection' dramatically improves rendering speed when using polylines.

### b6a - 2012-06-20

- Breaking changes:
  - Changed `Tipsify.tipsify` and `Tipsify.calculateACMR` to accept an object literal instead of three separate arguments. Supplying a maximum index and cache size is now optional.
  - `CentralBody` no longer requires a camera as the first parameter.
- Added `CentralBody.northPoleColor` and `CentralBody.southPoleColor` to fill in the poles if they are not covered by a texture.
- Added `Polygon.configureExtent` to create a polygon defined by west, south, east, and north values.
- Added functions to `Camera` to provide position and directions in world coordinates.
- Added `showThroughEllipsoid` to `CustomSensorVolume` and `RectangularPyramidSensorVolume` to allow sensors to draw through Earth.
- Added `affectedByLighting` to `CentralBody` and `Polygon` to turn lighting on/off for these objects.

### b5 - 2012-05-15

- Breaking changes:

  - Renamed Geoscope to Cesium. To update your code, change all `Geoscope.*` references to `Cesium.*`, and reference Cesium.js instead of Geoscope.js.
  - `CompositePrimitive.addGround` was removed; use `CompositePrimitive.add` instead. For example, change

          primitives.addGround(polygon);

    to:

          primitives.add(polygon);

  - Moved `eastNorthUpToFixedFrame` and `northEastDownToFixedFrame` functions from `Ellipsoid` to a new `Transforms` object. For example, change

          var m = ellipsoid.eastNorthUpToFixedFrame(p);

    to:

          var m = Cesium.Transforms.eastNorthUpToFixedFrame(p, ellipsoid);

  - Label properties `fillStyle` and `strokeStyle` were renamed to `fillColor` and `outlineColor`; they are also now color objects instead of strings. The label `Color` property has been removed.

    For example, change

          label.setFillStyle("red");
          label.setStrokeStyle("#FFFFFFFF");

    to:

          label.setFillColor({ red : 1.0, blue : 0.0, green : 0.0, alpha : 1.0 });
          label.setOutlineColor({ red : 1.0, blue : 1.0, green : 1.0, alpha : 1.0 });

  - Renamed `Tipsify.Tipsify` to `Tipsify.tipsify`.
  - Renamed `Tipsify.CalculateACMR` to `Tipsify.calculateACMR`.
  - Renamed `LeapSecond.CompareLeapSecondDate` to `LeapSecond.compareLeapSecondDate`.
  - `Geoscope.JSONP.get` is now `Cesium.jsonp`. `Cesium.jsonp` now takes a url, a callback function, and an options object. The previous 2nd and 4th parameters are now specified using the options object.
  - `TWEEN` is no longer globally defined, and is instead available as `Cesium.Tween`.
  - Chain.js functions such as `run` are now moved to `Cesium.Chain.run`, etc.
  - `Geoscope.CollectionAlgorithms.binarySearch` is now `Cesium.binarySearch`.
  - `Geoscope.ContainmentTests.pointInsideTriangle2D` is now `Cesium.pointInsideTriangle2D`.
  - Static constructor methods prefixed with "createFrom", now start with "from":

          Matrix2.createfromColumnMajorArray

    becomes

          Matrix2.fromColumnMajorArray

  - The `JulianDate` constructor no longer takes a `Date` object, use the new from methods instead:

          new JulianDate(new Date());

    becomes

          JulianDate.fromDate(new Date("January 1, 2011 12:00:00 EST"));
          JulianDate.fromIso8601("2012-04-24T18:08Z");
          JulianDate.fromTotalDays(23452.23);

  - `JulianDate.getDate` is now `JulianDate.toDate()` and returns a new instance each time.
  - `CentralBody.logoOffsetX` and `logoOffsetY` have been replaced with `CentralBody.logoOffset`, a `Cartesian2`.
  - TileProviders now take a proxy object instead of a string, to allow more control over how proxy URLs are built. Construct a DefaultProxy, passing the previous proxy URL, to get the previous behavior.
  - `Ellipsoid.getScaledWgs84()` has been removed since it is not needed.
  - `getXXX()` methods which returned a new instance of what should really be a constant are now exposed as frozen properties instead. This should improve performance and memory pressure.

    - `Cartsian2/3/4.getUnitX()` -> `Cartsian2/3/4.UNIT_X`
    - `Cartsian2/3/4.getUnitY()` -> `Cartsian2/3/4.UNIT_Y`
    - `Cartsian2/3/4.getUnitZ()` -> `Cartsian3/4.UNIT_Z`
    - `Cartsian2/3/4.getUnitW()` -> `Cartsian4.UNIT_W`
    - `Matrix/2/3/4.getIdentity()` -> `Matrix/2/3/4.IDENTITY`
    - `Quaternion.getIdentity()` -> `Quaternion.IDENTITY`
    - `Ellipsoid.getWgs84()` -> `Ellipsoid.WGS84`
    - `Ellipsoid.getUnitSphere()` -> `Ellipsoid.UNIT_SPHERE`
    - `Cartesian2/3/4/Cartographic.getZero()` -> `Cartesian2/3/4/Cartographic.ZERO`

- Added `PerformanceDisplay` which can be added to a scene to display frames per second (FPS).
- Labels now correctly allow specifying fonts by non-pixel CSS units such as points, ems, etc.
- Added `Shapes.computeEllipseBoundary` and updated `Shapes.computeCircleBoundary` to compute boundaries using arc-distance.
- Added `fileExtension` and `credit` properties to `OpenStreetMapTileProvider` construction.
- Night lights no longer disappear when `CentralBody.showGroundAtmosphere` is `true`.

### b4 - 2012-03-01

- Breaking changes:

  - Replaced `Geoscope.SkyFromSpace` object with `CentralBody.showSkyAtmosphere` property.
  - For mouse click and double click events, replaced `event.x` and `event.y` with `event.position`.
  - For mouse move events, replaced `movement.startX` and `startY` with `movement.startPosition`. Replaced `movement.endX` and `movement.endY` with `movement.endPosition`.
  - `Scene.Pick` now takes a `Cartesian2` with the origin at the upper-left corner of the canvas. For example, code that looked like:

          scene.pick(movement.endX, scene.getCanvas().clientHeight - movement.endY);

    becomes:

          scene.pick(movement.endPosition);

- Added `SceneTransitioner` to switch between 2D and 3D views. See the new Skeleton 2D example.
- Added `CentralBody.showGroundAtmosphere` to show an atmosphere on the ground.
- Added `Camera.pickEllipsoid` to get the point on the globe under the mouse cursor.
- Added `Polygon.height` to draw polygons at a constant altitude above the ellipsoid.

### b3 - 2012-02-06

- Breaking changes:
  - Replaced `Geoscope.Constants` and `Geoscope.Trig` with `Geoscope.Math`.
  - `Polygon`
    - Replaced `setColor` and `getColor` with a `material.color` property.
    - Replaced `setEllipsoid` and `getEllipsoid` with an `ellipsoid` property.
    - Replaced `setGranularity` and `getGranularity` with a `granularity` property.
  - `Polyline`
    - Replaced `setColor`/`getColor` and `setOutlineColor`/`getOutlineColor` with `color` and `outline` properties.
    - Replaced `setWidth`/`getWidth` and `setOutlineWidth`/`getOutlineWidth` with `width` and `outlineWidth` properties.
  - Removed `Geoscope.BillboardCollection.bufferUsage`. It is now automatically determined.
  - Removed `Geoscope.Label` set/get functions for `shadowOffset`, `shadowBlur`, `shadowColor`. These are no longer supported.
  - Renamed `Scene.getTransitions` to `Scene.getAnimations`.
  - Renamed `SensorCollection` to `SensorVolumeCollection`.
  - Replaced `ComplexConicSensorVolume.material` with separate materials for each surface: `outerMaterial`, `innerMaterial`, and `capMaterial`.
  - Material renames
    - `TranslucentSensorVolumeMaterial` to `ColorMaterial`.
    - `DistanceIntervalSensorVolumeMaterial` to `DistanceIntervalMaterial`.
    - `TieDyeSensorVolumeMaterial` to `TieDyeMaterial`.
    - `CheckerboardSensorVolumeMaterial` to `CheckerboardMaterial`.
    - `PolkaDotSensorVolumeMaterial` to `DotMaterial`.
    - `FacetSensorVolumeMaterial` to `FacetMaterial`.
    - `BlobSensorVolumeMaterial` to `BlobMaterial`.
  - Added new materials:
    - `VerticalStripeMaterial`
    - `HorizontalStripeMaterial`
    - `DistanceIntervalMaterial`
  - Added polygon material support via the new `Polygon.material` property.
  - Added clock angle support to `ConicSensorVolume` via the new `maximumClockAngle` and `minimumClockAngle` properties.
  - Added a rectangular sensor, `RectangularPyramidSensorVolume`.
  - Changed custom sensor to connect direction points using the sensor's radius; previously, points were connected with a line.
  - Improved performance and memory usage of `BillboardCollection` and `LabelCollection`.
  - Added more mouse events.
  - Added Sandbox examples for new features.

### b2 - 2011-12-01

- Added complex conic and custom sensor volumes, and various materials to change their appearance. See the new Sensor folder in the Sandbox.
- Added modelMatrix property to primitives to render them in a local reference frame. See the polyline example in the Sandbox.
- Added eastNorthUpToFixedFrame() and northEastDownToFixedFrame() to Ellipsoid to create local reference frames.
- Added CameraFlightController to zoom smoothly from one point to another. See the new camera examples in the Sandbox.
- Added row and column assessors to Matrix2, Matrix3, and Matrix4.
- Added Scene, which reduces the amount of code required to use Geoscope. See the Skeleton. We recommend using this instead of explicitly calling update() and render() for individual or composite primitives. Existing code will need minor changes:

  - Calls to Context.pick() should be replaced with Scene.pick().
  - Primitive constructors no longer require a context argument.
  - Primitive update() and render() functions now require a context argument. However, when using the new Scene object, these functions do not need to be called directly.
  - TextureAtlas should no longer be created directly; instead, call Scene.getContext().createTextureAtlas().
  - Other breaking changes:

    - Camera get/set functions, e.g., getPosition/setPosition were replaced with properties, e.g., position.
    - Replaced CompositePrimitive, Polygon, and Polyline getShow/setShow functions with a show property.
    - Replaced Polyline, Polygon, BillboardCollection, and LabelCollection getBufferUsage/setBufferUsage functions with a bufferUsage property.
    - Changed colors used by billboards, labels, polylines, and polygons. Previously, components were named r, g, b, and a. They are now red, green, blue, and alpha. Previously, each component's range was [0, 255]. The range is now [0, 1] floating point. For example,

            color : { r : 0, g : 255, b : 0, a : 255 }

      becomes:

            color : { red : 0.0, green : 1.0, blue : 0.0, alpha : 1.0 }

### b1 - 2011-09-19

- Added `Shapes.computeCircleBoundary` to compute circles. See the Sandbox.
- Changed the `EventHandler` constructor function to take the Geoscope canvas, which ensures the mouse position is correct regardless of the canvas' position on the page. Code that previously looked like:

        var handler = new Geoscope.EventHandler();

  should now look like:

        var handler = new Geoscope.EventHandler(canvas);

- Context.Pick no longer requires clamping the x and y arguments. Code that previously looked like:

        var pickedObject = context.pick(primitives, us, Math.max(x, 0.0),
            Math.max(context.getCanvas().clientHeight - y, 0.0));

  can now look like:

        var pickedObject = context.pick(primitives, us, x, context.getCanvas().clientHeight - y);

- Changed Polyline.setWidth and Polyline.setOutlineWidth to clamp the width to the WebGL implementation limit instead of throwing an exception. Code that previously looked like:

        var maxWidth = context.getMaximumAliasedLineWidth();
        polyline.setWidth(Math.min(5, maxWidth));
        polyline.setOutlineWidth(Math.min(10, maxWidth));

  can now look like:

        polyline.setWidth(5);
        polyline.setOutlineWidth(10);

- Improved the Sandbox:
  - Code in the editor is now evaluated as you type for quick prototyping.
  - Highlighting a Geoscope type in the editor and clicking the doc button in the toolbar now brings up the reference help for that type.
- BREAKING CHANGE: The `Context` constructor-function now takes an element instead of an ID. Code that previously looked like:

        var context = new Geoscope.Context("glCanvas");
        var canvas = context.getCanvas();

  should now look like:

        var canvas = document.getElementById("glCanvas");
        var context = new Geoscope.Context(canvas);

### b0 - 2011-08-31

- Added new Sandbox and Skeleton examples. The sandbox contains example code for common tasks. The skeleton is a bare-bones application for building upon. Most sandbox code examples can be copy and pasted directly into the skeleton.
- Added `Geoscope.Polygon` for drawing polygons on the globe.
- Added `Context.pick` to pick objects in one line of code.
- Added `bringForward`, `bringToFront`, `sendBackward`, and `sendToBack` functions to `CompositePrimitive` to control the render-order for ground primitives.
- Added `getShow`/`setShow` functions to `Polyline` and `CompositePrimitive`.
- Added new camera control and event types including `CameraFreeLookEventHandler`, `CameraSpindleEventHandler`, and `EventHandler`.
- Replaced `Ellipsoid.toCartesian3` with `Ellipsoid.toCartesian`.
- update and `updateForPick` functions no longer require a `UniformState` argument.

## Alpha Releases

### a6 - 2011-08-05

- Added support for lines using `Geoscope.Polyline`. See the Sandbox example.
- Made `CompositePrimitive`, `LabelCollection`, and `BillboardCollection` have consistent function names, including a new `contains()` function.
- Improved reference documentation layout.

### a5 - 2011-07-22

- Flushed out `CompositePrimitive`, `TimeStandard`, and `LeapSecond` types.
- Improved support for browsers using ANGLE (Windows Only).

### a4 - 2011-07-15

- Added `Geoscope.TimeStandard` for handling TAI and UTC time standards.
- Added `Geoscope.Quaternion`, which is a foundation for future camera control.
- Added initial version of `Geoscope.PrimitiveCollection` to simplify rendering.
- Prevented billboards/labels near the surface from getting cut off by the globe.
- See the Sandbox for example code.
- Added more reference documentation for labels.

### a3 - 2011-07-08

- Added `Geoscope.LabelCollection` for drawing text.
- Added `Geoscope.JulianDate` and `Geoscope.TimeConstants` for proper time handling.
- See the Sandbox example for how to use the new labels and Julian date.

### a2 - 2011-07-01

- Added `Geoscope.ViewportQuad` and `Geoscope.Rectangle` (foundations for 2D map).
- Improved the visual quality of cloud shadows.

### a1 - 2011-06-24

- Added `SunPosition` type to compute the sun position for a julian date.
- Simplified picking. See the mouse move event in the Sandbox example.
- `Cartographic2` and `Cartographic3` are now mutable types.
- Added reference documentation for billboards.

### a0 - 2011-06-17

- Initial Release.<|MERGE_RESOLUTION|>--- conflicted
+++ resolved
@@ -2,15 +2,13 @@
 
 ### 1.95 - 2022-07-01
 
-<<<<<<< HEAD
 ##### Additions :tada:
 
 - Added support for rendering individual models in 2D / CV using `ModelExperimental`. [#10419](https://github.com/CesiumGS/cesium/pull/10419)
-=======
+
 ##### Fixes :wrench:
 
 - Fixed `Cesium3DTileColorBlendMode.REPLACE` for certain tilesets. [#10424](https://github.com/CesiumGS/cesium/pull/10424)
->>>>>>> 4a3eacc3
 
 ### 1.94 - 2022-06-01
 
