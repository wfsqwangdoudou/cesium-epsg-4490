--- conflicted
+++ resolved
@@ -8,11 +8,8 @@
 
 - Fixes an error with removing a CZML datasource when the clock interval has a duration of zero. [#9637](https://github.com/CesiumGS/cesium/pull/9637)
 - Fixed the ability to set a material's image to `undefined` and `Material.DefaultImageId`. [#9644](https://github.com/CesiumGS/cesium/pull/9644)
-<<<<<<< HEAD
 - Fixed the calculation of `OrientedBoundingBox.distancedSquaredTo` such that they handle `halfAxes` with magnitudes near zero. [#9670](https://github.com/CesiumGS/cesium/pull/9670)
-=======
 - Fixed render crash when creating a `polylineVolume` with very close points. [#9669](https://github.com/CesiumGS/cesium/pull/9669)
->>>>>>> 29733275
 
 ### 1.83 - 2021-07-01
 
