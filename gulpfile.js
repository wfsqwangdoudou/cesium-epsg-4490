--- conflicted
+++ resolved
@@ -556,7 +556,6 @@
   const workspacePackageJson = require(`./packages/${directory}/package.json`);
   const version = workspacePackageJson.version;
 
-<<<<<<< HEAD
   // Iterate through all package JSONs that may depend on the updated package and
   // update the version of the updated workspace.
   const packageJsons = await globby([
@@ -571,6 +570,8 @@
     // Ensure that we only update workspaces where the dependency to the updated workspace already exists.
     const packageJson = require(packageJsonPath);
     if (!Object.hasOwn(packageJson.dependencies, workspace)) {
+ 
+      console.log(`Skipping update for ${workspace} as it is not a dependency.`);
       return;
     }
     // Update the version for the updated workspace.
@@ -578,14 +579,6 @@
     await writeFile(packageJsonPath, JSON.stringify(packageJson, undefined, 2));
   });
   return Promise.all(promises);
-=======
-  if (packageJson.dependencies[workspace]) {
-    packageJson.dependencies[workspace] = version;
-    return writeFile("package.json", JSON.stringify(packageJson, undefined, 2));
-  }
-
-  console.log(`Skipping update for ${workspace} as it is not a dependency.`);
->>>>>>> 95fc03e8
 };
 
 export const makeZip = gulp.series(release, async function () {
