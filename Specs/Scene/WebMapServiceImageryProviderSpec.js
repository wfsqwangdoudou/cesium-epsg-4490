--- conflicted
+++ resolved
@@ -178,13 +178,6 @@
             spyOn(loadImage, 'createImage').and.callFake(function(url, crossOrigin, deferred) {
                 var questionMarkCount = url.match(/\?/g).length;
                 expect(questionMarkCount).toEqual(1);
-<<<<<<< HEAD
-=======
-
-                // Don't need to actually load image, but satisfy the request.
-                deferred.resolve(true);
-            });
->>>>>>> 2554d157
 
                 // Don't need to actually load image, but satisfy the request.
                 deferred.resolve(true);
@@ -209,13 +202,6 @@
                 var questionMarkCount = url.match(/\?/g).length;
                 expect(questionMarkCount).toEqual(1);
                 expect(url).not.toContain('&&');
-<<<<<<< HEAD
-=======
-
-                // Don't need to actually load image, but satisfy the request.
-                deferred.resolve(true);
-            });
->>>>>>> 2554d157
 
                 // Don't need to actually load image, but satisfy the request.
                 deferred.resolve(true);
@@ -246,8 +232,6 @@
 
                 // Don't need to actually load image, but satisfy the request.
                 deferred.resolve(true);
-<<<<<<< HEAD
-=======
             });
 
             provider.requestImage(0, 0, 0);
@@ -274,7 +258,6 @@
 
                 // Don't need to actually load image, but satisfy the request.
                 deferred.resolve(true);
->>>>>>> 2554d157
             });
 
             provider.requestImage(0, 0, 0);
@@ -534,8 +517,6 @@
 
                 expect(params.crs).toEqual('CRS:84');
                 expect(params.version).toEqual('1.3.0');
-<<<<<<< HEAD
-=======
 
                 var rect = tilingScheme.tileXYToNativeRectangle(0, 0, 0);
                 expect(params.bbox).toEqual(rect.west + ',' + rect.south + ',' + rect.east + ',' + rect.north);
@@ -579,7 +560,6 @@
 
                 expect(params.crs).toEqual('CRS:84');
                 expect(params.version).toEqual('1.3.1');
->>>>>>> 2554d157
 
                 var rect = tilingScheme.tileXYToNativeRectangle(0, 0, 0);
                 expect(params.bbox).toEqual(rect.west + ',' + rect.south + ',' + rect.east + ',' + rect.north);
