--- conflicted
+++ resolved
@@ -21,13 +21,10 @@
 
     var boxTexturedGlbUrl =
       "./Data/Models/GltfLoader/BoxTextured/glTF-Binary/BoxTextured.glb";
-<<<<<<< HEAD
     var buildingsMetadata =
       "./Data/Models/GltfLoader/BuildingsMetadata/glTF/buildings-metadata.gltf";
-=======
     var boxTexturedGltfUrl =
       "./Data/Models/GltfLoader/BoxTextured/glTF/BoxTextured.gltf";
->>>>>>> e50fa102
 
     var scene;
 
@@ -59,7 +56,6 @@
       });
     });
 
-<<<<<<< HEAD
     it("initializes feature table", function () {
       return loadAndZoomToModelExperimental(
         { gltf: buildingsMetadata },
@@ -83,7 +79,9 @@
         }
 
         expect(model._resourcesLoaded).toEqual(true);
-=======
+      });
+    });
+
     it("initializes from JSON object", function () {
       var resource = Resource.createIfNeeded(boxTexturedGltfUrl);
       return resource.fetchJson().then(function (gltf) {
@@ -98,7 +96,6 @@
           expect(model._sceneGraph).toBeDefined();
           expect(model._resourcesLoaded).toEqual(true);
         });
->>>>>>> e50fa102
       });
     });
 
