import { ModelExperimental } from "../../../Source/Cesium.js";
import pollToPromise from "../../pollToPromise.js";

function loadAndZoomToModelExperimental(options, scene) {
  return new Promise(function (resolve, reject) {
    let model;
    try {
      model = ModelExperimental.fromGltf({
        content: options.content,
        color: options.color,
        gltf: options.gltf,
        show: options.show,
        customShader: options.customShader,
        basePath: options.basePath,
        modelMatrix: options.modelMatrix,
        allowPicking: options.allowPicking,
        upAxis: options.upAxis,
        forwardAxis: options.forwardAxis,
        debugShowBoundingVolume: options.debugShowBoundingVolume,
        featureIdIndex: options.featureIdIndex,
        instanceFeatureIdIndex: options.instanceFeatureIdIndex,
        incrementallyLoadTextures: options.incrementallyLoadTextures,
        backFaceCulling: options.backFaceCulling,
        showCreditsOnScreen: options.showCreditsOnScreen,
      });
    } catch (error) {
      reject(error);
      return;
    }

<<<<<<< HEAD
  try {
    model = ModelExperimental.fromGltf({
      content: options.content,
      color: options.color,
      gltf: options.gltf,
      show: options.show,
      customShader: options.customShader,
      basePath: options.basePath,
      modelMatrix: options.modelMatrix,
      allowPicking: options.allowPicking,
      upAxis: options.upAxis,
      forwardAxis: options.forwardAxis,
      debugShowBoundingVolume: options.debugShowBoundingVolume,
      featureIdLabel: options.featureIdLabel,
      instanceFeatureIdLabel: options.instanceFeatureIdLabel,
      incrementallyLoadTextures: options.incrementallyLoadTextures,
      backFaceCulling: options.backFaceCulling,
      showCreditsOnScreen: options.showCreditsOnScreen,
    });
  } catch (error) {
    return when.reject(error);
  }
=======
    scene.primitives.add(model);
>>>>>>> 2d74054e

    let finished = false;
    model.readyPromise
      .then(function (model) {
        finished = true;
        scene.camera.flyToBoundingSphere(model.boundingSphere, {
          duration: 0,
          offset: options.offset,
        });

        resolve(model);
      })
      .catch(function (error) {
        finished = true;
        reject(error);
      });

    pollToPromise(
      function () {
        scene.renderForSpecs();
        return finished;
      },
      { timeout: 10000 }
    ).catch(function (error) {
      reject(error);
    });
  });
}

export default loadAndZoomToModelExperimental;<|MERGE_RESOLUTION|>--- conflicted
+++ resolved
@@ -17,8 +17,8 @@
         upAxis: options.upAxis,
         forwardAxis: options.forwardAxis,
         debugShowBoundingVolume: options.debugShowBoundingVolume,
-        featureIdIndex: options.featureIdIndex,
-        instanceFeatureIdIndex: options.instanceFeatureIdIndex,
+        featureIdLabel: options.featureIdLabel,
+        instanceFeatureIdLabel: options.instanceFeatureIdLabel,
         incrementallyLoadTextures: options.incrementallyLoadTextures,
         backFaceCulling: options.backFaceCulling,
         showCreditsOnScreen: options.showCreditsOnScreen,
@@ -28,32 +28,7 @@
       return;
     }
 
-<<<<<<< HEAD
-  try {
-    model = ModelExperimental.fromGltf({
-      content: options.content,
-      color: options.color,
-      gltf: options.gltf,
-      show: options.show,
-      customShader: options.customShader,
-      basePath: options.basePath,
-      modelMatrix: options.modelMatrix,
-      allowPicking: options.allowPicking,
-      upAxis: options.upAxis,
-      forwardAxis: options.forwardAxis,
-      debugShowBoundingVolume: options.debugShowBoundingVolume,
-      featureIdLabel: options.featureIdLabel,
-      instanceFeatureIdLabel: options.instanceFeatureIdLabel,
-      incrementallyLoadTextures: options.incrementallyLoadTextures,
-      backFaceCulling: options.backFaceCulling,
-      showCreditsOnScreen: options.showCreditsOnScreen,
-    });
-  } catch (error) {
-    return when.reject(error);
-  }
-=======
     scene.primitives.add(model);
->>>>>>> 2d74054e
 
     let finished = false;
     model.readyPromise
