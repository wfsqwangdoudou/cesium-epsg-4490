--- conflicted
+++ resolved
@@ -2,12 +2,9 @@
   Axis,
   Cesium3DTileStyle,
   Color,
-<<<<<<< HEAD
   CPUStylingPipelineStage,
   CustomShader,
   CustomShaderPipelineStage,
-=======
->>>>>>> cc466043
   Matrix4,
   ModelColorPipelineStage,
   ModelExperimentalSceneGraph,
@@ -244,7 +241,6 @@
       });
     });
 
-<<<<<<< HEAD
     it("adds CPUStylingPipelineStage when style is set on the model", function () {
       spyOn(CPUStylingPipelineStage, "process");
       return loadAndZoomToModelExperimental(
@@ -280,8 +276,6 @@
       });
     });
 
-=======
->>>>>>> cc466043
     it("throws for undefined options.model", function () {
       expect(function () {
         return new ModelExperimentalSceneGraph({
