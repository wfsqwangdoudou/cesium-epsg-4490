--- conflicted
+++ resolved
@@ -2156,15 +2156,9 @@
           texcoordAttribute.vertexBuffer
         );
 
-<<<<<<< HEAD
-        expect(positionAttribute.vertexBuffer.sizeInBytes).toBe(28788);
-        expect(normalAttribute.vertexBuffer.sizeInBytes).toBe(28788);
-        expect(texcoordAttribute.vertexBuffer.sizeInBytes).toBe(19192);
-=======
-        expect(positionAttribute.buffer.sizeInBytes).toBe(14394);
-        expect(normalAttribute.buffer.sizeInBytes).toBe(4798);
-        expect(texcoordAttribute.buffer.sizeInBytes).toBe(9596);
->>>>>>> bac2b66a
+        expect(positionAttribute.vertexBuffer.sizeInBytes).toBe(14394);
+        expect(normalAttribute.vertexBuffer.sizeInBytes).toBe(4798);
+        expect(texcoordAttribute.vertexBuffer.sizeInBytes).toBe(9596);
       });
     });
 
