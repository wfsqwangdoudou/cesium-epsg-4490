--- conflicted
+++ resolved
@@ -100,29 +100,17 @@
     }
 
     TextureAtlas.prototype._createTexture = function() {
-<<<<<<< HEAD
-        var this_images = this._images;
-        var this_borderWidthInPixels = this._borderWidthInPixels;
-
-        var annotatedImages = [];
-        var numberOfImages = this_images.length;
-=======
         var thisImages = this._images;
         var thisBorderWidthInPixels = this._borderWidthInPixels;
 
         var annotatedImages = [];
         var numberOfImages = thisImages.length;
->>>>>>> dcc3c1ca
         var i;
         var image;
 
         for (i = 0; i < numberOfImages; ++i) {
             annotatedImages.push({
-<<<<<<< HEAD
-                image : this_images[i],
-=======
                 image : thisImages[i],
->>>>>>> dcc3c1ca
                 index : i
             });
         }
@@ -138,21 +126,12 @@
             var area = 0;
             for ( var i = 0; i < numberOfImages; ++i) {
                 var image = images[i];
-<<<<<<< HEAD
-                area += (image.width + this_borderWidthInPixels) * (image.height + this_borderWidthInPixels);
-                maxWidth = Math.max(maxWidth, image.width);
-            }
-
-            return Math.max(Math.floor(Math.sqrt(area)), maxWidth + this_borderWidthInPixels);
-        }(this_images, numberOfImages));
-=======
                 area += (image.width + thisBorderWidthInPixels) * (image.height + thisBorderWidthInPixels);
                 maxWidth = Math.max(maxWidth, image.width);
             }
 
             return Math.max(Math.floor(Math.sqrt(area)), maxWidth + thisBorderWidthInPixels);
         }(thisImages, numberOfImages));
->>>>>>> dcc3c1ca
 
         var xOffset = 0;
         var yOffset = 0;
@@ -165,19 +144,11 @@
         // Compute subrectangle positions and, finally, the atlas' height
         for (i = 0; i < numberOfImages; ++i) {
             image = annotatedImages[i].image;
-<<<<<<< HEAD
-            var widthIncrement = image.width + this_borderWidthInPixels;
-
-            if (xOffset + widthIncrement > atlasWidth) {
-                xOffset = 0;
-                yOffset += rowHeight + this_borderWidthInPixels;
-=======
             var widthIncrement = image.width + thisBorderWidthInPixels;
 
             if (xOffset + widthIncrement > atlasWidth) {
                 xOffset = 0;
                 yOffset += rowHeight + thisBorderWidthInPixels;
->>>>>>> dcc3c1ca
             }
 
             if (xOffset === 0) {
@@ -222,11 +193,6 @@
         this.textureAtlasChanged.raiseEvent(this);
     };
 
-<<<<<<< HEAD
-    TextureAtlas.prototype.addTexture = function(image, textureAvailableCallback, id) {
-        if (typeof image === 'undefined') {
-            throw new DeveloperError("url is required.");
-=======
     /**
      * Adds the provided image to the atlas. The supplied callback is triggered with the
      * index of the texture once it is ready for use in the atlas.  If the atlas already
@@ -249,7 +215,6 @@
 
         if (typeof textureAvailableCallback === 'undefined') {
             throw new DeveloperError("textureAvailableCallback is required.", "textureAvailableCallback");
->>>>>>> dcc3c1ca
         }
 
         this.addTextureFromFunction(id || image.src, function(callback) {
@@ -263,11 +228,7 @@
      * If the url is already in the atlas, the atlas is unchanged and the callback
      * is triggered immediately.
      *
-<<<<<<< HEAD
-     * @memberof TextureAtlasFactory
-=======
-     * @memberof TextureAtlas
->>>>>>> dcc3c1ca
+     * @memberof TextureAtlas
      *
      * @param {String} url The url of the image to add to the atlas.
      * @param {Function} textureAvailableCallback DOC_TBA.
@@ -277,19 +238,11 @@
      */
     TextureAtlas.prototype.addTextureFromUrl = function(url, textureAvailableCallback) {
         if (typeof url === 'undefined') {
-<<<<<<< HEAD
-            throw new DeveloperError("url is required.");
-        }
-
-        if (typeof textureAvailableCallback === 'undefined') {
-            throw new DeveloperError("textureAvailableCallback is required.");
-=======
             throw new DeveloperError("url is required.", "url");
         }
 
         if (typeof textureAvailableCallback === 'undefined') {
             throw new DeveloperError("textureAvailableCallback is required.", "textureAvailableCallback");
->>>>>>> dcc3c1ca
         }
 
         this.addTextureFromFunction(url, getImageFromUrl, textureAvailableCallback);
@@ -311,11 +264,7 @@
      * them across words.
      * </p>
      *
-<<<<<<< HEAD
-     * @memberof TextureAtlasFactory
-=======
-     * @memberof TextureAtlas
->>>>>>> dcc3c1ca
+     * @memberof TextureAtlas
      *
      * @param {String} id The id of the image to add to the atlas.
      * @param {Function} getImageCallback DOC_TBA.
@@ -327,17 +276,6 @@
      */
     TextureAtlas.prototype.addTextureFromFunction = function(id, getImageCallback, textureAvailableCallback) {
         if (typeof id === 'undefined') {
-<<<<<<< HEAD
-            throw new DeveloperError("id is required.");
-        }
-
-        if (typeof getImageCallback === 'undefined') {
-            throw new DeveloperError("getImageCallback is required.");
-        }
-
-        if (typeof textureAvailableCallback === 'undefined') {
-            throw new DeveloperError("textureAvailableCallback is required.");
-=======
             throw new DeveloperError("id is required.", "id");
         }
 
@@ -347,7 +285,6 @@
 
         if (typeof textureAvailableCallback === 'undefined') {
             throw new DeveloperError("textureAvailableCallback is required.", "textureAvailableCallback");
->>>>>>> dcc3c1ca
         }
 
         var sourceHolder = this._imagesHash[id];
