--- conflicted
+++ resolved
@@ -562,10 +562,7 @@
 
             var outlineColor = defined(wall.outlineColor) ? wall.outlineColor.getValue(time) : Color.BLACK;
             var outlineWidth = defined(wall.outlineWidth) ? wall.outlineWidth.getValue(time) : 1.0;
-<<<<<<< HEAD
-=======
             var translucent = outlineColor.alpha !== 1.0;
->>>>>>> ce61928c
 
             this._outlinePrimitive = new Primitive({
                 geometryInstances : new GeometryInstance({
@@ -577,17 +574,10 @@
                 }),
                 appearance : new PerInstanceColorAppearance({
                     flat : true,
-<<<<<<< HEAD
-                    translucent : outlineColor.alpha !== 1.0,
-                    renderState : {
-                        depthTest : {
-                            enabled : true
-=======
                     translucent : translucent,
                     renderState : {
                         depthTest : {
                             enabled : !translucent
->>>>>>> ce61928c
                         },
                         lineWidth : geometryUpdater._scene.clampLineWidth(outlineWidth)
                     }
