define([
        '../Core/ArcType',
        '../Core/BoundingRectangle',
        '../Core/Cartesian2',
        '../Core/Cartesian3',
        '../Core/Cartographic',
        '../Core/ClockRange',
        '../Core/ClockStep',
        '../Core/Color',
        '../Core/CornerType',
        '../Core/createGuid',
        '../Core/defaultValue',
        '../Core/defined',
        '../Core/defineProperties',
        '../Core/DeveloperError',
        '../Core/DistanceDisplayCondition',
        '../Core/Ellipsoid',
        '../Core/Event',
        '../Core/ExtrapolationType',
        '../Core/getFilenameFromUri',
        '../Core/HermitePolynomialApproximation',
        '../Core/isArray',
        '../Core/Iso8601',
        '../Core/JulianDate',
        '../Core/LagrangePolynomialApproximation',
        '../Core/LinearApproximation',
        '../Core/Math',
        '../Core/NearFarScalar',
        '../Core/Quaternion',
        '../Core/Rectangle',
        '../Core/ReferenceFrame',
        '../Core/Resource',
        '../Core/RuntimeError',
        '../Core/Spherical',
        '../Core/TimeInterval',
        '../Core/TimeIntervalCollection',
        '../Scene/ClassificationType',
        '../Scene/ColorBlendMode',
        '../Scene/HeightReference',
        '../Scene/HorizontalOrigin',
        '../Scene/LabelStyle',
        '../Scene/ShadowMode',
        '../Scene/VerticalOrigin',
        '../ThirdParty/Uri',
        '../ThirdParty/when',
        './BillboardGraphics',
        './BoxGraphics',
        './CallbackProperty',
        './CheckerboardMaterialProperty',
        './ColorMaterialProperty',
        './CompositeMaterialProperty',
        './CompositePositionProperty',
        './CompositeProperty',
        './ConstantPositionProperty',
        './ConstantProperty',
        './CorridorGraphics',
        './CylinderGraphics',
        './DataSource',
        './DataSourceClock',
        './EllipseGraphics',
        './EllipsoidGraphics',
        './EntityCluster',
        './EntityCollection',
        './GridMaterialProperty',
        './ImageMaterialProperty',
        './LabelGraphics',
        './ModelGraphics',
        './NodeTransformationProperty',
        './PathGraphics',
        './PointGraphics',
        './PolygonGraphics',
        './PolylineArrowMaterialProperty',
        './PolylineDashMaterialProperty',
        './PolylineGlowMaterialProperty',
        './PolylineGraphics',
        './PolylineOutlineMaterialProperty',
        './PositionPropertyArray',
        './PropertyArray',
        './PropertyBag',
        './RectangleGraphics',
        './ReferenceProperty',
        './Rotation',
        './SampledPositionProperty',
        './SampledProperty',
        './StripeMaterialProperty',
        './StripeOrientation',
        './TimeIntervalCollectionPositionProperty',
        './TimeIntervalCollectionProperty',
        './VelocityOrientationProperty',
        './VelocityVectorProperty',
        './WallGraphics'
    ], function(
        ArcType,
        BoundingRectangle,
        Cartesian2,
        Cartesian3,
        Cartographic,
        ClockRange,
        ClockStep,
        Color,
        CornerType,
        createGuid,
        defaultValue,
        defined,
        defineProperties,
        DeveloperError,
        DistanceDisplayCondition,
        Ellipsoid,
        Event,
        ExtrapolationType,
        getFilenameFromUri,
        HermitePolynomialApproximation,
        isArray,
        Iso8601,
        JulianDate,
        LagrangePolynomialApproximation,
        LinearApproximation,
        CesiumMath,
        NearFarScalar,
        Quaternion,
        Rectangle,
        ReferenceFrame,
        Resource,
        RuntimeError,
        Spherical,
        TimeInterval,
        TimeIntervalCollection,
        ClassificationType,
        ColorBlendMode,
        HeightReference,
        HorizontalOrigin,
        LabelStyle,
        ShadowMode,
        VerticalOrigin,
        Uri,
        when,
        BillboardGraphics,
        BoxGraphics,
        CallbackProperty,
        CheckerboardMaterialProperty,
        ColorMaterialProperty,
        CompositeMaterialProperty,
        CompositePositionProperty,
        CompositeProperty,
        ConstantPositionProperty,
        ConstantProperty,
        CorridorGraphics,
        CylinderGraphics,
        DataSource,
        DataSourceClock,
        EllipseGraphics,
        EllipsoidGraphics,
        EntityCluster,
        EntityCollection,
        GridMaterialProperty,
        ImageMaterialProperty,
        LabelGraphics,
        ModelGraphics,
        NodeTransformationProperty,
        PathGraphics,
        PointGraphics,
        PolygonGraphics,
        PolylineArrowMaterialProperty,
        PolylineDashMaterialProperty,
        PolylineGlowMaterialProperty,
        PolylineGraphics,
        PolylineOutlineMaterialProperty,
        PositionPropertyArray,
        PropertyArray,
        PropertyBag,
        RectangleGraphics,
        ReferenceProperty,
        Rotation,
        SampledPositionProperty,
        SampledProperty,
        StripeMaterialProperty,
        StripeOrientation,
        TimeIntervalCollectionPositionProperty,
        TimeIntervalCollectionProperty,
        VelocityOrientationProperty,
        VelocityVectorProperty,
        WallGraphics) {
    'use strict';

    // A marker type to distinguish CZML properties where we need to end up with a unit vector.
    // The data is still loaded into Cartesian3 objects but they are normalized.
    function UnitCartesian3() {}
    UnitCartesian3.packedLength = Cartesian3.packedLength;
    UnitCartesian3.unpack = Cartesian3.unpack;
    UnitCartesian3.pack = Cartesian3.pack;

    // As a side note, for the purposes of CZML, Quaternion always indicates a unit quaternion.

    var currentId;

    function createReferenceProperty(entityCollection, referenceString) {
        if (referenceString[0] === '#') {
            referenceString = currentId + referenceString;
        }
        return ReferenceProperty.fromString(entityCollection, referenceString);
    }

    function createSpecializedProperty(type, entityCollection, packetData) {
        if (defined(packetData.reference)) {
            return createReferenceProperty(entityCollection, packetData.reference);
        }

        if (defined(packetData.velocityReference)) {
            var referenceProperty = createReferenceProperty(entityCollection, packetData.velocityReference);
            switch (type) {
                case Cartesian3:
                case UnitCartesian3:
                    return new VelocityVectorProperty(referenceProperty, type === UnitCartesian3);
                case Quaternion:
                    return new VelocityOrientationProperty(referenceProperty);
            }
        }

        throw new RuntimeError(JSON.stringify(packetData) + ' is not valid CZML.');
    }

    function createAdapterProperty(property, adapterFunction) {
        return new CallbackProperty(function(time, result) {
            return adapterFunction(property.getValue(time, result));
        }, property.isConstant);
    }

    var scratchCartesian = new Cartesian3();
    var scratchSpherical = new Spherical();
    var scratchCartographic = new Cartographic();
    var scratchTimeInterval = new TimeInterval();
    var scratchQuaternion = new Quaternion();

    function unwrapColorInterval(czmlInterval) {
        var rgbaf = czmlInterval.rgbaf;
        if (defined(rgbaf)) {
            return rgbaf;
        }

        var rgba = czmlInterval.rgba;
        if (!defined(rgba)) {
            return undefined;
        }

        var length = rgba.length;
        if (length === Color.packedLength) {
            return [Color.byteToFloat(rgba[0]), Color.byteToFloat(rgba[1]), Color.byteToFloat(rgba[2]), Color.byteToFloat(rgba[3])];
        }

        rgbaf = new Array(length);
        for (var i = 0; i < length; i += 5) {
            rgbaf[i] = rgba[i];
            rgbaf[i + 1] = Color.byteToFloat(rgba[i + 1]);
            rgbaf[i + 2] = Color.byteToFloat(rgba[i + 2]);
            rgbaf[i + 3] = Color.byteToFloat(rgba[i + 3]);
            rgbaf[i + 4] = Color.byteToFloat(rgba[i + 4]);
        }
        return rgbaf;
    }

    function unwrapUriInterval(czmlInterval, sourceUri) {
        var uri = defaultValue(czmlInterval.uri, czmlInterval);
        if (defined(sourceUri)) {
            return sourceUri.getDerivedResource({
                url: uri
            });
        }

        return Resource.createIfNeeded(uri);
    }

    function unwrapRectangleInterval(czmlInterval) {
        var wsen = czmlInterval.wsen;
        if (defined(wsen)) {
            return wsen;
        }

        var wsenDegrees = czmlInterval.wsenDegrees;
        if (!defined(wsenDegrees)) {
            return undefined;
        }

        var length = wsenDegrees.length;
        if (length === Rectangle.packedLength) {
            return [CesiumMath.toRadians(wsenDegrees[0]), CesiumMath.toRadians(wsenDegrees[1]), CesiumMath.toRadians(wsenDegrees[2]), CesiumMath.toRadians(wsenDegrees[3])];
        }

        wsen = new Array(length);
        for (var i = 0; i < length; i += 5) {
            wsen[i] = wsenDegrees[i];
            wsen[i + 1] = CesiumMath.toRadians(wsenDegrees[i + 1]);
            wsen[i + 2] = CesiumMath.toRadians(wsenDegrees[i + 2]);
            wsen[i + 3] = CesiumMath.toRadians(wsenDegrees[i + 3]);
            wsen[i + 4] = CesiumMath.toRadians(wsenDegrees[i + 4]);
        }
        return wsen;
    }

    function convertUnitSphericalToCartesian(unitSpherical) {
        var length = unitSpherical.length;
        scratchSpherical.magnitude = 1.0;
        if (length === 2) {
            scratchSpherical.clock = unitSpherical[0];
            scratchSpherical.cone = unitSpherical[1];
            Cartesian3.fromSpherical(scratchSpherical, scratchCartesian);
            return [scratchCartesian.x, scratchCartesian.y, scratchCartesian.z];
        }

        var result = new Array(length / 3 * 4);
        for (var i = 0, j = 0; i < length; i += 3, j += 4) {
            result[j] = unitSpherical[i];

            scratchSpherical.clock = unitSpherical[i + 1];
            scratchSpherical.cone = unitSpherical[i + 2];
            Cartesian3.fromSpherical(scratchSpherical, scratchCartesian);

            result[j + 1] = scratchCartesian.x;
            result[j + 2] = scratchCartesian.y;
            result[j + 3] = scratchCartesian.z;
        }
        return result;
    }

    function convertSphericalToCartesian(spherical) {
        var length = spherical.length;
        if (length === 3) {
            scratchSpherical.clock = spherical[0];
            scratchSpherical.cone = spherical[1];
            scratchSpherical.magnitude = spherical[2];
            Cartesian3.fromSpherical(scratchSpherical, scratchCartesian);
            return [scratchCartesian.x, scratchCartesian.y, scratchCartesian.z];
        }

        var result = new Array(length);
        for (var i = 0; i < length; i += 4) {
            result[i] = spherical[i];

            scratchSpherical.clock = spherical[i + 1];
            scratchSpherical.cone = spherical[i + 2];
            scratchSpherical.magnitude = spherical[i + 3];
            Cartesian3.fromSpherical(scratchSpherical, scratchCartesian);

            result[i + 1] = scratchCartesian.x;
            result[i + 2] = scratchCartesian.y;
            result[i + 3] = scratchCartesian.z;
        }
        return result;
    }

    function convertCartographicRadiansToCartesian(cartographicRadians) {
        var length = cartographicRadians.length;
        if (length === 3) {
            scratchCartographic.longitude = cartographicRadians[0];
            scratchCartographic.latitude = cartographicRadians[1];
            scratchCartographic.height = cartographicRadians[2];
            Ellipsoid.WGS84.cartographicToCartesian(scratchCartographic, scratchCartesian);
            return [scratchCartesian.x, scratchCartesian.y, scratchCartesian.z];
        }

        var result = new Array(length);
        for (var i = 0; i < length; i += 4) {
            result[i] = cartographicRadians[i];

            scratchCartographic.longitude = cartographicRadians[i + 1];
            scratchCartographic.latitude = cartographicRadians[i + 2];
            scratchCartographic.height = cartographicRadians[i + 3];
            Ellipsoid.WGS84.cartographicToCartesian(scratchCartographic, scratchCartesian);

            result[i + 1] = scratchCartesian.x;
            result[i + 2] = scratchCartesian.y;
            result[i + 3] = scratchCartesian.z;
        }
        return result;
    }

    function convertCartographicDegreesToCartesian(cartographicDegrees) {
        var length = cartographicDegrees.length;
        if (length === 3) {
            scratchCartographic.longitude = CesiumMath.toRadians(cartographicDegrees[0]);
            scratchCartographic.latitude = CesiumMath.toRadians(cartographicDegrees[1]);
            scratchCartographic.height = cartographicDegrees[2];
            Ellipsoid.WGS84.cartographicToCartesian(scratchCartographic, scratchCartesian);
            return [scratchCartesian.x, scratchCartesian.y, scratchCartesian.z];
        }

        var result = new Array(length);
        for (var i = 0; i < length; i += 4) {
            result[i] = cartographicDegrees[i];

            scratchCartographic.longitude = CesiumMath.toRadians(cartographicDegrees[i + 1]);
            scratchCartographic.latitude = CesiumMath.toRadians(cartographicDegrees[i + 2]);
            scratchCartographic.height = cartographicDegrees[i + 3];
            Ellipsoid.WGS84.cartographicToCartesian(scratchCartographic, scratchCartesian);

            result[i + 1] = scratchCartesian.x;
            result[i + 2] = scratchCartesian.y;
            result[i + 3] = scratchCartesian.z;
        }
        return result;
    }

    function unwrapCartesianInterval(czmlInterval) {
        var cartesian = czmlInterval.cartesian;
        if (defined(cartesian)) {
            return cartesian;
        }

        var cartesianVelocity = czmlInterval.cartesianVelocity;
        if (defined(cartesianVelocity)) {
            return cartesianVelocity;
        }

        var unitCartesian = czmlInterval.unitCartesian;
        if (defined(unitCartesian)) {
            return unitCartesian;
        }

        var unitSpherical = czmlInterval.unitSpherical;
        if (defined(unitSpherical)) {
            return convertUnitSphericalToCartesian(unitSpherical);
        }

        var spherical = czmlInterval.spherical;
        if (defined(spherical)) {
            return convertSphericalToCartesian(spherical);
        }

        var cartographicRadians = czmlInterval.cartographicRadians;
        if (defined(cartographicRadians)) {
            return convertCartographicRadiansToCartesian(cartographicRadians);
        }

        var cartographicDegrees = czmlInterval.cartographicDegrees;
        if (defined(cartographicDegrees)) {
            return convertCartographicDegreesToCartesian(cartographicDegrees);
        }

        throw new RuntimeError(JSON.stringify(czmlInterval) + ' is not a valid CZML interval.');
    }

    function normalizePackedCartesianArray(array, startingIndex) {
        Cartesian3.unpack(array, startingIndex, scratchCartesian);
        Cartesian3.normalize(scratchCartesian, scratchCartesian);
        Cartesian3.pack(scratchCartesian, array, startingIndex);
    }

    function unwrapUnitCartesianInterval(czmlInterval) {
        var cartesian = unwrapCartesianInterval(czmlInterval);
        if (cartesian.length === 3) {
            normalizePackedCartesianArray(cartesian, 0);
            return cartesian;
        }

        for (var i = 1; i < cartesian.length; i += 4) {
            normalizePackedCartesianArray(cartesian, i);
        }

        return cartesian;
    }

    function normalizePackedQuaternionArray(array, startingIndex) {
        Quaternion.unpack(array, startingIndex, scratchQuaternion);
        Quaternion.normalize(scratchQuaternion, scratchQuaternion);
        Quaternion.pack(scratchQuaternion, array, startingIndex);
    }

    function unwrapQuaternionInterval(czmlInterval) {
        var unitQuaternion = czmlInterval.unitQuaternion;
        if (defined(unitQuaternion)) {
            if (unitQuaternion.length === 4) {
                normalizePackedQuaternionArray(unitQuaternion, 0);
                return unitQuaternion;
            }

            for (var i = 1; i < unitQuaternion.length; i += 5) {
                normalizePackedQuaternionArray(unitQuaternion, i);
            }
        }
        return unitQuaternion;
    }

    function getPropertyType(czmlInterval) {
        // The associations in this function need to be kept in sync with the
        // associations in unwrapInterval.

        // Intentionally omitted due to conficts in CZML property names:
        // * Image (conflicts with Uri)
        // * Rotation (conflicts with Number)
        //
        // cartesianVelocity is also omitted due to incomplete support for
        // derivative information in CZML properties.
        // (Currently cartesianVelocity is hacked directly into the position processing code)
        if (typeof czmlInterval === 'boolean') {
            return Boolean;
        } else if (typeof czmlInterval === 'number') {
            return Number;
        } else if (typeof czmlInterval === 'string') {
            return String;
        } else if (czmlInterval.hasOwnProperty('array')) {
            return Array;
        } else if (czmlInterval.hasOwnProperty('boolean')) {
            return Boolean;
        } else if (czmlInterval.hasOwnProperty('boundingRectangle')) {
            return BoundingRectangle;
        } else if (czmlInterval.hasOwnProperty('cartesian2')) {
            return Cartesian2;
        } else if (czmlInterval.hasOwnProperty('cartesian') ||
                   czmlInterval.hasOwnProperty('spherical') ||
                   czmlInterval.hasOwnProperty('cartographicRadians') ||
                   czmlInterval.hasOwnProperty('cartographicDegrees')) {
            return Cartesian3;
        } else if (czmlInterval.hasOwnProperty('unitCartesian') ||
                   czmlInterval.hasOwnProperty('unitSpherical')) {
            return UnitCartesian3;
        } else if (czmlInterval.hasOwnProperty('rgba') ||
                   czmlInterval.hasOwnProperty('rgbaf')) {
            return Color;
        } else if (czmlInterval.hasOwnProperty('arcType')) {
            return ArcType;
        } else if (czmlInterval.hasOwnProperty('classificationType')) {
            return ClassificationType;
        } else if (czmlInterval.hasOwnProperty('colorBlendMode')) {
            return ColorBlendMode;
        } else if (czmlInterval.hasOwnProperty('cornerType')) {
            return CornerType;
        } else if (czmlInterval.hasOwnProperty('heightReference')) {
            return HeightReference;
        } else if (czmlInterval.hasOwnProperty('horizontalOrigin')) {
            return HorizontalOrigin;
        } else if (czmlInterval.hasOwnProperty('date')) {
            return JulianDate;
        } else if (czmlInterval.hasOwnProperty('labelStyle')) {
            return LabelStyle;
        } else if (czmlInterval.hasOwnProperty('number')) {
            return Number;
        } else if (czmlInterval.hasOwnProperty('nearFarScalar')) {
            return NearFarScalar;
        } else if (czmlInterval.hasOwnProperty('distanceDisplayCondition')) {
            return DistanceDisplayCondition;
        } else if (czmlInterval.hasOwnProperty('object') ||
                   czmlInterval.hasOwnProperty('value')) {
            return Object;
        } else if (czmlInterval.hasOwnProperty('unitQuaternion')) {
            return Quaternion;
        } else if (czmlInterval.hasOwnProperty('shadowMode')) {
            return ShadowMode;
        } else if (czmlInterval.hasOwnProperty('string')) {
            return String;
        } else if (czmlInterval.hasOwnProperty('stripeOrientation')) {
            return StripeOrientation;
        } else if (czmlInterval.hasOwnProperty('wsen') ||
                   czmlInterval.hasOwnProperty('wsenDegrees')) {
            return Rectangle;
        } else if (czmlInterval.hasOwnProperty('uri')) {
            return Uri;
        } else if (czmlInterval.hasOwnProperty('verticalOrigin')) {
            return VerticalOrigin;
        }
        // fallback case
        return Object;
    }

    function unwrapInterval(type, czmlInterval, sourceUri) {
        // The associations in this function need to be kept in sync with the
        // associations in getPropertyType
        switch (type) {
            case ArcType:
                return ArcType[defaultValue(czmlInterval.arcType, czmlInterval)];
            case Array:
                return czmlInterval.array;
            case Boolean:
                return defaultValue(czmlInterval['boolean'], czmlInterval);
            case BoundingRectangle:
                return czmlInterval.boundingRectangle;
            case Cartesian2:
                return czmlInterval.cartesian2;
            case Cartesian3:
                return unwrapCartesianInterval(czmlInterval);
            case UnitCartesian3:
                return unwrapUnitCartesianInterval(czmlInterval);
            case Color:
                return unwrapColorInterval(czmlInterval);
            case ClassificationType:
                return ClassificationType[defaultValue(czmlInterval.classificationType, czmlInterval)];
            case ColorBlendMode:
                return ColorBlendMode[defaultValue(czmlInterval.colorBlendMode, czmlInterval)];
            case CornerType:
                return CornerType[defaultValue(czmlInterval.cornerType, czmlInterval)];
            case HeightReference:
                return HeightReference[defaultValue(czmlInterval.heightReference, czmlInterval)];
            case HorizontalOrigin:
                return HorizontalOrigin[defaultValue(czmlInterval.horizontalOrigin, czmlInterval)];
            case Image:
                return unwrapUriInterval(czmlInterval, sourceUri);
            case JulianDate:
                return JulianDate.fromIso8601(defaultValue(czmlInterval.date, czmlInterval));
            case LabelStyle:
                return LabelStyle[defaultValue(czmlInterval.labelStyle, czmlInterval)];
            case Number:
                return defaultValue(czmlInterval.number, czmlInterval);
            case NearFarScalar:
                return czmlInterval.nearFarScalar;
            case DistanceDisplayCondition:
                return czmlInterval.distanceDisplayCondition;
            case Object:
                return defaultValue(defaultValue(czmlInterval.object, czmlInterval.value), czmlInterval);
            case Quaternion:
                return unwrapQuaternionInterval(czmlInterval);
            case Rotation:
                return defaultValue(czmlInterval.number, czmlInterval);
            case ShadowMode:
                return ShadowMode[defaultValue(defaultValue(czmlInterval.shadowMode, czmlInterval.shadows), czmlInterval)];
            case String:
                return defaultValue(czmlInterval.string, czmlInterval);
            case StripeOrientation:
                return StripeOrientation[defaultValue(czmlInterval.stripeOrientation, czmlInterval)];
            case Rectangle:
                return unwrapRectangleInterval(czmlInterval);
            case Uri:
                return unwrapUriInterval(czmlInterval, sourceUri);
            case VerticalOrigin:
                return VerticalOrigin[defaultValue(czmlInterval.verticalOrigin, czmlInterval)];
            default:
                throw new RuntimeError(type);
        }
    }

    var interpolators = {
        HERMITE : HermitePolynomialApproximation,
        LAGRANGE : LagrangePolynomialApproximation,
        LINEAR : LinearApproximation
    };

    function updateInterpolationSettings(packetData, property) {
        var interpolationAlgorithm = packetData.interpolationAlgorithm;
        if (defined(interpolationAlgorithm) || defined(packetData.interpolationDegree)) {
            property.setInterpolationOptions({
                interpolationAlgorithm : interpolators[interpolationAlgorithm],
                interpolationDegree : packetData.interpolationDegree
            });
        }

        var forwardExtrapolationType = packetData.forwardExtrapolationType;
        if (defined(forwardExtrapolationType)) {
            property.forwardExtrapolationType = ExtrapolationType[forwardExtrapolationType];
        }

        var forwardExtrapolationDuration = packetData.forwardExtrapolationDuration;
        if (defined(forwardExtrapolationDuration)) {
            property.forwardExtrapolationDuration = forwardExtrapolationDuration;
        }

        var backwardExtrapolationType = packetData.backwardExtrapolationType;
        if (defined(backwardExtrapolationType)) {
            property.backwardExtrapolationType = ExtrapolationType[backwardExtrapolationType];
        }

        var backwardExtrapolationDuration = packetData.backwardExtrapolationDuration;
        if (defined(backwardExtrapolationDuration)) {
            property.backwardExtrapolationDuration = backwardExtrapolationDuration;
        }
    }

    var iso8601Scratch = {
        iso8601 : undefined
    };

    function processProperty(type, object, propertyName, packetData, constrainedInterval, sourceUri, entityCollection) {
        var combinedInterval;
        var packetInterval = packetData.interval;
        if (defined(packetInterval)) {
            iso8601Scratch.iso8601 = packetInterval;
            combinedInterval = TimeInterval.fromIso8601(iso8601Scratch);
            if (defined(constrainedInterval)) {
                combinedInterval = TimeInterval.intersect(combinedInterval, constrainedInterval, scratchTimeInterval);
            }
        } else if (defined(constrainedInterval)) {
            combinedInterval = constrainedInterval;
        }

        var packedLength;
        var unwrappedInterval;
        var unwrappedIntervalLength;

        // CZML properties can be defined in many ways.  Most ways represent a structure for
        // encoding a single value (number, string, cartesian, etc.)  Regardless of the value type,
        // if it encodes a single value it will get loaded into a ConstantProperty eventually.
        // Alternatively, there are ways of defining a property that require specialized
        // client-side representation. Currently, these are ReferenceProperty,
        // and client-side velocity computation properties such as VelocityVectorProperty.
        var isValue = !defined(packetData.reference) && !defined(packetData.velocityReference);
        var hasInterval = defined(combinedInterval) && !combinedInterval.equals(Iso8601.MAXIMUM_INTERVAL);

        if (packetData.delete === true) {
            // If deleting this property for all time, we can simply set to undefined and return.
            if (!hasInterval) {
                object[propertyName] = undefined;
                return;
            }

            // Deleting depends on the type of property we have.
            return removePropertyData(object[propertyName], combinedInterval);
        }

        var isSampled = false;

        if (isValue) {
            unwrappedInterval = unwrapInterval(type, packetData, sourceUri);
            packedLength = defaultValue(type.packedLength, 1);
            unwrappedIntervalLength = defaultValue(unwrappedInterval.length, 1);
            isSampled = !defined(packetData.array) && (typeof unwrappedInterval !== 'string') && (unwrappedIntervalLength > packedLength) && (type !== Object);
        }

        // Rotation is a special case because it represents a native type (Number)
        // and therefore does not need to be unpacked when loaded as a constant value.
        var needsUnpacking = typeof type.unpack === 'function' && type !== Rotation;

        // Any time a constant value is assigned, it completely blows away anything else.
        if (!isSampled && !hasInterval) {
            if (isValue) {
                object[propertyName] = new ConstantProperty(needsUnpacking ? type.unpack(unwrappedInterval, 0) : unwrappedInterval);
            } else {
                object[propertyName] = createSpecializedProperty(type, entityCollection, packetData);
            }
            return;
        }

        var property = object[propertyName];

        var epoch;
        var packetEpoch = packetData.epoch;
        if (defined(packetEpoch)) {
            epoch = JulianDate.fromIso8601(packetEpoch);
        }

        // Without an interval, any sampled value is infinite, meaning it completely
        // replaces any non-sampled property that may exist.
        if (isSampled && !hasInterval) {
            if (!(property instanceof SampledProperty)) {
                property = new SampledProperty(type);
                object[propertyName] = property;
            }
            property.addSamplesPackedArray(unwrappedInterval, epoch);
            updateInterpolationSettings(packetData, property);
            return;
        }

        var interval;

        // A constant value with an interval is normally part of a TimeIntervalCollection,
        // However, if the current property is not a time-interval collection, we need
        // to turn it into a Composite, preserving the old data with the new interval.
        if (!isSampled && hasInterval) {
            // Create a new interval for the constant value.
            combinedInterval = combinedInterval.clone();
            if (isValue) {
                combinedInterval.data = needsUnpacking ? type.unpack(unwrappedInterval, 0) : unwrappedInterval;
            } else {
                combinedInterval.data = createSpecializedProperty(type, entityCollection, packetData);
            }

            // If no property exists, simply use a new interval collection
            if (!defined(property)) {
                if (isValue) {
                    property = new TimeIntervalCollectionProperty();
                } else {
                    property = new CompositeProperty();
                }
                object[propertyName] = property;
            }

            if (isValue && property instanceof TimeIntervalCollectionProperty) {
                // If we create a collection, or it already existed, use it.
                property.intervals.addInterval(combinedInterval);
            } else if (property instanceof CompositeProperty) {
                // If the collection was already a CompositeProperty, use it.
                if (isValue) {
                    combinedInterval.data = new ConstantProperty(combinedInterval.data);
                }
                property.intervals.addInterval(combinedInterval);
            } else {
                // Otherwise, create a CompositeProperty but preserve the existing data.
                // Put the old property in an infinite interval.
                interval = Iso8601.MAXIMUM_INTERVAL.clone();
                interval.data = property;

                // Create the composite.
                property = new CompositeProperty();
                object[propertyName] = property;

                // Add the old property interval.
                property.intervals.addInterval(interval);

                // Change the new data to a ConstantProperty and add it.
                if (isValue) {
                    combinedInterval.data = new ConstantProperty(combinedInterval.data);
                }
                property.intervals.addInterval(combinedInterval);
            }

            return;
        }

        //isSampled && hasInterval
        if (!defined(property)) {
            property = new CompositeProperty();
            object[propertyName] = property;
        }

        // Create a CompositeProperty but preserve the existing data.
        if (!(property instanceof CompositeProperty)) {
            // Put the old property in an infinite interval.
            interval = Iso8601.MAXIMUM_INTERVAL.clone();
            interval.data = property;

            // Create the composite.
            property = new CompositeProperty();
            object[propertyName] = property;

            // Add the old property interval.
            property.intervals.addInterval(interval);
        }

        // Check if the interval already exists in the composite.
        var intervals = property.intervals;
        interval = intervals.findInterval(combinedInterval);
        if (!defined(interval) || !(interval.data instanceof SampledProperty)) {
            // If not, create a SampledProperty for it.
            interval = combinedInterval.clone();
            interval.data = new SampledProperty(type);
            intervals.addInterval(interval);
        }
        interval.data.addSamplesPackedArray(unwrappedInterval, epoch);
        updateInterpolationSettings(packetData, interval.data);
    }

    function removePropertyData(property, interval) {
        if (property instanceof SampledProperty) {
            property.removeSamples(interval);
            return;
        } else if (property instanceof TimeIntervalCollectionProperty) {
            property.intervals.removeInterval(interval);
            return;
        } else if (property instanceof CompositeProperty) {
            var intervals = property.intervals;
            for (var i = 0; i < intervals.length; ++i) {
                var intersection = TimeInterval.intersect(intervals.get(i), interval, scratchTimeInterval);
                if (!intersection.isEmpty) {
                    // remove data from the contained properties
                    removePropertyData(intersection.data, interval);
                }
            }
            // remove the intervals from the composite
            intervals.removeInterval(interval);
            return;
        }
    }

    function processPacketData(type, object, propertyName, packetData, interval, sourceUri, entityCollection) {
        if (!defined(packetData)) {
            return;
        }

        if (isArray(packetData)) {
            for (var i = 0, len = packetData.length; i < len; i++) {
                processProperty(type, object, propertyName, packetData[i], interval, sourceUri, entityCollection);
            }
        } else {
            processProperty(type, object, propertyName, packetData, interval, sourceUri, entityCollection);
        }
    }

    function processPositionProperty(object, propertyName, packetData, constrainedInterval, sourceUri, entityCollection) {
        var combinedInterval;
        var packetInterval = packetData.interval;
        if (defined(packetInterval)) {
            iso8601Scratch.iso8601 = packetInterval;
            combinedInterval = TimeInterval.fromIso8601(iso8601Scratch);
            if (defined(constrainedInterval)) {
                combinedInterval = TimeInterval.intersect(combinedInterval, constrainedInterval, scratchTimeInterval);
            }
        } else if (defined(constrainedInterval)) {
            combinedInterval = constrainedInterval;
        }

        var numberOfDerivatives = defined(packetData.cartesianVelocity) ? 1 : 0;
        var packedLength = Cartesian3.packedLength * (numberOfDerivatives + 1);
        var unwrappedInterval;
        var unwrappedIntervalLength;
        var isValue = !defined(packetData.reference);
        var hasInterval = defined(combinedInterval) && !combinedInterval.equals(Iso8601.MAXIMUM_INTERVAL);

        if (packetData.delete === true) {
            // If deleting this property for all time, we can simply set to undefined and return.
            if (!hasInterval) {
                object[propertyName] = undefined;
                return;
            }

            // Deleting depends on the type of property we have.
            return removePositionPropertyData(object[propertyName], combinedInterval);
        }

        var referenceFrame;
        var isSampled = false;

        if (isValue) {
            if (defined(packetData.referenceFrame)) {
                referenceFrame = ReferenceFrame[packetData.referenceFrame];
            }
            referenceFrame = defaultValue(referenceFrame, ReferenceFrame.FIXED);
            unwrappedInterval = unwrapCartesianInterval(packetData);
            unwrappedIntervalLength = defaultValue(unwrappedInterval.length, 1);
            isSampled = unwrappedIntervalLength > packedLength;
        }

        // Any time a constant value is assigned, it completely blows away anything else.
        if (!isSampled && !hasInterval) {
            if (isValue) {
                object[propertyName] = new ConstantPositionProperty(Cartesian3.unpack(unwrappedInterval), referenceFrame);
            } else {
                object[propertyName] = createReferenceProperty(entityCollection, packetData.reference);
            }
            return;
        }

        var property = object[propertyName];

        var epoch;
        var packetEpoch = packetData.epoch;
        if (defined(packetEpoch)) {
            epoch = JulianDate.fromIso8601(packetEpoch);
        }

        // Without an interval, any sampled value is infinite, meaning it completely
        // replaces any non-sampled property that may exist.
        if (isSampled && !hasInterval) {
            if (!(property instanceof SampledPositionProperty) || (defined(referenceFrame) && property.referenceFrame !== referenceFrame)) {
                property = new SampledPositionProperty(referenceFrame, numberOfDerivatives);
                object[propertyName] = property;
            }
            property.addSamplesPackedArray(unwrappedInterval, epoch);
            updateInterpolationSettings(packetData, property);
            return;
        }

        var interval;

        // A constant value with an interval is normally part of a TimeIntervalCollection,
        // However, if the current property is not a time-interval collection, we need
        // to turn it into a Composite, preserving the old data with the new interval.
        if (!isSampled && hasInterval) {
            // Create a new interval for the constant value.
            combinedInterval = combinedInterval.clone();
            if (isValue) {
                combinedInterval.data = Cartesian3.unpack(unwrappedInterval);
            } else {
                combinedInterval.data = createReferenceProperty(entityCollection, packetData.reference);
            }

            // If no property exists, simply use a new interval collection
            if (!defined(property)) {
                if (isValue) {
                    property = new TimeIntervalCollectionPositionProperty(referenceFrame);
                } else {
                    property = new CompositePositionProperty(referenceFrame);
                }
                object[propertyName] = property;
            }

            if (isValue && property instanceof TimeIntervalCollectionPositionProperty && (defined(referenceFrame) && property.referenceFrame === referenceFrame)) {
                // If we create a collection, or it already existed, use it.
                property.intervals.addInterval(combinedInterval);
            } else if (property instanceof CompositePositionProperty) {
                // If the collection was already a CompositePositionProperty, use it.
                if (isValue) {
                    combinedInterval.data = new ConstantPositionProperty(combinedInterval.data, referenceFrame);
                }
                property.intervals.addInterval(combinedInterval);
            } else {
                // Otherwise, create a CompositePositionProperty but preserve the existing data.

                // Put the old property in an infinite interval.
                interval = Iso8601.MAXIMUM_INTERVAL.clone();
                interval.data = property;

                // Create the composite.
                property = new CompositePositionProperty(property.referenceFrame);
                object[propertyName] = property;

                // Add the old property interval.
                property.intervals.addInterval(interval);

                // Change the new data to a ConstantPositionProperty and add it.
                if (isValue) {
                    combinedInterval.data = new ConstantPositionProperty(combinedInterval.data, referenceFrame);
                }
                property.intervals.addInterval(combinedInterval);
            }

            return;
        }

        //isSampled && hasInterval
        if (!defined(property)) {
            property = new CompositePositionProperty(referenceFrame);
            object[propertyName] = property;
        } else if (!(property instanceof CompositePositionProperty)) {
            // Create a CompositeProperty but preserve the existing data.
            // Put the old property in an infinite interval.
            interval = Iso8601.MAXIMUM_INTERVAL.clone();
            interval.data = property;

            // Create the composite.
            property = new CompositePositionProperty(property.referenceFrame);
            object[propertyName] = property;

            // Add the old property interval.
            property.intervals.addInterval(interval);
        }

        //Check if the interval already exists in the composite.
        var intervals = property.intervals;
        interval = intervals.findInterval(combinedInterval);
        if (!defined(interval) || !(interval.data instanceof SampledPositionProperty) || (defined(referenceFrame) && interval.data.referenceFrame !== referenceFrame)) {
            //If not, create a SampledPositionProperty for it.
            interval = combinedInterval.clone();
            interval.data = new SampledPositionProperty(referenceFrame, numberOfDerivatives);
            intervals.addInterval(interval);
        }
        interval.data.addSamplesPackedArray(unwrappedInterval, epoch);
        updateInterpolationSettings(packetData, interval.data);
    }

    function removePositionPropertyData(property, interval) {
        if (property instanceof SampledPositionProperty) {
            property.removeSamples(interval);
            return;
        } else if (property instanceof TimeIntervalCollectionPositionProperty) {
            property.intervals.removeInterval(interval);
            return;
        } else if (property instanceof CompositePositionProperty) {
            var intervals = property.intervals;
            for (var i = 0; i < intervals.length; ++i) {
                var intersection = TimeInterval.intersect(intervals.get(i), interval, scratchTimeInterval);
                if (!intersection.isEmpty) {
                    // remove data from the contained properties
                    removePositionPropertyData(intersection.data, interval);
                }
            }
            // remove the intervals from the composite
            intervals.removeInterval(interval);
            return;
        }
    }

    function processPositionPacketData(object, propertyName, packetData, interval, sourceUri, entityCollection) {
        if (!defined(packetData)) {
            return;
        }

        if (isArray(packetData)) {
            for (var i = 0, len = packetData.length; i < len; i++) {
                processPositionProperty(object, propertyName, packetData[i], interval, sourceUri, entityCollection);
            }
        } else {
            processPositionProperty(object, propertyName, packetData, interval, sourceUri, entityCollection);
        }
    }

    function processMaterialProperty(object, propertyName, packetData, constrainedInterval, sourceUri, entityCollection) {
        var combinedInterval;
        var packetInterval = packetData.interval;
        if (defined(packetInterval)) {
            iso8601Scratch.iso8601 = packetInterval;
            combinedInterval = TimeInterval.fromIso8601(iso8601Scratch);
            if (defined(constrainedInterval)) {
                combinedInterval = TimeInterval.intersect(combinedInterval, constrainedInterval, scratchTimeInterval);
            }
        } else if (defined(constrainedInterval)) {
            combinedInterval = constrainedInterval;
        }

        var property = object[propertyName];
        var existingMaterial;
        var existingInterval;

        if (defined(combinedInterval)) {
            if (!(property instanceof CompositeMaterialProperty)) {
                property = new CompositeMaterialProperty();
                object[propertyName] = property;
            }
            //See if we already have data at that interval.
            var thisIntervals = property.intervals;
            existingInterval = thisIntervals.findInterval({
                start : combinedInterval.start,
                stop : combinedInterval.stop
            });
            if (defined(existingInterval)) {
                //We have an interval, but we need to make sure the
                //new data is the same type of material as the old data.
                existingMaterial = existingInterval.data;
            } else {
                //If not, create it.
                existingInterval = combinedInterval.clone();
                thisIntervals.addInterval(existingInterval);
            }
        } else {
            existingMaterial = property;
        }

        var materialData;
        if (defined(packetData.solidColor)) {
            if (!(existingMaterial instanceof ColorMaterialProperty)) {
                existingMaterial = new ColorMaterialProperty();
            }
            materialData = packetData.solidColor;
            processPacketData(Color, existingMaterial, 'color', materialData.color, undefined, undefined, entityCollection);
        } else if (defined(packetData.grid)) {
            if (!(existingMaterial instanceof GridMaterialProperty)) {
                existingMaterial = new GridMaterialProperty();
            }
            materialData = packetData.grid;
            processPacketData(Color, existingMaterial, 'color', materialData.color, undefined, sourceUri, entityCollection);
            processPacketData(Number, existingMaterial, 'cellAlpha', materialData.cellAlpha, undefined, sourceUri, entityCollection);
            processPacketData(Cartesian2, existingMaterial, 'lineCount', materialData.lineCount, undefined, sourceUri, entityCollection);
            processPacketData(Cartesian2, existingMaterial, 'lineThickness', materialData.lineThickness, undefined, sourceUri, entityCollection);
            processPacketData(Cartesian2, existingMaterial, 'lineOffset', materialData.lineOffset, undefined, sourceUri, entityCollection);
        } else if (defined(packetData.image)) {
            if (!(existingMaterial instanceof ImageMaterialProperty)) {
                existingMaterial = new ImageMaterialProperty();
            }
            materialData = packetData.image;
            processPacketData(Image, existingMaterial, 'image', materialData.image, undefined, sourceUri, entityCollection);
            processPacketData(Cartesian2, existingMaterial, 'repeat', materialData.repeat, undefined, sourceUri, entityCollection);
            processPacketData(Color, existingMaterial, 'color', materialData.color, undefined, sourceUri, entityCollection);
            processPacketData(Boolean, existingMaterial, 'transparent', materialData.transparent, undefined, sourceUri, entityCollection);
        } else if (defined(packetData.stripe)) {
            if (!(existingMaterial instanceof StripeMaterialProperty)) {
                existingMaterial = new StripeMaterialProperty();
            }
            materialData = packetData.stripe;
            processPacketData(StripeOrientation, existingMaterial, 'orientation', materialData.orientation, undefined, sourceUri, entityCollection);
            processPacketData(Color, existingMaterial, 'evenColor', materialData.evenColor, undefined, sourceUri, entityCollection);
            processPacketData(Color, existingMaterial, 'oddColor', materialData.oddColor, undefined, sourceUri, entityCollection);
            processPacketData(Number, existingMaterial, 'offset', materialData.offset, undefined, sourceUri, entityCollection);
            processPacketData(Number, existingMaterial, 'repeat', materialData.repeat, undefined, sourceUri, entityCollection);
        } else if (defined(packetData.polylineOutline)) {
            if (!(existingMaterial instanceof PolylineOutlineMaterialProperty)) {
                existingMaterial = new PolylineOutlineMaterialProperty();
            }
            materialData = packetData.polylineOutline;
            processPacketData(Color, existingMaterial, 'color', materialData.color, undefined, sourceUri, entityCollection);
            processPacketData(Color, existingMaterial, 'outlineColor', materialData.outlineColor, undefined, sourceUri, entityCollection);
            processPacketData(Number, existingMaterial, 'outlineWidth', materialData.outlineWidth, undefined, sourceUri, entityCollection);
        } else if (defined(packetData.polylineGlow)) {
            if (!(existingMaterial instanceof PolylineGlowMaterialProperty)) {
                existingMaterial = new PolylineGlowMaterialProperty();
            }
            materialData = packetData.polylineGlow;
            processPacketData(Color, existingMaterial, 'color', materialData.color, undefined, sourceUri, entityCollection);
            processPacketData(Number, existingMaterial, 'glowPower', materialData.glowPower, undefined, sourceUri, entityCollection);
            processPacketData(Number, existingMaterial, 'taperPower', materialData.taperPower, undefined, sourceUri, entityCollection);
        } else if (defined(packetData.polylineArrow)) {
            if (!(existingMaterial instanceof PolylineArrowMaterialProperty)) {
                existingMaterial = new PolylineArrowMaterialProperty();
            }
            materialData = packetData.polylineArrow;
            processPacketData(Color, existingMaterial, 'color', materialData.color, undefined, undefined, entityCollection);
        } else if (defined(packetData.polylineDash)) {
            if (!(existingMaterial instanceof PolylineDashMaterialProperty)) {
                existingMaterial = new PolylineDashMaterialProperty();
            }
            materialData = packetData.polylineDash;
            processPacketData(Color, existingMaterial, 'color', materialData.color, undefined, undefined, entityCollection);
            processPacketData(Color, existingMaterial, 'gapColor', materialData.gapColor, undefined, undefined, entityCollection);
            processPacketData(Number, existingMaterial, 'dashLength', materialData.dashLength, undefined, sourceUri, entityCollection);
            processPacketData(Number, existingMaterial, 'dashPattern', materialData.dashPattern, undefined, sourceUri, entityCollection);
        } else if (defined(packetData.checkerboard)) {
            if (!(existingMaterial instanceof CheckerboardMaterialProperty)) {
                existingMaterial = new CheckerboardMaterialProperty();
            }
            materialData = packetData.checkerboard;
            processPacketData(Color, existingMaterial, 'evenColor', materialData.evenColor, undefined, sourceUri, entityCollection);
            processPacketData(Color, existingMaterial, 'oddColor', materialData.oddColor, undefined, sourceUri, entityCollection);
            processPacketData(Cartesian2, existingMaterial, 'repeat', materialData.repeat, undefined, sourceUri, entityCollection);
        }

        if (defined(existingInterval)) {
            existingInterval.data = existingMaterial;
        } else {
            object[propertyName] = existingMaterial;
        }
    }

    function processMaterialPacketData(object, propertyName, packetData, interval, sourceUri, entityCollection) {
        if (!defined(packetData)) {
            return;
        }

        if (isArray(packetData)) {
            for (var i = 0, len = packetData.length; i < len; i++) {
                processMaterialProperty(object, propertyName, packetData[i], interval, sourceUri, entityCollection);
            }
        } else {
            processMaterialProperty(object, propertyName, packetData, interval, sourceUri, entityCollection);
        }
    }

    function processName(entity, packet, entityCollection, sourceUri) {
        entity.name = defaultValue(packet.name, entity.name);
    }

    function processDescription(entity, packet, entityCollection, sourceUri) {
        var descriptionData = packet.description;
        if (defined(descriptionData)) {
            processPacketData(String, entity, 'description', descriptionData, undefined, sourceUri, entityCollection);
        }
    }

    function processPosition(entity, packet, entityCollection, sourceUri) {
        var positionData = packet.position;
        if (defined(positionData)) {
            processPositionPacketData(entity, 'position', positionData, undefined, sourceUri, entityCollection);
        }
    }

    function processViewFrom(entity, packet, entityCollection, sourceUri) {
        var viewFromData = packet.viewFrom;
        if (defined(viewFromData)) {
            processPacketData(Cartesian3, entity, 'viewFrom', viewFromData, undefined, sourceUri, entityCollection);
        }
    }

    function processOrientation(entity, packet, entityCollection, sourceUri) {
        var orientationData = packet.orientation;
        if (defined(orientationData)) {
            processPacketData(Quaternion, entity, 'orientation', orientationData, undefined, sourceUri, entityCollection);
        }
    }

    function processProperties(entity, packet, entityCollection, sourceUri) {
        var propertiesData = packet.properties;
        if (defined(propertiesData)) {
            if (!defined(entity.properties)) {
                entity.properties = new PropertyBag();
            }
            //We cannot simply call processPacketData(entity, 'properties', propertyData, undefined, sourceUri, entityCollection)
            //because each property of "properties" may vary separately.
            //The properties will be accessible as entity.properties.myprop.getValue(time).

            for (var key in propertiesData) {
                if (propertiesData.hasOwnProperty(key)) {
                    if (!entity.properties.hasProperty(key)) {
                        entity.properties.addProperty(key);
                    }

                    var propertyData = propertiesData[key];
                    if (isArray(propertyData)) {
                        for (var i = 0, len = propertyData.length; i < len; i++) {
                            processProperty(getPropertyType(propertyData[i]), entity.properties, key, propertyData[i], undefined, sourceUri, entityCollection);
                        }
                    } else {
                        processProperty(getPropertyType(propertyData), entity.properties, key, propertyData, undefined, sourceUri, entityCollection);
                    }
                }
            }
        }
    }

    function processArrayPacketData(object, propertyName, packetData, entityCollection) {
        var references = packetData.references;
        if (defined(references)) {
            var properties = references.map(function(reference) {
                return createReferenceProperty(entityCollection, reference);
            });

            var iso8601Interval = packetData.interval;
            if (defined(iso8601Interval)) {
                iso8601Interval = TimeInterval.fromIso8601(iso8601Interval);
                if (!(object[propertyName] instanceof CompositePositionProperty)) {
                    iso8601Interval.data = new PropertyArray(properties);
                    var property = new CompositeProperty();
                    property.intervals.addInterval(iso8601Interval);
                    object[propertyName] = property;
                }
            } else {
                object[propertyName] = new PropertyArray(properties);
            }
        } else {
            processPacketData(Array, object, propertyName, packetData, undefined, undefined, entityCollection);
        }
    }

    function processArray(object, propertyName, packetData, entityCollection) {
        if (!defined(packetData)) {
            return;
        }

        if (isArray(packetData)) {
            for (var i = 0, length = packetData.length; i < length; ++i) {
                processArrayPacketData(object, propertyName, packetData[i], entityCollection);
            }
        } else {
            processArrayPacketData(object, propertyName, packetData, entityCollection);
        }
    }

    function processPositionsPacketData(object, propertyName, positionsData, entityCollection) {
        if (defined(positionsData.references)) {
            var properties = positionsData.references.map(function(reference) {
                return createReferenceProperty(entityCollection, reference);
            });

            var iso8601Interval = positionsData.interval;
            if (defined(iso8601Interval)) {
                iso8601Interval = TimeInterval.fromIso8601(iso8601Interval);
                if (!(object[propertyName] instanceof CompositePositionProperty)) {
                    iso8601Interval.data = new PositionPropertyArray(properties);
                    var property = new CompositePositionProperty();
                    property.intervals.addInterval(iso8601Interval);
                    object[propertyName] = property;
                }
            } else {
                object[propertyName] = new PositionPropertyArray(properties);
            }
        } else {
            if (defined(positionsData.cartesian)) {
                positionsData.array = Cartesian3.unpackArray(positionsData.cartesian);
            } else if (defined(positionsData.cartographicRadians)) {
                positionsData.array = Cartesian3.fromRadiansArrayHeights(positionsData.cartographicRadians);
            } else if (defined(positionsData.cartographicDegrees)) {
                positionsData.array = Cartesian3.fromDegreesArrayHeights(positionsData.cartographicDegrees);
            }

            if (defined(positionsData.array)) {
                processPacketData(Array, object, propertyName, positionsData, undefined, undefined, entityCollection);
            }
        }
    }

    function processPositions(object, propertyName, positionsData, entityCollection) {
        if (!defined(positionsData)) {
            return;
        }

        if (isArray(positionsData)) {
            for (var i = 0, length = positionsData.length; i < length; i++) {
                processPositionsPacketData(object, propertyName, positionsData[i], entityCollection);
            }
        } else {
            processPositionsPacketData(object, propertyName, positionsData, entityCollection);
        }
    }

    function processAvailability(entity, packet, entityCollection, sourceUri) {
        var interval;
        var packetData = packet.availability;
        if (!defined(packetData)) {
            return;
        }

        var intervals;
        if (isArray(packetData)) {
            var length = packetData.length;
            for (var i = 0; i < length; i++) {
                if (!defined(intervals)) {
                    intervals = new TimeIntervalCollection();
                }
                iso8601Scratch.iso8601 = packetData[i];
                interval = TimeInterval.fromIso8601(iso8601Scratch);
                intervals.addInterval(interval);
            }
        } else {
            iso8601Scratch.iso8601 = packetData;
            interval = TimeInterval.fromIso8601(iso8601Scratch);
            intervals = new TimeIntervalCollection();
            intervals.addInterval(interval);
        }
        entity.availability = intervals;
    }

    function processAlignedAxis(billboard, packetData, interval, sourceUri, entityCollection) {
        if (!defined(packetData)) {
            return;
        }

        processPacketData(UnitCartesian3, billboard, 'alignedAxis', packetData, interval, sourceUri, entityCollection);
    }

    function processBillboard(entity, packet, entityCollection, sourceUri) {
        var billboardData = packet.billboard;
        if (!defined(billboardData)) {
            return;
        }

        var interval;
        var intervalString = billboardData.interval;
        if (defined(intervalString)) {
            iso8601Scratch.iso8601 = intervalString;
            interval = TimeInterval.fromIso8601(iso8601Scratch);
        }

        var billboard = entity.billboard;
        if (!defined(billboard)) {
            entity.billboard = billboard = new BillboardGraphics();
        }

        processPacketData(Boolean, billboard, 'show', billboardData.show, interval, sourceUri, entityCollection);
        processPacketData(Image, billboard, 'image', billboardData.image, interval, sourceUri, entityCollection);
        processPacketData(Number, billboard, 'scale', billboardData.scale, interval, sourceUri, entityCollection);
        processPacketData(Cartesian2, billboard, 'pixelOffset', billboardData.pixelOffset, interval, sourceUri, entityCollection);
        processPacketData(Cartesian3, billboard, 'eyeOffset', billboardData.eyeOffset, interval, sourceUri, entityCollection);
        processPacketData(HorizontalOrigin, billboard, 'horizontalOrigin', billboardData.horizontalOrigin, interval, sourceUri, entityCollection);
        processPacketData(VerticalOrigin, billboard, 'verticalOrigin', billboardData.verticalOrigin, interval, sourceUri, entityCollection);
        processPacketData(HeightReference, billboard, 'heightReference', billboardData.heightReference, interval, sourceUri, entityCollection);
        processPacketData(Color, billboard, 'color', billboardData.color, interval, sourceUri, entityCollection);
        processPacketData(Rotation, billboard, 'rotation', billboardData.rotation, interval, sourceUri, entityCollection);
        processAlignedAxis(billboard, billboardData.alignedAxis, interval, sourceUri, entityCollection);
        processPacketData(Boolean, billboard, 'sizeInMeters', billboardData.sizeInMeters, interval, sourceUri, entityCollection);
        processPacketData(Number, billboard, 'width', billboardData.width, interval, sourceUri, entityCollection);
        processPacketData(Number, billboard, 'height', billboardData.height, interval, sourceUri, entityCollection);
        processPacketData(NearFarScalar, billboard, 'scaleByDistance', billboardData.scaleByDistance, interval, sourceUri, entityCollection);
        processPacketData(NearFarScalar, billboard, 'translucencyByDistance', billboardData.translucencyByDistance, interval, sourceUri, entityCollection);
        processPacketData(NearFarScalar, billboard, 'pixelOffsetScaleByDistance', billboardData.pixelOffsetScaleByDistance, interval, sourceUri, entityCollection);
        processPacketData(BoundingRectangle, billboard, 'imageSubRegion', billboardData.imageSubRegion, interval, sourceUri, entityCollection);
        processPacketData(DistanceDisplayCondition, billboard, 'distanceDisplayCondition', billboardData.distanceDisplayCondition, interval, sourceUri, entityCollection);
        processPacketData(Number, billboard, 'disableDepthTestDistance', billboardData.disableDepthTestDistance, interval, sourceUri, entityCollection);
    }

    function processBox(entity, packet, entityCollection, sourceUri) {
        var boxData = packet.box;
        if (!defined(boxData)) {
            return;
        }

        var interval;
        var intervalString = boxData.interval;
        if (defined(intervalString)) {
            iso8601Scratch.iso8601 = intervalString;
            interval = TimeInterval.fromIso8601(iso8601Scratch);
        }

        var box = entity.box;
        if (!defined(box)) {
            entity.box = box = new BoxGraphics();
        }

        processPacketData(Boolean, box, 'show', boxData.show, interval, sourceUri, entityCollection);
        processPacketData(Cartesian3, box, 'dimensions', boxData.dimensions, interval, sourceUri, entityCollection);
        processPacketData(HeightReference, box, 'heightReference', boxData.heightReference, interval, sourceUri, entityCollection);
        processPacketData(Boolean, box, 'fill', boxData.fill, interval, sourceUri, entityCollection);
        processMaterialPacketData(box, 'material', boxData.material, interval, sourceUri, entityCollection);
        processPacketData(Boolean, box, 'outline', boxData.outline, interval, sourceUri, entityCollection);
        processPacketData(Color, box, 'outlineColor', boxData.outlineColor, interval, sourceUri, entityCollection);
        processPacketData(Number, box, 'outlineWidth', boxData.outlineWidth, interval, sourceUri, entityCollection);
        processPacketData(ShadowMode, box, 'shadows', boxData.shadows, interval, sourceUri, entityCollection);
        processPacketData(DistanceDisplayCondition, box, 'distanceDisplayCondition', boxData.distanceDisplayCondition, interval, sourceUri, entityCollection);
    }

    function processCorridor(entity, packet, entityCollection, sourceUri) {
        var corridorData = packet.corridor;
        if (!defined(corridorData)) {
            return;
        }

        var interval;
        var intervalString = corridorData.interval;
        if (defined(intervalString)) {
            iso8601Scratch.iso8601 = intervalString;
            interval = TimeInterval.fromIso8601(iso8601Scratch);
        }

        var corridor = entity.corridor;
        if (!defined(corridor)) {
            entity.corridor = corridor = new CorridorGraphics();
        }

        processPacketData(Boolean, corridor, 'show', corridorData.show, interval, sourceUri, entityCollection);
        processPositions(corridor, 'positions', corridorData.positions, entityCollection);
        processPacketData(Number, corridor, 'width', corridorData.width, interval, sourceUri, entityCollection);
        processPacketData(Number, corridor, 'height', corridorData.height, interval, sourceUri, entityCollection);
        processPacketData(HeightReference, corridor, 'heightReference', corridorData.heightReference, interval, sourceUri, entityCollection);
        processPacketData(Number, corridor, 'extrudedHeight', corridorData.extrudedHeight, interval, sourceUri, entityCollection);
        processPacketData(HeightReference, corridor, 'extrudedHeightReference', corridorData.extrudedHeightReference, interval, sourceUri, entityCollection);
        processPacketData(CornerType, corridor, 'cornerType', corridorData.cornerType, interval, sourceUri, entityCollection);
        processPacketData(Number, corridor, 'granularity', corridorData.granularity, interval, sourceUri, entityCollection);
        processPacketData(Boolean, corridor, 'fill', corridorData.fill, interval, sourceUri, entityCollection);
        processMaterialPacketData(corridor, 'material', corridorData.material, interval, sourceUri, entityCollection);
        processPacketData(Boolean, corridor, 'outline', corridorData.outline, interval, sourceUri, entityCollection);
        processPacketData(Color, corridor, 'outlineColor', corridorData.outlineColor, interval, sourceUri, entityCollection);
        processPacketData(Number, corridor, 'outlineWidth', corridorData.outlineWidth, interval, sourceUri, entityCollection);
        processPacketData(ShadowMode, corridor, 'shadows', corridorData.shadows, interval, sourceUri, entityCollection);
        processPacketData(DistanceDisplayCondition, corridor, 'distanceDisplayCondition', corridorData.distanceDisplayCondition, interval, sourceUri, entityCollection);
        processPacketData(ClassificationType, corridor, 'classificationType', corridorData.classificationType, interval, sourceUri, entityCollection);
        processPacketData(Number, corridor, 'zIndex', corridorData.zIndex, interval, sourceUri, entityCollection);
    }

    function processCylinder(entity, packet, entityCollection, sourceUri) {
        var cylinderData = packet.cylinder;
        if (!defined(cylinderData)) {
            return;
        }

        var interval;
        var intervalString = cylinderData.interval;
        if (defined(intervalString)) {
            iso8601Scratch.iso8601 = intervalString;
            interval = TimeInterval.fromIso8601(iso8601Scratch);
        }

        var cylinder = entity.cylinder;
        if (!defined(cylinder)) {
            entity.cylinder = cylinder = new CylinderGraphics();
        }

        processPacketData(Boolean, cylinder, 'show', cylinderData.show, interval, sourceUri, entityCollection);
        processPacketData(Number, cylinder, 'length', cylinderData.length, interval, sourceUri, entityCollection);
        processPacketData(Number, cylinder, 'topRadius', cylinderData.topRadius, interval, sourceUri, entityCollection);
        processPacketData(Number, cylinder, 'bottomRadius', cylinderData.bottomRadius, interval, sourceUri, entityCollection);
        processPacketData(HeightReference, cylinder, 'heightReference', cylinderData.heightReference, interval, sourceUri, entityCollection);
        processPacketData(Boolean, cylinder, 'fill', cylinderData.fill, interval, sourceUri, entityCollection);
        processMaterialPacketData(cylinder, 'material', cylinderData.material, interval, sourceUri, entityCollection);
        processPacketData(Boolean, cylinder, 'outline', cylinderData.outline, interval, sourceUri, entityCollection);
        processPacketData(Color, cylinder, 'outlineColor', cylinderData.outlineColor, interval, sourceUri, entityCollection);
        processPacketData(Number, cylinder, 'outlineWidth', cylinderData.outlineWidth, interval, sourceUri, entityCollection);
        processPacketData(Number, cylinder, 'numberOfVerticalLines', cylinderData.numberOfVerticalLines, interval, sourceUri, entityCollection);
        processPacketData(Number, cylinder, 'slices', cylinderData.slices, interval, sourceUri, entityCollection);
        processPacketData(ShadowMode, cylinder, 'shadows', cylinderData.shadows, interval, sourceUri, entityCollection);
        processPacketData(DistanceDisplayCondition, cylinder, 'distanceDisplayCondition', cylinderData.distanceDisplayCondition, interval, sourceUri, entityCollection);
    }

    function processDocument(packet, dataSource) {
        var version = packet.version;
        if (defined(version)) {
            if (typeof version === 'string') {
                var tokens = version.split('.');
                if (tokens.length === 2) {
                    if (tokens[0] !== '1') {
                        throw new RuntimeError('Cesium only supports CZML version 1.');
                    }
                    dataSource._version = version;
                }
            }
        }

        if (!defined(dataSource._version)) {
            throw new RuntimeError('CZML version information invalid.  It is expected to be a property on the document object in the <Major>.<Minor> version format.');
        }

        var documentPacket = dataSource._documentPacket;

        if (defined(packet.name)) {
            documentPacket.name = packet.name;
        }

        var clockPacket = packet.clock;
        if (defined(clockPacket)) {
            var clock = documentPacket.clock;
            if (!defined(clock)) {
                documentPacket.clock = {
                    interval : clockPacket.interval,
                    currentTime : clockPacket.currentTime,
                    range : clockPacket.range,
                    step : clockPacket.step,
                    multiplier : clockPacket.multiplier
                };
            } else {
                clock.interval = defaultValue(clockPacket.interval, clock.interval);
                clock.currentTime = defaultValue(clockPacket.currentTime, clock.currentTime);
                clock.range = defaultValue(clockPacket.range, clock.range);
                clock.step = defaultValue(clockPacket.step, clock.step);
                clock.multiplier = defaultValue(clockPacket.multiplier, clock.multiplier);
            }
        }
    }

    function processEllipse(entity, packet, entityCollection, sourceUri) {
        var ellipseData = packet.ellipse;
        if (!defined(ellipseData)) {
            return;
        }

        var interval;
        var intervalString = ellipseData.interval;
        if (defined(intervalString)) {
            iso8601Scratch.iso8601 = intervalString;
            interval = TimeInterval.fromIso8601(iso8601Scratch);
        }

        var ellipse = entity.ellipse;
        if (!defined(ellipse)) {
            entity.ellipse = ellipse = new EllipseGraphics();
        }

        processPacketData(Boolean, ellipse, 'show', ellipseData.show, interval, sourceUri, entityCollection);
        processPacketData(Number, ellipse, 'semiMajorAxis', ellipseData.semiMajorAxis, interval, sourceUri, entityCollection);
        processPacketData(Number, ellipse, 'semiMinorAxis', ellipseData.semiMinorAxis, interval, sourceUri, entityCollection);
        processPacketData(Number, ellipse, 'height', ellipseData.height, interval, sourceUri, entityCollection);
        processPacketData(HeightReference, ellipse, 'heightReference', ellipseData.heightReference, interval, sourceUri, entityCollection);
        processPacketData(Number, ellipse, 'extrudedHeight', ellipseData.extrudedHeight, interval, sourceUri, entityCollection);
        processPacketData(HeightReference, ellipse, 'extrudedHeightReference', ellipseData.extrudedHeightReference, interval, sourceUri, entityCollection);
        processPacketData(Rotation, ellipse, 'rotation', ellipseData.rotation, interval, sourceUri, entityCollection);
        processPacketData(Rotation, ellipse, 'stRotation', ellipseData.stRotation, interval, sourceUri, entityCollection);
        processPacketData(Number, ellipse, 'granularity', ellipseData.granularity, interval, sourceUri, entityCollection);
        processPacketData(Boolean, ellipse, 'fill', ellipseData.fill, interval, sourceUri, entityCollection);
        processMaterialPacketData(ellipse, 'material', ellipseData.material, interval, sourceUri, entityCollection);
        processPacketData(Boolean, ellipse, 'outline', ellipseData.outline, interval, sourceUri, entityCollection);
        processPacketData(Color, ellipse, 'outlineColor', ellipseData.outlineColor, interval, sourceUri, entityCollection);
        processPacketData(Number, ellipse, 'outlineWidth', ellipseData.outlineWidth, interval, sourceUri, entityCollection);
        processPacketData(Number, ellipse, 'numberOfVerticalLines', ellipseData.numberOfVerticalLines, interval, sourceUri, entityCollection);
        processPacketData(ShadowMode, ellipse, 'shadows', ellipseData.shadows, interval, sourceUri, entityCollection);
        processPacketData(DistanceDisplayCondition, ellipse, 'distanceDisplayCondition', ellipseData.distanceDisplayCondition, interval, sourceUri, entityCollection);
        processPacketData(ClassificationType, ellipse, 'classificationType', ellipseData.classificationType, interval, sourceUri, entityCollection);
        processPacketData(Number, ellipse, 'zIndex', ellipseData.zIndex, interval, sourceUri, entityCollection);
    }

    function processEllipsoid(entity, packet, entityCollection, sourceUri) {
        var ellipsoidData = packet.ellipsoid;
        if (!defined(ellipsoidData)) {
            return;
        }

        var interval;
        var intervalString = ellipsoidData.interval;
        if (defined(intervalString)) {
            iso8601Scratch.iso8601 = intervalString;
            interval = TimeInterval.fromIso8601(iso8601Scratch);
        }

        var ellipsoid = entity.ellipsoid;
        if (!defined(ellipsoid)) {
            entity.ellipsoid = ellipsoid = new EllipsoidGraphics();
        }

        processPacketData(Boolean, ellipsoid, 'show', ellipsoidData.show, interval, sourceUri, entityCollection);
        processPacketData(Cartesian3, ellipsoid, 'radii', ellipsoidData.radii, interval, sourceUri, entityCollection);
<<<<<<< HEAD
        processPacketData(Cartesian3, ellipsoid, 'innerRadii', ellipsoidData.innerRadii, interval, sourceUri, entityCollection);
        processPacketData(Number, ellipsoid, 'minimumClock', ellipsoidData.minimumClock, interval, sourceUri, entityCollection);
        processPacketData(Number, ellipsoid, 'maximumClock', ellipsoidData.maximumClock, interval, sourceUri, entityCollection);
        processPacketData(Number, ellipsoid, 'minimumCone', ellipsoidData.minimumCone, interval, sourceUri, entityCollection);
        processPacketData(Number, ellipsoid, 'maximumCone', ellipsoidData.maximumCone, interval, sourceUri, entityCollection);
=======
        processPacketData(HeightReference, ellipsoid, 'heightReference', ellipsoidData.heightReference, interval, sourceUri, entityCollection);
>>>>>>> e7f31e72
        processPacketData(Boolean, ellipsoid, 'fill', ellipsoidData.fill, interval, sourceUri, entityCollection);
        processMaterialPacketData(ellipsoid, 'material', ellipsoidData.material, interval, sourceUri, entityCollection);
        processPacketData(Boolean, ellipsoid, 'outline', ellipsoidData.outline, interval, sourceUri, entityCollection);
        processPacketData(Color, ellipsoid, 'outlineColor', ellipsoidData.outlineColor, interval, sourceUri, entityCollection);
        processPacketData(Number, ellipsoid, 'outlineWidth', ellipsoidData.outlineWidth, interval, sourceUri, entityCollection);
        processPacketData(Number, ellipsoid, 'stackPartitions', ellipsoidData.stackPartitions, interval, sourceUri, entityCollection);
        processPacketData(Number, ellipsoid, 'slicePartitions', ellipsoidData.slicePartitions, interval, sourceUri, entityCollection);
        processPacketData(Number, ellipsoid, 'subdivisions', ellipsoidData.subdivisions, interval, sourceUri, entityCollection);
        processPacketData(ShadowMode, ellipsoid, 'shadows', ellipsoidData.shadows, interval, sourceUri, entityCollection);
        processPacketData(DistanceDisplayCondition, ellipsoid, 'distanceDisplayCondition', ellipsoidData.distanceDisplayCondition, interval, sourceUri, entityCollection);
    }

    function processLabel(entity, packet, entityCollection, sourceUri) {
        var labelData = packet.label;
        if (!defined(labelData)) {
            return;
        }

        var interval;
        var intervalString = labelData.interval;
        if (defined(intervalString)) {
            iso8601Scratch.iso8601 = intervalString;
            interval = TimeInterval.fromIso8601(iso8601Scratch);
        }

        var label = entity.label;
        if (!defined(label)) {
            entity.label = label = new LabelGraphics();
        }

        processPacketData(Boolean, label, 'show', labelData.show, interval, sourceUri, entityCollection);
        processPacketData(String, label, 'text', labelData.text, interval, sourceUri, entityCollection);
        processPacketData(String, label, 'font', labelData.font, interval, sourceUri, entityCollection);
        processPacketData(LabelStyle, label, 'style', labelData.style, interval, sourceUri, entityCollection);
        processPacketData(Number, label, 'scale', labelData.scale, interval, sourceUri, entityCollection);
        processPacketData(Boolean, label, 'showBackground', labelData.showBackground, interval, sourceUri, entityCollection);
        processPacketData(Color, label, 'backgroundColor', labelData.backgroundColor, interval, sourceUri, entityCollection);
        processPacketData(Cartesian2, label, 'backgroundPadding', labelData.backgroundPadding, interval, sourceUri, entityCollection);
        processPacketData(Cartesian2, label, 'pixelOffset', labelData.pixelOffset, interval, sourceUri, entityCollection);
        processPacketData(Cartesian3, label, 'eyeOffset', labelData.eyeOffset, interval, sourceUri, entityCollection);
        processPacketData(HorizontalOrigin, label, 'horizontalOrigin', labelData.horizontalOrigin, interval, sourceUri, entityCollection);
        processPacketData(VerticalOrigin, label, 'verticalOrigin', labelData.verticalOrigin, interval, sourceUri, entityCollection);
        processPacketData(HeightReference, label, 'heightReference', labelData.heightReference, interval, sourceUri, entityCollection);
        processPacketData(Color, label, 'fillColor', labelData.fillColor, interval, sourceUri, entityCollection);
        processPacketData(Color, label, 'outlineColor', labelData.outlineColor, interval, sourceUri, entityCollection);
        processPacketData(Number, label, 'outlineWidth', labelData.outlineWidth, interval, sourceUri, entityCollection);
        processPacketData(NearFarScalar, label, 'translucencyByDistance', labelData.translucencyByDistance, interval, sourceUri, entityCollection);
        processPacketData(NearFarScalar, label, 'pixelOffsetScaleByDistance', labelData.pixelOffsetScaleByDistance, interval, sourceUri, entityCollection);
        processPacketData(NearFarScalar, label, 'scaleByDistance', labelData.scaleByDistance, interval, sourceUri, entityCollection);
        processPacketData(DistanceDisplayCondition, label, 'distanceDisplayCondition', labelData.distanceDisplayCondition, interval, sourceUri, entityCollection);
        processPacketData(Number, label, 'disableDepthTestDistance', labelData.disableDepthTestDistance, interval, sourceUri, entityCollection);
    }

    function processModel(entity, packet, entityCollection, sourceUri) {
        var modelData = packet.model;
        if (!defined(modelData)) {
            return;
        }

        var interval;
        var intervalString = modelData.interval;
        if (defined(intervalString)) {
            iso8601Scratch.iso8601 = intervalString;
            interval = TimeInterval.fromIso8601(iso8601Scratch);
        }

        var model = entity.model;
        if (!defined(model)) {
            entity.model = model = new ModelGraphics();
        }

        processPacketData(Boolean, model, 'show', modelData.show, interval, sourceUri, entityCollection);
        processPacketData(Uri, model, 'uri', modelData.gltf, interval, sourceUri, entityCollection);
        processPacketData(Number, model, 'scale', modelData.scale, interval, sourceUri, entityCollection);
        processPacketData(Number, model, 'minimumPixelSize', modelData.minimumPixelSize, interval, sourceUri, entityCollection);
        processPacketData(Number, model, 'maximumScale', modelData.maximumScale, interval, sourceUri, entityCollection);
        processPacketData(Boolean, model, 'incrementallyLoadTextures', modelData.incrementallyLoadTextures, interval, sourceUri, entityCollection);
        processPacketData(Boolean, model, 'runAnimations', modelData.runAnimations, interval, sourceUri, entityCollection);
        processPacketData(Boolean, model, 'clampAnimations', modelData.clampAnimations, interval, sourceUri, entityCollection);
        processPacketData(ShadowMode, model, 'shadows', modelData.shadows, interval, sourceUri, entityCollection);
        processPacketData(HeightReference, model, 'heightReference', modelData.heightReference, interval, sourceUri, entityCollection);
        processPacketData(Color, model, 'silhouetteColor', modelData.silhouetteColor, interval, sourceUri, entityCollection);
        processPacketData(Number, model, 'silhouetteSize', modelData.silhouetteSize, interval, sourceUri, entityCollection);
        processPacketData(Color, model, 'color', modelData.color, interval, sourceUri, entityCollection);
        processPacketData(ColorBlendMode, model, 'colorBlendMode', modelData.colorBlendMode, interval, sourceUri, entityCollection);
        processPacketData(Number, model, 'colorBlendAmount', modelData.colorBlendAmount, interval, sourceUri, entityCollection);
        processPacketData(DistanceDisplayCondition, model, 'distanceDisplayCondition', modelData.distanceDisplayCondition, interval, sourceUri, entityCollection);

        var i, len;
        var nodeTransformationsData = modelData.nodeTransformations;
        if (defined(nodeTransformationsData)) {
            if (isArray(nodeTransformationsData)) {
                for (i = 0, len = nodeTransformationsData.length; i < len; i++) {
                    processNodeTransformations(model, nodeTransformationsData[i], interval, sourceUri, entityCollection);
                }
            } else {
                processNodeTransformations(model, nodeTransformationsData, interval, sourceUri, entityCollection);
            }
        }

        var articulationsData = modelData.articulations;
        if (defined(articulationsData)) {
            if (isArray(articulationsData)) {
                for (i = 0, len = articulationsData.length; i < len; i++) {
                    processArticulations(model, articulationsData[i], interval, sourceUri, entityCollection);
                }
            } else {
                processArticulations(model, articulationsData, interval, sourceUri, entityCollection);
            }
        }
    }

    function processNodeTransformations(model, nodeTransformationsData, constrainedInterval, sourceUri, entityCollection) {
        var combinedInterval;
        var packetInterval = nodeTransformationsData.interval;
        if (defined(packetInterval)) {
            iso8601Scratch.iso8601 = packetInterval;
            combinedInterval = TimeInterval.fromIso8601(iso8601Scratch);
            if (defined(constrainedInterval)) {
                combinedInterval = TimeInterval.intersect(combinedInterval, constrainedInterval, scratchTimeInterval);
            }
        } else if (defined(constrainedInterval)) {
            combinedInterval = constrainedInterval;
        }

        var nodeTransformations = model.nodeTransformations;
        var nodeNames = Object.keys(nodeTransformationsData);
        for (var i = 0, len = nodeNames.length; i < len; ++i) {
            var nodeName = nodeNames[i];

            if (nodeName === 'interval') {
                continue;
            }

            var nodeTransformationData = nodeTransformationsData[nodeName];

            if (!defined(nodeTransformationData)) {
                continue;
            }

            if (!defined(nodeTransformations)) {
                model.nodeTransformations = nodeTransformations = new PropertyBag();
            }

            if (!nodeTransformations.hasProperty(nodeName)) {
                nodeTransformations.addProperty(nodeName);
            }

            var nodeTransformation = nodeTransformations[nodeName];
            if (!defined(nodeTransformation)) {
                nodeTransformations[nodeName] = nodeTransformation = new NodeTransformationProperty();
            }

            processPacketData(Cartesian3, nodeTransformation, 'translation', nodeTransformationData.translation, combinedInterval, sourceUri, entityCollection);
            processPacketData(Quaternion, nodeTransformation, 'rotation', nodeTransformationData.rotation, combinedInterval, sourceUri, entityCollection);
            processPacketData(Cartesian3, nodeTransformation, 'scale', nodeTransformationData.scale, combinedInterval, sourceUri, entityCollection);
        }
    }

    function processArticulations(model, articulationsData, constrainedInterval, sourceUri, entityCollection) {
        var combinedInterval;
        var packetInterval = articulationsData.interval;
        if (defined(packetInterval)) {
            iso8601Scratch.iso8601 = packetInterval;
            combinedInterval = TimeInterval.fromIso8601(iso8601Scratch);
            if (defined(constrainedInterval)) {
                combinedInterval = TimeInterval.intersect(combinedInterval, constrainedInterval, scratchTimeInterval);
            }
        } else if (defined(constrainedInterval)) {
            combinedInterval = constrainedInterval;
        }

        var articulations = model.articulations;
        var keys = Object.keys(articulationsData);
        for (var i = 0, len = keys.length; i < len; ++i) {
            var key = keys[i];

            if (key === 'interval') {
                continue;
            }

            var articulationStageData = articulationsData[key];

            if (!defined(articulationStageData)) {
                continue;
            }

            if (!defined(articulations)) {
                model.articulations = articulations = new PropertyBag();
            }

            if (!articulations.hasProperty(key)) {
                articulations.addProperty(key);
            }

            processPacketData(Number, articulations, key, articulationStageData, combinedInterval, sourceUri, entityCollection);
        }
    }

    function processPath(entity, packet, entityCollection, sourceUri) {
        var pathData = packet.path;
        if (!defined(pathData)) {
            return;
        }

        var interval;
        var intervalString = pathData.interval;
        if (defined(intervalString)) {
            iso8601Scratch.iso8601 = intervalString;
            interval = TimeInterval.fromIso8601(iso8601Scratch);
        }

        var path = entity.path;
        if (!defined(path)) {
            entity.path = path = new PathGraphics();
        }

        processPacketData(Boolean, path, 'show', pathData.show, interval, sourceUri, entityCollection);
        processPacketData(Number, path, 'leadTime', pathData.leadTime, interval, sourceUri, entityCollection);
        processPacketData(Number, path, 'trailTime', pathData.trailTime, interval, sourceUri, entityCollection);
        processPacketData(Number, path, 'width', pathData.width, interval, sourceUri, entityCollection);
        processPacketData(Number, path, 'resolution', pathData.resolution, interval, sourceUri, entityCollection);
        processMaterialPacketData(path, 'material', pathData.material, interval, sourceUri, entityCollection);
        processPacketData(DistanceDisplayCondition, path, 'distanceDisplayCondition', pathData.distanceDisplayCondition, interval, sourceUri, entityCollection);
    }

    function processPoint(entity, packet, entityCollection, sourceUri) {
        var pointData = packet.point;
        if (!defined(pointData)) {
            return;
        }

        var interval;
        var intervalString = pointData.interval;
        if (defined(intervalString)) {
            iso8601Scratch.iso8601 = intervalString;
            interval = TimeInterval.fromIso8601(iso8601Scratch);
        }

        var point = entity.point;
        if (!defined(point)) {
            entity.point = point = new PointGraphics();
        }

        processPacketData(Boolean, point, 'show', pointData.show, interval, sourceUri, entityCollection);
        processPacketData(Number, point, 'pixelSize', pointData.pixelSize, interval, sourceUri, entityCollection);
        processPacketData(HeightReference, point, 'heightReference', pointData.heightReference, interval, sourceUri, entityCollection);
        processPacketData(Color, point, 'color', pointData.color, interval, sourceUri, entityCollection);
        processPacketData(Color, point, 'outlineColor', pointData.outlineColor, interval, sourceUri, entityCollection);
        processPacketData(Number, point, 'outlineWidth', pointData.outlineWidth, interval, sourceUri, entityCollection);
        processPacketData(NearFarScalar, point, 'scaleByDistance', pointData.scaleByDistance, interval, sourceUri, entityCollection);
        processPacketData(NearFarScalar, point, 'translucencyByDistance', pointData.translucencyByDistance, interval, sourceUri, entityCollection);
        processPacketData(DistanceDisplayCondition, point, 'distanceDisplayCondition', pointData.distanceDisplayCondition, interval, sourceUri, entityCollection);
        processPacketData(Number, point, 'disableDepthTestDistance', pointData.disableDepthTestDistance, interval, sourceUri, entityCollection);
    }

    function processPolygon(entity, packet, entityCollection, sourceUri) {
        var polygonData = packet.polygon;
        if (!defined(polygonData)) {
            return;
        }

        var interval;
        var intervalString = polygonData.interval;
        if (defined(intervalString)) {
            iso8601Scratch.iso8601 = intervalString;
            interval = TimeInterval.fromIso8601(iso8601Scratch);
        }

        var polygon = entity.polygon;
        if (!defined(polygon)) {
            entity.polygon = polygon = new PolygonGraphics();
        }

        processPacketData(Boolean, polygon, 'show', polygonData.show, interval, sourceUri, entityCollection);
        processPositions(polygon, 'hierarchy', polygonData.positions, entityCollection);
        processPacketData(Number, polygon, 'height', polygonData.height, interval, sourceUri, entityCollection);
        processPacketData(HeightReference, polygon, 'heightReference', polygonData.heightReference, interval, sourceUri, entityCollection);
        processPacketData(Number, polygon, 'extrudedHeight', polygonData.extrudedHeight, interval, sourceUri, entityCollection);
        processPacketData(HeightReference, polygon, 'extrudedHeightReference', polygonData.extrudedHeightReference, interval, sourceUri, entityCollection);
        processPacketData(Rotation, polygon, 'stRotation', polygonData.stRotation, interval, sourceUri, entityCollection);
        processPacketData(Number, polygon, 'granularity', polygonData.granularity, interval, sourceUri, entityCollection);
        processPacketData(Boolean, polygon, 'fill', polygonData.fill, interval, sourceUri, entityCollection);
        processMaterialPacketData(polygon, 'material', polygonData.material, interval, sourceUri, entityCollection);
        processPacketData(Boolean, polygon, 'outline', polygonData.outline, interval, sourceUri, entityCollection);
        processPacketData(Color, polygon, 'outlineColor', polygonData.outlineColor, interval, sourceUri, entityCollection);
        processPacketData(Number, polygon, 'outlineWidth', polygonData.outlineWidth, interval, sourceUri, entityCollection);
        processPacketData(Boolean, polygon, 'perPositionHeight', polygonData.perPositionHeight, interval, sourceUri, entityCollection);
        processPacketData(Boolean, polygon, 'closeTop', polygonData.closeTop, interval, sourceUri, entityCollection);
        processPacketData(Boolean, polygon, 'closeBottom', polygonData.closeBottom, interval, sourceUri, entityCollection);
        processPacketData(ArcType, polygon, 'arcType', polygonData.arcType, interval, sourceUri, entityCollection);
        processPacketData(ShadowMode, polygon, 'shadows', polygonData.shadows, interval, sourceUri, entityCollection);
        processPacketData(DistanceDisplayCondition, polygon, 'distanceDisplayCondition', polygonData.distanceDisplayCondition, interval, sourceUri, entityCollection);
        processPacketData(ClassificationType, polygon, 'classificationType', polygonData.classificationType, interval, sourceUri, entityCollection);
        processPacketData(Number, polygon, 'zIndex', polygonData.zIndex, interval, sourceUri, entityCollection);
    }

    function adaptFollowSurfaceToArcType(followSurface) {
        return followSurface ? ArcType.GEODESIC : ArcType.NONE;
    }

    function processPolyline(entity, packet, entityCollection, sourceUri) {
        var polylineData = packet.polyline;
        if (!defined(polylineData)) {
            return;
        }

        var interval;
        var intervalString = polylineData.interval;
        if (defined(intervalString)) {
            iso8601Scratch.iso8601 = intervalString;
            interval = TimeInterval.fromIso8601(iso8601Scratch);
        }

        var polyline = entity.polyline;
        if (!defined(polyline)) {
            entity.polyline = polyline = new PolylineGraphics();
        }

        processPacketData(Boolean, polyline, 'show', polylineData.show, interval, sourceUri, entityCollection);
        processPositions(polyline, 'positions', polylineData.positions, entityCollection);
        processPacketData(Number, polyline, 'width', polylineData.width, interval, sourceUri, entityCollection);
        processPacketData(Number, polyline, 'granularity', polylineData.granularity, interval, sourceUri, entityCollection);
        processMaterialPacketData(polyline, 'material', polylineData.material, interval, sourceUri, entityCollection);
        processMaterialPacketData(polyline, 'depthFailMaterial', polylineData.depthFailMaterial, interval, sourceUri, entityCollection);
        processPacketData(ArcType, polyline, 'arcType', polylineData.arcType, interval, sourceUri, entityCollection);
        processPacketData(Boolean, polyline, 'clampToGround', polylineData.clampToGround, interval, sourceUri, entityCollection);
        processPacketData(ShadowMode, polyline, 'shadows', polylineData.shadows, interval, sourceUri, entityCollection);
        processPacketData(DistanceDisplayCondition, polyline, 'distanceDisplayCondition', polylineData.distanceDisplayCondition, interval, sourceUri, entityCollection);
        processPacketData(ClassificationType, polyline, 'classificationType', polylineData.classificationType, interval, sourceUri, entityCollection);
        processPacketData(Number, polyline, 'zIndex', polylineData.zIndex, interval, sourceUri, entityCollection);

        // for backwards compatibility, adapt CZML followSurface to arcType.
        if (defined(polylineData.followSurface) && !defined(polylineData.arcType)) {
            var tempObj = {};
            processPacketData(Boolean, tempObj, 'followSurface', polylineData.followSurface, interval, sourceUri, entityCollection);
            polyline.arcType = createAdapterProperty(tempObj.followSurface, adaptFollowSurfaceToArcType);
        }
    }

    function processRectangle(entity, packet, entityCollection, sourceUri) {
        var rectangleData = packet.rectangle;
        if (!defined(rectangleData)) {
            return;
        }

        var interval;
        var intervalString = rectangleData.interval;
        if (defined(intervalString)) {
            iso8601Scratch.iso8601 = intervalString;
            interval = TimeInterval.fromIso8601(iso8601Scratch);
        }

        var rectangle = entity.rectangle;
        if (!defined(rectangle)) {
            entity.rectangle = rectangle = new RectangleGraphics();
        }

        processPacketData(Boolean, rectangle, 'show', rectangleData.show, interval, sourceUri, entityCollection);
        processPacketData(Rectangle, rectangle, 'coordinates', rectangleData.coordinates, interval, sourceUri, entityCollection);
        processPacketData(Number, rectangle, 'height', rectangleData.height, interval, sourceUri, entityCollection);
        processPacketData(HeightReference, rectangle, 'heightReference', rectangleData.heightReference, interval, sourceUri, entityCollection);
        processPacketData(Number, rectangle, 'extrudedHeight', rectangleData.extrudedHeight, interval, sourceUri, entityCollection);
        processPacketData(HeightReference, rectangle, 'extrudedHeightReference', rectangleData.extrudedHeightReference, interval, sourceUri, entityCollection);
        processPacketData(Rotation, rectangle, 'rotation', rectangleData.rotation, interval, sourceUri, entityCollection);
        processPacketData(Rotation, rectangle, 'stRotation', rectangleData.stRotation, interval, sourceUri, entityCollection);
        processPacketData(Number, rectangle, 'granularity', rectangleData.granularity, interval, sourceUri, entityCollection);
        processPacketData(Boolean, rectangle, 'fill', rectangleData.fill, interval, sourceUri, entityCollection);
        processMaterialPacketData(rectangle, 'material', rectangleData.material, interval, sourceUri, entityCollection);
        processPacketData(Boolean, rectangle, 'outline', rectangleData.outline, interval, sourceUri, entityCollection);
        processPacketData(Color, rectangle, 'outlineColor', rectangleData.outlineColor, interval, sourceUri, entityCollection);
        processPacketData(Number, rectangle, 'outlineWidth', rectangleData.outlineWidth, interval, sourceUri, entityCollection);
        processPacketData(ShadowMode, rectangle, 'shadows', rectangleData.shadows, interval, sourceUri, entityCollection);
        processPacketData(DistanceDisplayCondition, rectangle, 'distanceDisplayCondition', rectangleData.distanceDisplayCondition, interval, sourceUri, entityCollection);
        processPacketData(ClassificationType, rectangle, 'classificationType', rectangleData.classificationType, interval, sourceUri, entityCollection);
        processPacketData(Number, rectangle, 'zIndex', rectangleData.zIndex, interval, sourceUri, entityCollection);
    }

    function processWall(entity, packet, entityCollection, sourceUri) {
        var wallData = packet.wall;
        if (!defined(wallData)) {
            return;
        }

        var interval;
        var intervalString = wallData.interval;
        if (defined(intervalString)) {
            iso8601Scratch.iso8601 = intervalString;
            interval = TimeInterval.fromIso8601(iso8601Scratch);
        }

        var wall = entity.wall;
        if (!defined(wall)) {
            entity.wall = wall = new WallGraphics();
        }

        processPacketData(Boolean, wall, 'show', wallData.show, interval, sourceUri, entityCollection);
        processPositions(wall, 'positions', wallData.positions, entityCollection);
        processArray(wall, 'minimumHeights', wallData.minimumHeights, entityCollection);
        processArray(wall, 'maximumHeights', wallData.maximumHeights, entityCollection);
        processPacketData(Number, wall, 'granularity', wallData.granularity, interval, sourceUri, entityCollection);
        processPacketData(Boolean, wall, 'fill', wallData.fill, interval, sourceUri, entityCollection);
        processMaterialPacketData(wall, 'material', wallData.material, interval, sourceUri, entityCollection);
        processPacketData(Boolean, wall, 'outline', wallData.outline, interval, sourceUri, entityCollection);
        processPacketData(Color, wall, 'outlineColor', wallData.outlineColor, interval, sourceUri, entityCollection);
        processPacketData(Number, wall, 'outlineWidth', wallData.outlineWidth, interval, sourceUri, entityCollection);
        processPacketData(ShadowMode, wall, 'shadows', wallData.shadows, interval, sourceUri, entityCollection);
        processPacketData(DistanceDisplayCondition, wall, 'distanceDisplayCondition', wallData.distanceDisplayCondition, interval, sourceUri, entityCollection);
    }

    function processCzmlPacket(packet, entityCollection, updaterFunctions, sourceUri, dataSource) {
        var objectId = packet.id;
        if (!defined(objectId)) {
            objectId = createGuid();
        }

        currentId = objectId;

        if (!defined(dataSource._version) && objectId !== 'document') {
            throw new RuntimeError('The first CZML packet is required to be the document object.');
        }

        if (packet['delete'] === true) {
            entityCollection.removeById(objectId);
        } else if (objectId === 'document') {
            processDocument(packet, dataSource);
        } else {
            var entity = entityCollection.getOrCreateEntity(objectId);

            var parentId = packet.parent;
            if (defined(parentId)) {
                entity.parent = entityCollection.getOrCreateEntity(parentId);
            }

            for (var i = updaterFunctions.length - 1; i > -1; i--) {
                updaterFunctions[i](entity, packet, entityCollection, sourceUri);
            }
        }

        currentId = undefined;
    }

    function updateClock(dataSource) {
        var clock;
        var clockPacket = dataSource._documentPacket.clock;
        if (!defined(clockPacket)) {
            if (!defined(dataSource._clock)) {
                var availability = dataSource._entityCollection.computeAvailability();
                if (!availability.start.equals(Iso8601.MINIMUM_VALUE)) {
                    var startTime = availability.start;
                    var stopTime = availability.stop;
                    var totalSeconds = JulianDate.secondsDifference(stopTime, startTime);
                    var multiplier = Math.round(totalSeconds / 120.0);

                    clock = new DataSourceClock();
                    clock.startTime = JulianDate.clone(startTime);
                    clock.stopTime = JulianDate.clone(stopTime);
                    clock.clockRange = ClockRange.LOOP_STOP;
                    clock.multiplier = multiplier;
                    clock.currentTime = JulianDate.clone(startTime);
                    clock.clockStep = ClockStep.SYSTEM_CLOCK_MULTIPLIER;
                    dataSource._clock = clock;
                    return true;
                }
            }
            return false;
        }

        if (defined(dataSource._clock)) {
            clock = dataSource._clock.clone();
        } else {
            clock = new DataSourceClock();
            clock.startTime = Iso8601.MINIMUM_VALUE.clone();
            clock.stopTime = Iso8601.MAXIMUM_VALUE.clone();
            clock.currentTime = Iso8601.MINIMUM_VALUE.clone();
            clock.clockRange = ClockRange.LOOP_STOP;
            clock.clockStep = ClockStep.SYSTEM_CLOCK_MULTIPLIER;
            clock.multiplier = 1.0;
        }
        if (defined(clockPacket.interval)) {
            iso8601Scratch.iso8601 = clockPacket.interval;
            var interval = TimeInterval.fromIso8601(iso8601Scratch);
            clock.startTime = interval.start;
            clock.stopTime = interval.stop;
        }
        if (defined(clockPacket.currentTime)) {
            clock.currentTime = JulianDate.fromIso8601(clockPacket.currentTime);
        }
        if (defined(clockPacket.range)) {
            clock.clockRange = defaultValue(ClockRange[clockPacket.range], ClockRange.LOOP_STOP);
        }
        if (defined(clockPacket.step)) {
            clock.clockStep = defaultValue(ClockStep[clockPacket.step], ClockStep.SYSTEM_CLOCK_MULTIPLIER);
        }
        if (defined(clockPacket.multiplier)) {
            clock.multiplier = clockPacket.multiplier;
        }

        if (!clock.equals(dataSource._clock)) {
            dataSource._clock = clock.clone(dataSource._clock);
            return true;
        }

        return false;
    }

    function load(dataSource, czml, options, clear) {
        //>>includeStart('debug', pragmas.debug);
        if (!defined(czml)) {
            throw new DeveloperError('czml is required.');
        }
        //>>includeEnd('debug');

        options = defaultValue(options, defaultValue.EMPTY_OBJECT);

        var promise = czml;
        var sourceUri = options.sourceUri;

        // If the czml is a URL
        if (typeof czml === 'string' || (czml instanceof Resource)) {
            czml = Resource.createIfNeeded(czml);
            promise = czml.fetchJson();
            sourceUri = defaultValue(sourceUri, czml.clone());
        }

        sourceUri = Resource.createIfNeeded(sourceUri);

        DataSource.setLoading(dataSource, true);

        return when(promise, function(czml) {
            return loadCzml(dataSource, czml, sourceUri, clear);
        }).otherwise(function(error) {
            DataSource.setLoading(dataSource, false);
            dataSource._error.raiseEvent(dataSource, error);
            console.log(error);
            return when.reject(error);
        });
    }

    function loadCzml(dataSource, czml, sourceUri, clear) {
        DataSource.setLoading(dataSource, true);
        var entityCollection = dataSource._entityCollection;

        if (clear) {
            dataSource._version = undefined;
            dataSource._documentPacket = new DocumentPacket();
            entityCollection.removeAll();
        }

        CzmlDataSource._processCzml(czml, entityCollection, sourceUri, undefined, dataSource);

        var raiseChangedEvent = updateClock(dataSource);

        var documentPacket = dataSource._documentPacket;
        if (defined(documentPacket.name) && dataSource._name !== documentPacket.name) {
            dataSource._name = documentPacket.name;
            raiseChangedEvent = true;
        } else if (!defined(dataSource._name) && defined(sourceUri)) {
            dataSource._name = getFilenameFromUri(sourceUri.getUrlComponent());
            raiseChangedEvent = true;
        }

        DataSource.setLoading(dataSource, false);
        if (raiseChangedEvent) {
            dataSource._changed.raiseEvent(dataSource);
        }

        return dataSource;
    }

    function DocumentPacket() {
        this.name = undefined;
        this.clock = undefined;
    }

    /**
     * A {@link DataSource} which processes {@link https://github.com/AnalyticalGraphicsInc/cesium/wiki/CZML-Guide|CZML}.
     * @alias CzmlDataSource
     * @constructor
     *
     * @param {String} [name] An optional name for the data source.  This value will be overwritten if a loaded document contains a name.
     *
     * @demo {@link https://cesiumjs.org/Cesium/Apps/Sandcastle/index.html?src=CZML.html|Cesium Sandcastle CZML Demo}
     */
    function CzmlDataSource(name) {
        this._name = name;
        this._changed = new Event();
        this._error = new Event();
        this._isLoading = false;
        this._loading = new Event();
        this._clock = undefined;
        this._documentPacket = new DocumentPacket();
        this._version = undefined;
        this._entityCollection = new EntityCollection(this);
        this._entityCluster = new EntityCluster();
    }

    /**
     * Creates a Promise to a new instance loaded with the provided CZML data.
     *
     * @param {Resource|String|Object} czml A url or CZML object to be processed.
     * @param {Object} [options] An object with the following properties:
     * @param {Resource|String} [options.sourceUri] Overrides the url to use for resolving relative links.
     * @returns {Promise.<CzmlDataSource>} A promise that resolves to the new instance once the data is processed.
     */
    CzmlDataSource.load = function(czml, options) {
        return new CzmlDataSource().load(czml, options);
    };

    defineProperties(CzmlDataSource.prototype, {
        /**
         * Gets a human-readable name for this instance.
         * @memberof CzmlDataSource.prototype
         * @type {String}
         */
        name : {
            get : function() {
                return this._name;
            }
        },
        /**
         * Gets the clock settings defined by the loaded CZML.  If no clock is explicitly
         * defined in the CZML, the combined availability of all objects is returned.  If
         * only static data exists, this value is undefined.
         * @memberof CzmlDataSource.prototype
         * @type {DataSourceClock}
         */
        clock : {
            get : function() {
                return this._clock;
            }
        },
        /**
         * Gets the collection of {@link Entity} instances.
         * @memberof CzmlDataSource.prototype
         * @type {EntityCollection}
         */
        entities : {
            get : function() {
                return this._entityCollection;
            }
        },
        /**
         * Gets a value indicating if the data source is currently loading data.
         * @memberof CzmlDataSource.prototype
         * @type {Boolean}
         */
        isLoading : {
            get : function() {
                return this._isLoading;
            }
        },
        /**
         * Gets an event that will be raised when the underlying data changes.
         * @memberof CzmlDataSource.prototype
         * @type {Event}
         */
        changedEvent : {
            get : function() {
                return this._changed;
            }
        },
        /**
         * Gets an event that will be raised if an error is encountered during processing.
         * @memberof CzmlDataSource.prototype
         * @type {Event}
         */
        errorEvent : {
            get : function() {
                return this._error;
            }
        },
        /**
         * Gets an event that will be raised when the data source either starts or stops loading.
         * @memberof CzmlDataSource.prototype
         * @type {Event}
         */
        loadingEvent : {
            get : function() {
                return this._loading;
            }
        },
        /**
         * Gets whether or not this data source should be displayed.
         * @memberof CzmlDataSource.prototype
         * @type {Boolean}
         */
        show : {
            get : function() {
                return this._entityCollection.show;
            },
            set : function(value) {
                this._entityCollection.show = value;
            }
        },

        /**
         * Gets or sets the clustering options for this data source. This object can be shared between multiple data sources.
         *
         * @memberof CzmlDataSource.prototype
         * @type {EntityCluster}
         */
        clustering : {
            get : function() {
                return this._entityCluster;
            },
            set : function(value) {
                //>>includeStart('debug', pragmas.debug);
                if (!defined(value)) {
                    throw new DeveloperError('value must be defined.');
                }
                //>>includeEnd('debug');
                this._entityCluster = value;
            }
        }
    });

    /**
     * Gets the array of CZML processing functions.
     * @memberof CzmlDataSource
     * @type Array
     */
    CzmlDataSource.updaters = [
        processBillboard, //
        processBox, //
        processCorridor, //
        processCylinder, //
        processEllipse, //
        processEllipsoid, //
        processLabel, //
        processModel, //
        processName, //
        processDescription, //
        processPath, //
        processPoint, //
        processPolygon, //
        processPolyline, //
        processProperties, //
        processRectangle, //
        processPosition, //
        processViewFrom, //
        processWall, //
        processOrientation, //
        processAvailability];

    /**
     * Processes the provided url or CZML object without clearing any existing data.
     *
     * @param {Resource|String|Object} czml A url or CZML object to be processed.
     * @param {Object} [options] An object with the following properties:
     * @param {String} [options.sourceUri] Overrides the url to use for resolving relative links.
     * @returns {Promise.<CzmlDataSource>} A promise that resolves to this instances once the data is processed.
     */
    CzmlDataSource.prototype.process = function(czml, options) {
        return load(this, czml, options, false);
    };

    /**
     * Loads the provided url or CZML object, replacing any existing data.
     *
     * @param {Resource|String|Object} czml A url or CZML object to be processed.
     * @param {Object} [options] An object with the following properties:
     * @param {String} [options.sourceUri] Overrides the url to use for resolving relative links.
     * @returns {Promise.<CzmlDataSource>} A promise that resolves to this instances once the data is processed.
     */
    CzmlDataSource.prototype.load = function(czml, options) {
        return load(this, czml, options, true);
    };

    /**
     * A helper function used by custom CZML updater functions
     * which creates or updates a {@link Property} from a CZML packet.
     * @function
     *
     * @param {Function} type The constructor function for the property being processed.
     * @param {Object} object The object on which the property will be added or updated.
     * @param {String} propertyName The name of the property on the object.
     * @param {Object} packetData The CZML packet being processed.
     * @param {TimeInterval} interval A constraining interval for which the data is valid.
     * @param {String} sourceUri The originating uri of the data being processed.
     * @param {EntityCollection} entityCollection The collection being processsed.
     */
    CzmlDataSource.processPacketData = processPacketData;

    /**
     * A helper function used by custom CZML updater functions
     * which creates or updates a {@link PositionProperty} from a CZML packet.
     * @function
     *
     * @param {Object} object The object on which the property will be added or updated.
     * @param {String} propertyName The name of the property on the object.
     * @param {Object} packetData The CZML packet being processed.
     * @param {TimeInterval} interval A constraining interval for which the data is valid.
     * @param {String} sourceUri The originating uri of the data being processed.
     * @param {EntityCollection} entityCollection The collection being processsed.
     */
    CzmlDataSource.processPositionPacketData = processPositionPacketData;

    /**
     * A helper function used by custom CZML updater functions
     * which creates or updates a {@link MaterialProperty} from a CZML packet.
     * @function
     *
     * @param {Object} object The object on which the property will be added or updated.
     * @param {String} propertyName The name of the property on the object.
     * @param {Object} packetData The CZML packet being processed.
     * @param {TimeInterval} interval A constraining interval for which the data is valid.
     * @param {String} sourceUri The originating uri of the data being processed.
     * @param {EntityCollection} entityCollection The collection being processsed.
     */
    CzmlDataSource.processMaterialPacketData = processMaterialPacketData;

    CzmlDataSource._processCzml = function(czml, entityCollection, sourceUri, updaterFunctions, dataSource) {
        updaterFunctions = defined(updaterFunctions) ? updaterFunctions : CzmlDataSource.updaters;

        if (isArray(czml)) {
            for (var i = 0, len = czml.length; i < len; i++) {
                processCzmlPacket(czml[i], entityCollection, updaterFunctions, sourceUri, dataSource);
            }
        } else {
            processCzmlPacket(czml, entityCollection, updaterFunctions, sourceUri, dataSource);
        }
    };

    return CzmlDataSource;
});<|MERGE_RESOLUTION|>--- conflicted
+++ resolved
@@ -1635,15 +1635,12 @@
 
         processPacketData(Boolean, ellipsoid, 'show', ellipsoidData.show, interval, sourceUri, entityCollection);
         processPacketData(Cartesian3, ellipsoid, 'radii', ellipsoidData.radii, interval, sourceUri, entityCollection);
-<<<<<<< HEAD
         processPacketData(Cartesian3, ellipsoid, 'innerRadii', ellipsoidData.innerRadii, interval, sourceUri, entityCollection);
         processPacketData(Number, ellipsoid, 'minimumClock', ellipsoidData.minimumClock, interval, sourceUri, entityCollection);
         processPacketData(Number, ellipsoid, 'maximumClock', ellipsoidData.maximumClock, interval, sourceUri, entityCollection);
         processPacketData(Number, ellipsoid, 'minimumCone', ellipsoidData.minimumCone, interval, sourceUri, entityCollection);
         processPacketData(Number, ellipsoid, 'maximumCone', ellipsoidData.maximumCone, interval, sourceUri, entityCollection);
-=======
         processPacketData(HeightReference, ellipsoid, 'heightReference', ellipsoidData.heightReference, interval, sourceUri, entityCollection);
->>>>>>> e7f31e72
         processPacketData(Boolean, ellipsoid, 'fill', ellipsoidData.fill, interval, sourceUri, entityCollection);
         processMaterialPacketData(ellipsoid, 'material', ellipsoidData.material, interval, sourceUri, entityCollection);
         processPacketData(Boolean, ellipsoid, 'outline', ellipsoidData.outline, interval, sourceUri, entityCollection);
@@ -1686,7 +1683,9 @@
         processPacketData(Cartesian3, label, 'eyeOffset', labelData.eyeOffset, interval, sourceUri, entityCollection);
         processPacketData(HorizontalOrigin, label, 'horizontalOrigin', labelData.horizontalOrigin, interval, sourceUri, entityCollection);
         processPacketData(VerticalOrigin, label, 'verticalOrigin', labelData.verticalOrigin, interval, sourceUri, entityCollection);
-        processPacketData(HeightReference, label, 'heightReference', labelData.heightReference, interval, sourceUri, entityCollection);
+        processPacketData(
+          
+          , label, 'heightReference', labelData.heightReference, interval, sourceUri, entityCollection);
         processPacketData(Color, label, 'fillColor', labelData.fillColor, interval, sourceUri, entityCollection);
         processPacketData(Color, label, 'outlineColor', labelData.outlineColor, interval, sourceUri, entityCollection);
         processPacketData(Number, label, 'outlineWidth', labelData.outlineWidth, interval, sourceUri, entityCollection);
