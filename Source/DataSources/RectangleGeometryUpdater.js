define([
        '../Core/Check',
        '../Core/Color',
        '../Core/ColorGeometryInstanceAttribute',
        '../Core/defined',
        '../Core/destroyObject',
        '../Core/DeveloperError',
        '../Core/DistanceDisplayConditionGeometryInstanceAttribute',
        '../Core/GeometryInstance',
        '../Core/Iso8601',
        '../Core/RectangleGeometry',
        '../Core/RectangleOutlineGeometry',
        '../Core/ShowGeometryInstanceAttribute',
        '../Scene/GroundPrimitive',
        '../Scene/MaterialAppearance',
        '../Scene/PerInstanceColorAppearance',
        '../Scene/Primitive',
        './ColorMaterialProperty',
        './DynamicGeometryUpdater',
        './GeometryUpdater',
        './MaterialProperty',
        './Property'
    ], function(
        Check,
        Color,
        ColorGeometryInstanceAttribute,
        defined,
        destroyObject,
        DeveloperError,
        DistanceDisplayConditionGeometryInstanceAttribute,
        GeometryInstance,
        Iso8601,
        RectangleGeometry,
        RectangleOutlineGeometry,
        ShowGeometryInstanceAttribute,
        GroundPrimitive,
        MaterialAppearance,
        PerInstanceColorAppearance,
        Primitive,
        ColorMaterialProperty,
        DynamicGeometryUpdater,
        GeometryUpdater,
        MaterialProperty,
        Property) {
    'use strict';


    function RectangleGeometryOptions(entity) {
        this.id = entity;
        this.vertexFormat = undefined;
        this.rectangle = undefined;
        this.height = undefined;
        this.extrudedHeight = undefined;
        this.granularity = undefined;
        this.stRotation = undefined;
        this.rotation = undefined;
    }

    /**
     * A {@link GeometryUpdater} for rectangles.
     * Clients do not normally create this class directly, but instead rely on {@link DataSourceDisplay}.
     * @alias RectangleGeometryUpdater
     * @constructor
     *
     * @param {Entity} entity The entity containing the geometry to be visualized.
     * @param {Scene} scene The scene where visualization is taking place.
     */
    function RectangleGeometryUpdater(entity, scene) {
        GeometryUpdater.call(this, {
            entity : entity,
            scene : scene,
            geometryOptions : new RectangleGeometryOptions(entity),
            geometryPropertyName : 'rectangle',
            observedPropertyNames : ['availability', 'rectangle']
        });
    }

    if (defined(Object.create)) {
        RectangleGeometryUpdater.prototype = Object.create(GeometryUpdater.prototype);
        RectangleGeometryUpdater.prototype.constructor = RectangleGeometryUpdater;
    }

    /**
     * Creates the geometry instance which represents the fill of the geometry.
     *
     * @param {JulianDate} time The time to use when retrieving initial attribute values.
     * @returns {GeometryInstance} The geometry instance representing the filled portion of the geometry.
     *
     * @exception {DeveloperError} This instance does not represent a filled geometry.
     */
    RectangleGeometryUpdater.prototype.createFillGeometryInstance = function(time) {
        //>>includeStart('debug', pragmas.debug);
        Check.defined('time', time);

        if (!this._fillEnabled) {
            throw new DeveloperError('This instance does not represent a filled geometry.');
        }
        //>>includeEnd('debug');

        var entity = this._entity;
        var isAvailable = entity.isAvailable(time);

        var attributes;

        var color;
        var show = new ShowGeometryInstanceAttribute(isAvailable && entity.isShowing && this._showProperty.getValue(time) && this._fillProperty.getValue(time));
        var distanceDisplayCondition = this._distanceDisplayConditionProperty.getValue(time);
        var distanceDisplayConditionAttribute = DistanceDisplayConditionGeometryInstanceAttribute.fromDistanceDisplayCondition(distanceDisplayCondition);
        if (this._materialProperty instanceof ColorMaterialProperty) {
            var currentColor = Color.WHITE;
            if (defined(this._materialProperty.color) && (this._materialProperty.color.isConstant || isAvailable)) {
                currentColor = this._materialProperty.color.getValue(time);
            }
            color = ColorGeometryInstanceAttribute.fromColor(currentColor);
            attributes = {
                show : show,
                distanceDisplayCondition : distanceDisplayConditionAttribute,
                color : color
            };
        } else {
            attributes = {
                show : show,
                distanceDisplayCondition : distanceDisplayConditionAttribute
            };
        }

        return new GeometryInstance({
            id : entity,
            geometry : new RectangleGeometry(this._options),
            attributes : attributes
        });
    };

    /**
     * Creates the geometry instance which represents the outline of the geometry.
     *
     * @param {JulianDate} time The time to use when retrieving initial attribute values.
     * @returns {GeometryInstance} The geometry instance representing the outline portion of the geometry.
     *
     * @exception {DeveloperError} This instance does not represent an outlined geometry.
     */
    RectangleGeometryUpdater.prototype.createOutlineGeometryInstance = function(time) {
        //>>includeStart('debug', pragmas.debug);
        Check.defined('time', time);

        if (!this._outlineEnabled) {
            throw new DeveloperError('This instance does not represent an outlined geometry.');
        }
        //>>includeEnd('debug');

        var entity = this._entity;
        var isAvailable = entity.isAvailable(time);
        var outlineColor = Property.getValueOrDefault(this._outlineColorProperty, time, Color.BLACK);
        var distanceDisplayCondition = this._distanceDisplayConditionProperty.getValue(time);

        return new GeometryInstance({
            id : entity,
            geometry : new RectangleOutlineGeometry(this._options),
            attributes : {
                show : new ShowGeometryInstanceAttribute(isAvailable && entity.isShowing && this._showProperty.getValue(time) && this._showOutlineProperty.getValue(time)),
                color : ColorGeometryInstanceAttribute.fromColor(outlineColor),
                distanceDisplayCondition : DistanceDisplayConditionGeometryInstanceAttribute.fromDistanceDisplayCondition(distanceDisplayCondition)
            }
        });
    };

    RectangleGeometryUpdater.prototype._isHidden = function(entity, rectangle) {
        return !defined(rectangle.coordinates) || GeometryUpdater.prototype._isHidden.call(this, entity, rectangle);
    };

    RectangleGeometryUpdater.prototype._isOnTerrain = function(entity, rectangle) {
        var isColorMaterial = this._materialProperty instanceof ColorMaterialProperty;

        return this._fillEnabled && !defined(rectangle.height) && !defined(rectangle.extrudedHeight) && isColorMaterial && GroundPrimitive.isSupported(this._scene);
    };

    RectangleGeometryUpdater.prototype._isDynamic = function(entity, rectangle) {
        return !rectangle.coordinates.isConstant || //
               !Property.isConstant(rectangle.height) || //
               !Property.isConstant(rectangle.extrudedHeight) || //
               !Property.isConstant(rectangle.granularity) || //
               !Property.isConstant(rectangle.stRotation) || //
               !Property.isConstant(rectangle.rotation) || //
               !Property.isConstant(rectangle.outlineWidth) || //
               (this._onTerrain && !Property.isConstant(this._materialProperty));
    };

    RectangleGeometryUpdater.prototype._setStaticOptions = function(entity, rectangle) {
        var isColorMaterial = this._materialProperty instanceof ColorMaterialProperty;

        var height = rectangle.height;
        var extrudedHeight = rectangle.extrudedHeight;
        var granularity = rectangle.granularity;
        var stRotation = rectangle.stRotation;
        var rotation = rectangle.rotation;

        var options = this._options;
        options.vertexFormat = isColorMaterial ? PerInstanceColorAppearance.VERTEX_FORMAT : MaterialAppearance.MaterialSupport.TEXTURED.vertexFormat;
        options.rectangle = rectangle.coordinates.getValue(Iso8601.MINIMUM_VALUE, options.rectangle);
        options.height = defined(height) ? height.getValue(Iso8601.MINIMUM_VALUE) : undefined;
        options.extrudedHeight = defined(extrudedHeight) ? extrudedHeight.getValue(Iso8601.MINIMUM_VALUE) : undefined;
        options.granularity = defined(granularity) ? granularity.getValue(Iso8601.MINIMUM_VALUE) : undefined;
        options.stRotation = defined(stRotation) ? stRotation.getValue(Iso8601.MINIMUM_VALUE) : undefined;
        options.rotation = defined(rotation) ? rotation.getValue(Iso8601.MINIMUM_VALUE) : undefined;
<<<<<<< HEAD
        options.closeBottom = Property.getValueOrDefault(rectangle.closeBottom, Iso8601.MINIMUM_VALUE, true);
        options.closeTop =  Property.getValueOrDefault(rectangle.closeTop, Iso8601.MINIMUM_VALUE, true);
    };

    RectangleGeometryUpdater.prototype._getIsClosed = function(options) {
        var height = options.height;
        var extrudedHeight = options.extrudedHeight;
        return height === 0 || defined(extrudedHeight) && extrudedHeight !== height;
=======
        this._isClosed = defined(extrudedHeight);
>>>>>>> 2b3ba42f
    };

    RectangleGeometryUpdater.DynamicGeometryUpdater = DynamicRectangleGeometryUpdater;

    /**
     * @private
     */
    function DynamicRectangleGeometryUpdater(geometryUpdater, primitives, groundPrimitives) {
        DynamicGeometryUpdater.call(this, geometryUpdater, primitives, groundPrimitives);
    }

    if (defined(Object.create)) {
        DynamicRectangleGeometryUpdater.prototype = Object.create(DynamicGeometryUpdater.prototype);
        DynamicRectangleGeometryUpdater.prototype.constructor = DynamicRectangleGeometryUpdater;
    }

    DynamicRectangleGeometryUpdater.prototype._isHidden = function(entity, rectangle, time) {
        return  !defined(this._options.rectangle) || DynamicGeometryUpdater.prototype._isHidden.call(this, entity, rectangle, time);
    };

<<<<<<< HEAD
=======
    DynamicRectangleGeometryUpdater.prototype._getIsClosed = function(entity, rectangle, time) {
        var options = this._options;
        return defined(options.extrudedHeight);
    };

>>>>>>> 2b3ba42f
    DynamicRectangleGeometryUpdater.prototype._setOptions = function(entity, rectangle, time) {
        var options = this._options;
        options.rectangle = Property.getValueOrUndefined(rectangle.coordinates, time, options.rectangle);
        options.height = Property.getValueOrUndefined(rectangle.height, time);
        options.extrudedHeight = Property.getValueOrUndefined(rectangle.extrudedHeight, time);
        options.granularity = Property.getValueOrUndefined(rectangle.granularity, time);
        options.stRotation = Property.getValueOrUndefined(rectangle.stRotation, time);
        options.rotation = Property.getValueOrUndefined(rectangle.rotation, time);
<<<<<<< HEAD
        options.closeBottom = Property.getValueOrDefault(rectangle.closeBottom, time, true);
        options.closeTop = Property.getValueOrDefault(rectangle.closeTop, time, true);
=======
>>>>>>> 2b3ba42f
    };

    return RectangleGeometryUpdater;
});<|MERGE_RESOLUTION|>--- conflicted
+++ resolved
@@ -202,18 +202,12 @@
         options.granularity = defined(granularity) ? granularity.getValue(Iso8601.MINIMUM_VALUE) : undefined;
         options.stRotation = defined(stRotation) ? stRotation.getValue(Iso8601.MINIMUM_VALUE) : undefined;
         options.rotation = defined(rotation) ? rotation.getValue(Iso8601.MINIMUM_VALUE) : undefined;
-<<<<<<< HEAD
-        options.closeBottom = Property.getValueOrDefault(rectangle.closeBottom, Iso8601.MINIMUM_VALUE, true);
-        options.closeTop =  Property.getValueOrDefault(rectangle.closeTop, Iso8601.MINIMUM_VALUE, true);
     };
 
     RectangleGeometryUpdater.prototype._getIsClosed = function(options) {
         var height = options.height;
         var extrudedHeight = options.extrudedHeight;
         return height === 0 || defined(extrudedHeight) && extrudedHeight !== height;
-=======
-        this._isClosed = defined(extrudedHeight);
->>>>>>> 2b3ba42f
     };
 
     RectangleGeometryUpdater.DynamicGeometryUpdater = DynamicRectangleGeometryUpdater;
@@ -234,14 +228,6 @@
         return  !defined(this._options.rectangle) || DynamicGeometryUpdater.prototype._isHidden.call(this, entity, rectangle, time);
     };
 
-<<<<<<< HEAD
-=======
-    DynamicRectangleGeometryUpdater.prototype._getIsClosed = function(entity, rectangle, time) {
-        var options = this._options;
-        return defined(options.extrudedHeight);
-    };
-
->>>>>>> 2b3ba42f
     DynamicRectangleGeometryUpdater.prototype._setOptions = function(entity, rectangle, time) {
         var options = this._options;
         options.rectangle = Property.getValueOrUndefined(rectangle.coordinates, time, options.rectangle);
@@ -250,11 +236,6 @@
         options.granularity = Property.getValueOrUndefined(rectangle.granularity, time);
         options.stRotation = Property.getValueOrUndefined(rectangle.stRotation, time);
         options.rotation = Property.getValueOrUndefined(rectangle.rotation, time);
-<<<<<<< HEAD
-        options.closeBottom = Property.getValueOrDefault(rectangle.closeBottom, time, true);
-        options.closeTop = Property.getValueOrDefault(rectangle.closeTop, time, true);
-=======
->>>>>>> 2b3ba42f
     };
 
     return RectangleGeometryUpdater;
