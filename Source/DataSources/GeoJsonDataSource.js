--- conflicted
+++ resolved
@@ -957,30 +957,16 @@
     clampToGround: defaultValue(options.clampToGround, defaultClampToGround),
   };
 
-<<<<<<< HEAD
-  return when(promise, function (geoJson) {
-    return load(that, geoJson, options, sourceUri, clear);
-  }).otherwise(function (error) {
-    DataSource.setLoading(that, false);
-    that._error.raiseEvent(that, error);
-    console.log(error);
-    return when.reject(error);
-  });
-}
-=======
-  const that = this;
   return Promise.resolve(promise)
     .then(function (geoJson) {
-      return load(that, geoJson, options, sourceUri);
+      return load(that, geoJson, options, sourceUri, clear);
     })
     .catch(function (error) {
       DataSource.setLoading(that, false);
       that._error.raiseEvent(that, error);
-      console.log(error);
-      return Promise.reject(error);
+      throw error;
     });
-};
->>>>>>> dcf2adb0
+}
 
 /**
  * Updates the data source to the provided time.  This function is optional and
@@ -1049,15 +1035,10 @@
     }
   }
 
-<<<<<<< HEAD
-  return when(crsFunction, function (crsFunction) {
+  return Promise.resolve(crsFunction).then(function (crsFunction) {
     if (clear) {
       that._entityCollection.removeAll();
     }
-=======
-  return Promise.resolve(crsFunction).then(function (crsFunction) {
-    that._entityCollection.removeAll();
->>>>>>> dcf2adb0
 
     // null is a valid value for the crs, but means the entire load process becomes a no-op
     // because we can't assume anything about the coordinates.
