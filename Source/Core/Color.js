--- conflicted
+++ resolved
@@ -9,8 +9,7 @@
      * @constructor
      * @alias Color
      */
-<<<<<<< HEAD
-    function Color(red, green, blue, alpha) {
+    var Color = function(red, green, blue, alpha) {
         /**
          * The red value.
          */
@@ -27,15 +26,6 @@
          * The alpha value.
          */
         this.alpha = typeof alpha === 'undefined' ? 1.0 : alpha;
-    }
-=======
-    var Color = function(red, green, blue, alpha) {
-        this.red = red;
-        this.green = green;
-        this.blue = blue;
-        this.alpha = alpha;
-    };
->>>>>>> b3795a55
 
     /**
      * Converts a 'byte' color component in the range of 0 to 255 into
