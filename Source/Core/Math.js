--- conflicted
+++ resolved
@@ -264,18 +264,9 @@
      * @param {Number} value The number whose hyperbolic sine is to be returned.
      * @returns {Number} The hyperbolic sine of <code>value</code>.
      */
-<<<<<<< HEAD
-    CesiumMath.sinh = function(value) {
-        var paropposite = Math.pow(Math.E, value);
-        var part = Math.pow(Math.E, -1.0 * value);
-
-        return (paropposite - part) * 0.5;
-    };
-=======
     CesiumMath.sinh = defaultValue(Math.sinh, function sinh(value) {
         return (Math.exp(value) - Math.exp(-value)) / 2.0;
     });
->>>>>>> 6c1285f4
 
     /**
      * Returns the hyperbolic cosine of a number.
@@ -296,18 +287,9 @@
      * @param {Number} value The number whose hyperbolic cosine is to be returned.
      * @returns {Number} The hyperbolic cosine of <code>value</code>.
      */
-<<<<<<< HEAD
-    CesiumMath.cosh = function(value) {
-        var paropposite = Math.pow(Math.E, value);
-        var part = Math.pow(Math.E, -1.0 * value);
-
-        return (paropposite + part) * 0.5;
-    };
-=======
     CesiumMath.cosh = defaultValue(Math.cosh, function cosh(value) {
         return (Math.exp(value) + Math.exp(-value)) / 2.0;
     });
->>>>>>> 6c1285f4
 
     /**
      * Computes the linear interpolation of two values.
