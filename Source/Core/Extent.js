/*global define*/
define([
        '../Core/Cartographic',
        '../Core/DeveloperError',
        '../Core/Math'
    ], function(
        Cartographic,
        DeveloperError,
        CesiumMath) {
    "use strict";

    /**
     * A two dimensional region specified as longitude and latitude coordinates.
     *
     * @alias Extent
     * @constructor
     *
     * @param {Number} west The westernmost longitude in the range [-Pi, Pi].
     * @param {Number} south The southernmost latitude in the range [-Pi/2, Pi/2].
     * @param {Number} east The easternmost longitude in the range [-Pi, Pi].
     * @param {Number} north The northernmost latitude in the range [-Pi/2, Pi/2].
     *
     * @exception {DeveloperError} One of the parameters is out of range.
     */
    var Extent = function(west, south, east, north) {
        /**
         * The northernmost latitude.
         *
         * @type Number
         */
        this.north = north;

        /**
         * The southernmost latitude.
         *
         * @type Number
         */
        this.south = south;

        /**
         * The westernmost longitude.
         *
         * @type Number
         */
        this.west = west;

        /**
         * The easternmost longitude.
         *
         * @type Number
         */
        this.east = east;

        Extent.validate(this);
    };

    /**
     * Returns a duplicate of this Extent.
     *
     * @return {Extent} A new Extent instance.
     */
    Extent.prototype.clone = function() {
        return new Extent(this.west, this.south, this.east, this.north);
    };

    /**
     * Checks that an {@link Extent}'s members are in the proper ranges, north is greater than
     * south and east is greater than west.
     *
     * @param {Extent} extent The extent to be checked for validity.
     *
     * @exception {DeveloperError} <code>extent</code> is required and must have north, south, east and west attributes.
     * @exception {DeveloperError} <code>extent.north</code> must be in the interval [<code>-Pi/2</code>, <code>Pi/2</code>].
     * @exception {DeveloperError} <code>extent.south</code> must be in the interval [<code>-Pi/2</code>, <code>Pi/2</code>].
     * @exception {DeveloperError} <code>extent.east</code> must be in the interval [<code>-Pi</code>, <code>Pi</code>].
     * @exception {DeveloperError} <code>extent.west</code> must be in the interval [<code>-Pi</code>, <code>Pi</code>].
     */
    Extent.validate = function(extent) {
        if (typeof extent === 'undefined') {
            throw new DeveloperError('extent is required.');
        }

        var north = extent.north;
        if (typeof north === 'undefined') {
            throw new DeveloperError('extent.north is required.');
        }

        if (north < -CesiumMath.PI_OVER_TWO || north > CesiumMath.PI_OVER_TWO) {
            throw new DeveloperError('extent.north must be in the interval [-Pi/2, Pi/2].');
        }

        var south = extent.south;
        if (typeof south === 'undefined') {
            throw new DeveloperError('extent.south is required.');
        }

        if (south < -CesiumMath.PI_OVER_TWO || south > CesiumMath.PI_OVER_TWO) {
            throw new DeveloperError('extent.south must be in the interval [-Pi/2, Pi/2].');
        }

        var west = extent.west;
        if (typeof west === 'undefined') {
            throw new DeveloperError('extent.west is required.');
        }

        if (west < -Math.PI || west > Math.PI) {
            throw new DeveloperError('extent.west must be in the interval [-Pi, Pi].');
        }

        var east = extent.east;
        if (typeof east === 'undefined') {
            throw new DeveloperError('extent.east is required.');
        }

        if (east < -Math.PI || east > Math.PI) {
            throw new DeveloperError('extent.east must be in the interval [-Pi, Pi].');
        }
    };

<<<<<<< HEAD
    function getPosition(lla, ellipsoid, time, projection) {
        if (typeof time === 'undefined' || time === 0.0 || typeof projection === 'undefined') {
            return ellipsoid.cartographicToCartesian(lla);
        }

        var twod = projection.project(lla);
        twod = new Cartesian3(0.0, twod.x, twod.y);
        return twod.lerp(ellipsoid.cartographicToCartesian(lla), time);
    }

    function computePositions(extent, ellipsoid, time, projection) {
        if (typeof extent === 'undefined') {
            throw new DeveloperError('extent is required.');
        }

        Extent.validate(extent);

        ellipsoid = defaultValue(ellipsoid, Ellipsoid.WGS84);
        var positions = [];

        var lla = new Cartographic(extent.west, extent.north, 0.0);
        positions.push(getPosition(lla, ellipsoid, time, projection));
        lla.longitude = extent.east;
        positions.push(getPosition(lla, ellipsoid, time, projection));
        lla.latitude = extent.south;
        positions.push(getPosition(lla, ellipsoid, time, projection));
        lla.longitude = extent.west;
        positions.push(getPosition(lla, ellipsoid, time, projection));

        if (extent.north < 0.0) {
            lla.latitude = extent.north;
        } else if (extent.south > 0.0) {
            lla.latitude = extent.south;
        } else {
            lla.latitude = 0.0;
        }

        for ( var i = 1; i < 8; ++i) {
            var temp = -Math.PI + i * CesiumMath.PI_OVER_TWO;
            if (extent.west < temp && temp < extent.east) {
                lla.longitude = temp;
                positions.push(getPosition(lla, ellipsoid, time, projection));
            }
        }

        if (lla.latitude === 0.0) {
            lla.longitude = extent.west;
            positions.push(getPosition(lla, ellipsoid, time, projection));
            lla.longitude = extent.east;
            positions.push(getPosition(lla, ellipsoid, time, projection));
        }

        return positions;
    }

    Extent.prototype.intersectWith = function(otherExtent) {
        var north = Math.min(this.north, otherExtent.north);
        var east = Math.min(this.east, otherExtent.east);
        var south = Math.max(this.south, otherExtent.south);
        var west = Math.max(this.west, otherExtent.west);
        return new Extent(west, south, east, north);
    };

    /**
     * DOC_TBA
     *
     * @param {Extent} extent DOC_TBA
     * @param {Ellipsoid} ellipsoid DOC_TBA
     * @param {Number} time DOC_TBA
     * @param {Object} projection DOC_TBA
     *
     * @returns {BoundingSphere} DOC_TBA
     */
    Extent.computeMorphBoundingSphere = function(extent, ellipsoid, time, projection) {
        return new BoundingSphere(computePositions(extent, ellipsoid, time, projection));
    };

    /**
     * DOC_TBA
     *
     * @param {Extent} extent DOC_TBA
     * @param {Ellipsoid} ellipsoid DOC_TBA
     * @returns {BoundingSphere} DOC_TBA
     */
    Extent.compute3DBoundingSphere = function(extent, ellipsoid) {
        return new BoundingSphere(computePositions(extent, ellipsoid));
    };

    /**
     * DOC_TBA
     *
     * @param {Extent} extent DOC_TBA
     * @param {Ellipsoid} ellipsoid DOC_TBA
     *
     * @returns {Object} DOC_TBA
     */
    Extent.computeOccludeePoint = function(extent, ellipsoid) {
        ellipsoid = defaultValue(ellipsoid, Ellipsoid.WGS84);
        var positions = computePositions(extent, ellipsoid);
        var bs = new BoundingSphere(positions);

        // TODO: get correct ellipsoid center
        var ellipsoidCenter = Cartesian3.ZERO;
        if (!ellipsoidCenter.equals(bs.center)) {
            return Occluder.getOccludeePoint(new BoundingSphere(ellipsoidCenter, ellipsoid.getMinimumRadius()), bs.center, positions);
        }
        return {
            valid : false
        };
    };

    /**
     * DOC_TBA
     *
     * @param {Extent} extent DOC_TBA
     * @param {Object} projection DOC_TBA
     * @returns {Rectangle} DOC_TBA
     */
    Extent.computeBoundingRectangle = function(extent, projection) {
        if (typeof extent === 'undefined') {
            throw new DeveloperError('extent is required.');
        }

        Extent.validate(extent);

        if (typeof projection === 'undefined') {
            throw new DeveloperError('projection is required.');
        }

        var lla = new Cartographic(extent.west, extent.south);
        var lowerLeft = projection.project(lla);
        lla.longitude = extent.east;
        lla.latitude = extent.north;
        var upperRight = projection.project(lla);

        var diagonal = upperRight.subtract(lowerLeft);
        return new Rectangle(lowerLeft.x, lowerLeft.y, diagonal.x, diagonal.y);
    };

    /**
     * DOC_TBA
     *
     * @param {Extent} extent DOC_TBA
     * @param {Object} projection DOC_TBA
     * @returns {BoundingSphere} DOC_TBA
     */
    Extent.compute2DBoundingSphere = function(extent, projection) {
        var rect = Extent.computeBoundingRectangle(extent, projection);
        var center = new Cartesian3((2.0 * rect.x + rect.width) * 0.5, (2.0 * rect.y + rect.height) * 0.5, 0.0);
        var radius = Math.sqrt(rect.width * rect.width + rect.height * rect.height) * 0.5;
        return new BoundingSphere(center, radius);
    };

=======
>>>>>>> 07bc1780
    /**
     * Gets a {@link Cartographic} containing the southwest corner of this extent.
     */
    Extent.prototype.getSouthwest = function() {
        return new Cartographic(this.west, this.south);
    };

    /**
     * Gets a {@link Cartographic} containing the northwest corner of this extent.
     */
    Extent.prototype.getNorthwest = function() {
        return new Cartographic(this.west, this.north);
    };

    /**
     * Gets a {@link Cartographic} containing the northeast corner of this extent.
     */
    Extent.prototype.getNortheast = function() {
        return new Cartographic(this.east, this.north);
    };

    /**
     * Gets a {@link Cartographic} containing the southeast corner of this extent.
     */
    Extent.prototype.getSoutheast = function() {
        return new Cartographic(this.east, this.south);
    };

    Extent.prototype.subsample = function(ellipsoid) {
        var positions = [];

        var lla = new Cartographic(this.west, this.north);
        positions.push(ellipsoid.cartographicToCartesian(lla));
        lla.longitude = this.east;
        positions.push(ellipsoid.cartographicToCartesian(lla));
        lla.latitude = this.south;
        positions.push(ellipsoid.cartographicToCartesian(lla));
        lla.longitude = this.west;
        positions.push(ellipsoid.cartographicToCartesian(lla));

        if (this.north < 0.0) {
            lla.latitude = this.north;
        } else if (this.south > 0.0) {
            lla.latitude = this.south;
        } else {
            lla.latitude = 0.0;
        }

        for ( var i = 1; i < 8; ++i) {
            var temp = -Math.PI + i * CesiumMath.PI_OVER_TWO;
            if (this.west < temp && temp < this.east) {
                lla.longitude = temp;
                positions.push(ellipsoid.cartographicToCartesian(lla));
            }
        }

        if (lla.latitude === 0.0) {
            lla.longitude = this.west;
            positions.push(ellipsoid.cartographicToCartesian(lla));
            lla.longitude = this.east;
            positions.push(ellipsoid.cartographicToCartesian(lla));
        }

        return positions;
    };
    /**
     * Gets a {@link Cartographic} containing the center of this extent.
     */
    Extent.prototype.getCenter = function() {
        return new Cartographic((this.west + this.east) / 2.0, (this.south + this.north) / 2.0);
    };

    Extent.prototype.contains = function(cartographicPosition) {
        return cartographicPosition.longitude >= this.west &&
               cartographicPosition.longitude <= this.east &&
               cartographicPosition.latitude >= this.south &&
               cartographicPosition.latitude <= this.north;
    };

    /**
     * The largest possible extent.
     */
    Extent.MAX_VALUE = Object.freeze(new Extent(-Math.PI, -CesiumMath.PI_OVER_TWO, Math.PI, CesiumMath.PI_OVER_TWO));

    return Extent;
});<|MERGE_RESOLUTION|>--- conflicted
+++ resolved
@@ -117,61 +117,84 @@
         }
     };
 
-<<<<<<< HEAD
-    function getPosition(lla, ellipsoid, time, projection) {
-        if (typeof time === 'undefined' || time === 0.0 || typeof projection === 'undefined') {
-            return ellipsoid.cartographicToCartesian(lla);
-        }
-
-        var twod = projection.project(lla);
-        twod = new Cartesian3(0.0, twod.x, twod.y);
-        return twod.lerp(ellipsoid.cartographicToCartesian(lla), time);
-    }
-
-    function computePositions(extent, ellipsoid, time, projection) {
-        if (typeof extent === 'undefined') {
-            throw new DeveloperError('extent is required.');
-        }
-
-        Extent.validate(extent);
-
-        ellipsoid = defaultValue(ellipsoid, Ellipsoid.WGS84);
+    /**
+     * Gets a {@link Cartographic} containing the southwest corner of this extent.
+     */
+    Extent.prototype.getSouthwest = function() {
+        return new Cartographic(this.west, this.south);
+    };
+
+    /**
+     * Gets a {@link Cartographic} containing the northwest corner of this extent.
+     */
+    Extent.prototype.getNorthwest = function() {
+        return new Cartographic(this.west, this.north);
+    };
+
+    /**
+     * Gets a {@link Cartographic} containing the northeast corner of this extent.
+     */
+    Extent.prototype.getNortheast = function() {
+        return new Cartographic(this.east, this.north);
+    };
+
+    /**
+     * Gets a {@link Cartographic} containing the southeast corner of this extent.
+     */
+    Extent.prototype.getSoutheast = function() {
+        return new Cartographic(this.east, this.south);
+    };
+
+    Extent.prototype.subsample = function(ellipsoid) {
         var positions = [];
 
-        var lla = new Cartographic(extent.west, extent.north, 0.0);
-        positions.push(getPosition(lla, ellipsoid, time, projection));
-        lla.longitude = extent.east;
-        positions.push(getPosition(lla, ellipsoid, time, projection));
-        lla.latitude = extent.south;
-        positions.push(getPosition(lla, ellipsoid, time, projection));
-        lla.longitude = extent.west;
-        positions.push(getPosition(lla, ellipsoid, time, projection));
-
-        if (extent.north < 0.0) {
-            lla.latitude = extent.north;
-        } else if (extent.south > 0.0) {
-            lla.latitude = extent.south;
+        var lla = new Cartographic(this.west, this.north);
+        positions.push(ellipsoid.cartographicToCartesian(lla));
+        lla.longitude = this.east;
+        positions.push(ellipsoid.cartographicToCartesian(lla));
+        lla.latitude = this.south;
+        positions.push(ellipsoid.cartographicToCartesian(lla));
+        lla.longitude = this.west;
+        positions.push(ellipsoid.cartographicToCartesian(lla));
+
+        if (this.north < 0.0) {
+            lla.latitude = this.north;
+        } else if (this.south > 0.0) {
+            lla.latitude = this.south;
         } else {
             lla.latitude = 0.0;
         }
 
         for ( var i = 1; i < 8; ++i) {
             var temp = -Math.PI + i * CesiumMath.PI_OVER_TWO;
-            if (extent.west < temp && temp < extent.east) {
+            if (this.west < temp && temp < this.east) {
                 lla.longitude = temp;
-                positions.push(getPosition(lla, ellipsoid, time, projection));
+                positions.push(ellipsoid.cartographicToCartesian(lla));
             }
         }
 
         if (lla.latitude === 0.0) {
-            lla.longitude = extent.west;
-            positions.push(getPosition(lla, ellipsoid, time, projection));
-            lla.longitude = extent.east;
-            positions.push(getPosition(lla, ellipsoid, time, projection));
+            lla.longitude = this.west;
+            positions.push(ellipsoid.cartographicToCartesian(lla));
+            lla.longitude = this.east;
+            positions.push(ellipsoid.cartographicToCartesian(lla));
         }
 
         return positions;
-    }
+    };
+    /**
+     * Gets a {@link Cartographic} containing the center of this extent.
+     */
+    Extent.prototype.getCenter = function() {
+        return new Cartographic((this.west + this.east) / 2.0, (this.south + this.north) / 2.0);
+    };
+
+    Extent.prototype.contains = function(cartographicPosition) {
+        return cartographicPosition.longitude >= this.west &&
+               cartographicPosition.longitude <= this.east &&
+               cartographicPosition.latitude >= this.south &&
+               cartographicPosition.latitude <= this.north;
+    };
 
     Extent.prototype.intersectWith = function(otherExtent) {
         var north = Math.min(this.north, otherExtent.north);
@@ -182,177 +205,6 @@
     };
 
     /**
-     * DOC_TBA
-     *
-     * @param {Extent} extent DOC_TBA
-     * @param {Ellipsoid} ellipsoid DOC_TBA
-     * @param {Number} time DOC_TBA
-     * @param {Object} projection DOC_TBA
-     *
-     * @returns {BoundingSphere} DOC_TBA
-     */
-    Extent.computeMorphBoundingSphere = function(extent, ellipsoid, time, projection) {
-        return new BoundingSphere(computePositions(extent, ellipsoid, time, projection));
-    };
-
-    /**
-     * DOC_TBA
-     *
-     * @param {Extent} extent DOC_TBA
-     * @param {Ellipsoid} ellipsoid DOC_TBA
-     * @returns {BoundingSphere} DOC_TBA
-     */
-    Extent.compute3DBoundingSphere = function(extent, ellipsoid) {
-        return new BoundingSphere(computePositions(extent, ellipsoid));
-    };
-
-    /**
-     * DOC_TBA
-     *
-     * @param {Extent} extent DOC_TBA
-     * @param {Ellipsoid} ellipsoid DOC_TBA
-     *
-     * @returns {Object} DOC_TBA
-     */
-    Extent.computeOccludeePoint = function(extent, ellipsoid) {
-        ellipsoid = defaultValue(ellipsoid, Ellipsoid.WGS84);
-        var positions = computePositions(extent, ellipsoid);
-        var bs = new BoundingSphere(positions);
-
-        // TODO: get correct ellipsoid center
-        var ellipsoidCenter = Cartesian3.ZERO;
-        if (!ellipsoidCenter.equals(bs.center)) {
-            return Occluder.getOccludeePoint(new BoundingSphere(ellipsoidCenter, ellipsoid.getMinimumRadius()), bs.center, positions);
-        }
-        return {
-            valid : false
-        };
-    };
-
-    /**
-     * DOC_TBA
-     *
-     * @param {Extent} extent DOC_TBA
-     * @param {Object} projection DOC_TBA
-     * @returns {Rectangle} DOC_TBA
-     */
-    Extent.computeBoundingRectangle = function(extent, projection) {
-        if (typeof extent === 'undefined') {
-            throw new DeveloperError('extent is required.');
-        }
-
-        Extent.validate(extent);
-
-        if (typeof projection === 'undefined') {
-            throw new DeveloperError('projection is required.');
-        }
-
-        var lla = new Cartographic(extent.west, extent.south);
-        var lowerLeft = projection.project(lla);
-        lla.longitude = extent.east;
-        lla.latitude = extent.north;
-        var upperRight = projection.project(lla);
-
-        var diagonal = upperRight.subtract(lowerLeft);
-        return new Rectangle(lowerLeft.x, lowerLeft.y, diagonal.x, diagonal.y);
-    };
-
-    /**
-     * DOC_TBA
-     *
-     * @param {Extent} extent DOC_TBA
-     * @param {Object} projection DOC_TBA
-     * @returns {BoundingSphere} DOC_TBA
-     */
-    Extent.compute2DBoundingSphere = function(extent, projection) {
-        var rect = Extent.computeBoundingRectangle(extent, projection);
-        var center = new Cartesian3((2.0 * rect.x + rect.width) * 0.5, (2.0 * rect.y + rect.height) * 0.5, 0.0);
-        var radius = Math.sqrt(rect.width * rect.width + rect.height * rect.height) * 0.5;
-        return new BoundingSphere(center, radius);
-    };
-
-=======
->>>>>>> 07bc1780
-    /**
-     * Gets a {@link Cartographic} containing the southwest corner of this extent.
-     */
-    Extent.prototype.getSouthwest = function() {
-        return new Cartographic(this.west, this.south);
-    };
-
-    /**
-     * Gets a {@link Cartographic} containing the northwest corner of this extent.
-     */
-    Extent.prototype.getNorthwest = function() {
-        return new Cartographic(this.west, this.north);
-    };
-
-    /**
-     * Gets a {@link Cartographic} containing the northeast corner of this extent.
-     */
-    Extent.prototype.getNortheast = function() {
-        return new Cartographic(this.east, this.north);
-    };
-
-    /**
-     * Gets a {@link Cartographic} containing the southeast corner of this extent.
-     */
-    Extent.prototype.getSoutheast = function() {
-        return new Cartographic(this.east, this.south);
-    };
-
-    Extent.prototype.subsample = function(ellipsoid) {
-        var positions = [];
-
-        var lla = new Cartographic(this.west, this.north);
-        positions.push(ellipsoid.cartographicToCartesian(lla));
-        lla.longitude = this.east;
-        positions.push(ellipsoid.cartographicToCartesian(lla));
-        lla.latitude = this.south;
-        positions.push(ellipsoid.cartographicToCartesian(lla));
-        lla.longitude = this.west;
-        positions.push(ellipsoid.cartographicToCartesian(lla));
-
-        if (this.north < 0.0) {
-            lla.latitude = this.north;
-        } else if (this.south > 0.0) {
-            lla.latitude = this.south;
-        } else {
-            lla.latitude = 0.0;
-        }
-
-        for ( var i = 1; i < 8; ++i) {
-            var temp = -Math.PI + i * CesiumMath.PI_OVER_TWO;
-            if (this.west < temp && temp < this.east) {
-                lla.longitude = temp;
-                positions.push(ellipsoid.cartographicToCartesian(lla));
-            }
-        }
-
-        if (lla.latitude === 0.0) {
-            lla.longitude = this.west;
-            positions.push(ellipsoid.cartographicToCartesian(lla));
-            lla.longitude = this.east;
-            positions.push(ellipsoid.cartographicToCartesian(lla));
-        }
-
-        return positions;
-    };
-    /**
-     * Gets a {@link Cartographic} containing the center of this extent.
-     */
-    Extent.prototype.getCenter = function() {
-        return new Cartographic((this.west + this.east) / 2.0, (this.south + this.north) / 2.0);
-    };
-
-    Extent.prototype.contains = function(cartographicPosition) {
-        return cartographicPosition.longitude >= this.west &&
-               cartographicPosition.longitude <= this.east &&
-               cartographicPosition.latitude >= this.south &&
-               cartographicPosition.latitude <= this.north;
-    };
-
-    /**
      * The largest possible extent.
      */
     Extent.MAX_VALUE = Object.freeze(new Extent(-Math.PI, -CesiumMath.PI_OVER_TWO, Math.PI, CesiumMath.PI_OVER_TWO));
