--- conflicted
+++ resolved
@@ -30,12 +30,7 @@
         /**
          * The westernmost longitude, in radians, in the range [-Pi, Pi].
          *
-<<<<<<< HEAD
-         * @type Number
-         *
-=======
          * @type {Number}
->>>>>>> 4235b4ab
          * @default 0.0
          */
         this.west = defaultValue(west, 0.0);
@@ -43,12 +38,7 @@
         /**
          * The southernmost latitude, in radians, in the range [-Pi/2, Pi/2].
          *
-<<<<<<< HEAD
-         * @type Number
-         *
-=======
          * @type {Number}
->>>>>>> 4235b4ab
          * @default 0.0
          */
         this.south = defaultValue(south, 0.0);
@@ -56,12 +46,7 @@
         /**
          * The easternmost longitude, in radians, in the range [-Pi, Pi].
          *
-<<<<<<< HEAD
-         * @type Number
-         *
-=======
          * @type {Number}
->>>>>>> 4235b4ab
          * @default 0.0
          */
         this.east = defaultValue(east, 0.0);
@@ -69,12 +54,7 @@
         /**
          * The northernmost latitude, in radians, in the range [-Pi/2, Pi/2].
          *
-<<<<<<< HEAD
-         * @type Number
-         *
-=======
          * @type {Number}
->>>>>>> 4235b4ab
          * @default 0.0
          */
         this.north = defaultValue(north, 0.0);
