/*global define*/
define([
        './defined',
        './DeveloperError',
        './Cartesian3',
        './ComponentDatatype',
        './PrimitiveType',
        './defaultValue',
        './BoundingSphere',
        './GeometryAttribute',
        './GeometryAttributes',
        './VertexFormat',
        './Geometry'
    ], function(
        defined,
        DeveloperError,
        Cartesian3,
        ComponentDatatype,
        PrimitiveType,
        defaultValue,
        BoundingSphere,
        GeometryAttribute,
        GeometryAttributes,
        VertexFormat,
        Geometry) {
    "use strict";

    var diffScratch = new Cartesian3();

    /**
     * Describes a cube centered at the origin.
     *
     * @alias BoxGeometry
     * @constructor
     *
     * @param {Cartesian3} options.minimumCorner The minimum x, y, and z coordinates of the box.
     * @param {Cartesian3} options.maximumCorner The maximum x, y, and z coordinates of the box.
     * @param {VertexFormat} [options.vertexFormat=VertexFormat.DEFAULT] The vertex attributes to be computed.
     *
     * @exception {DeveloperError} options.minimumCorner is required.
     * @exception {DeveloperError} options.maximumCorner is required.
     *
     * @see BoxGeometry#fromDimensions
     * @see BoxGeometry#createGeometry
     *
     * @example
     * var box = new BoxGeometry({
     *   vertexFormat : VertexFormat.POSITION_ONLY,
     *   maximumCorner : new Cartesian3(250000.0, 250000.0, 250000.0),
     *   minimumCorner : new Cartesian3(-250000.0, -250000.0, -250000.0)
     * });
     * var geometry = BoxGeometry.createGeometry(box);
     */
    var BoxGeometry = function(options) {
        options = defaultValue(options, defaultValue.EMPTY_OBJECT);

        var min = options.minimumCorner;
        var max = options.maximumCorner;

        if (!defined(min)) {
            throw new DeveloperError('options.minimumCorner is required.');
        }

        if (!defined(max)) {
            throw new DeveloperError('options.maximumCorner is required');
        }

        var vertexFormat = defaultValue(options.vertexFormat, VertexFormat.DEFAULT);

        this._minimumCorner = Cartesian3.clone(min);
        this._maximumCorner = Cartesian3.clone(max);
        this._vertexFormat = vertexFormat;
        this._workerName = 'createBoxGeometry';
    };

    /**
     * Creates a cube centered at the origin given its dimensions.
     * @memberof BoxGeometry
     *
     * @param {Cartesian3} options.dimensions The width, depth, and height of the box stored in the x, y, and z coordinates of the <code>Cartesian3</code>, respectively.
     * @param {VertexFormat} [options.vertexFormat=VertexFormat.DEFAULT] The vertex attributes to be computed.
     *
     * @exception {DeveloperError} options.dimensions is required.
     * @exception {DeveloperError} All dimensions components must be greater than or equal to zero.
     *
     * @see BoxGeometry#createGeometry
     *
     * @example
     * var box = BoxGeometry.fromDimensions({
     *   vertexFormat : VertexFormat.POSITION_ONLY,
     *   dimensions : new Cartesian3(500000.0, 500000.0, 500000.0)
     * });
     * var geometry = BoxGeometry.createGeometry(box);
     */
    BoxGeometry.fromDimensions = function(options) {
        options = defaultValue(options, defaultValue.EMPTY_OBJECT);

        var dimensions = options.dimensions;
        if (typeof dimensions === 'undefined') {
            throw new DeveloperError('options.dimensions is required.');
        }

        if (dimensions.x < 0 || dimensions.y < 0 || dimensions.z < 0) {
            throw new DeveloperError('All dimensions components must be greater than or equal to zero.');
        }

        var corner = dimensions.multiplyByScalar(0.5);
        var min = corner.negate();
        var max = corner;

        var newOptions = {
            minimumCorner : min,
            maximumCorner : max,
            vertexFormat : options.vertexFormat
        };
        return new BoxGeometry(newOptions);
    };

    /**
     * Computes the geometric representation of a box, including its vertices, indices, and a bounding sphere.
     *
     * @param {BoxGeometry} boxGeometry A description of the box.
     * @returns {Geometry} The computed vertices and indices.
     */
    BoxGeometry.createGeometry = function(boxGeometry) {
        var min = boxGeometry._minimumCorner;
        var max = boxGeometry._maximumCorner;
        var vertexFormat = boxGeometry._vertexFormat;

        var attributes = new GeometryAttributes();
        var indices;
        var positions;

        if (vertexFormat.position &&
                (vertexFormat.st || vertexFormat.normal || vertexFormat.binormal || vertexFormat.tangent)) {
            if (vertexFormat.position) {
                // 8 corner points.  Duplicated 3 times each for each incident edge/face.
                positions = new Float64Array(6 * 4 * 3);

                // +z face
                positions[0]  = min.x;
                positions[1]  = min.y;
                positions[2]  = max.z;
                positions[3]  = max.x;
                positions[4]  = min.y;
                positions[5]  = max.z;
                positions[6]  = max.x;
                positions[7]  = max.y;
                positions[8]  = max.z;
                positions[9]  = min.x;
                positions[10] = max.y;
                positions[11] = max.z;

                // -z face
                positions[12] = min.x;
                positions[13] = min.y;
                positions[14] = min.z;
                positions[15] = max.x;
                positions[16] = min.y;
                positions[17] = min.z;
                positions[18] = max.x;
                positions[19] = max.y;
                positions[20] = min.z;
                positions[21] = min.x;
                positions[22] = max.y;
                positions[23] = min.z;

                // +x face
                positions[24] = max.x;
                positions[25] = min.y;
                positions[26] = min.z;
                positions[27] = max.x;
                positions[28] = max.y;
                positions[29] = min.z;
                positions[30] = max.x;
                positions[31] = max.y;
                positions[32] = max.z;
                positions[33] = max.x;
                positions[34] = min.y;
                positions[35] = max.z;

                // -x face
                positions[36] = min.x;
                positions[37] = min.y;
                positions[38] = min.z;
                positions[39] = min.x;
                positions[40] = max.y;
                positions[41] = min.z;
                positions[42] = min.x;
                positions[43] = max.y;
                positions[44] = max.z;
                positions[45] = min.x;
                positions[46] = min.y;
                positions[47] = max.z;

                // +y face
                positions[48] = min.x;
                positions[49] = max.y;
                positions[50] = min.z;
                positions[51] = max.x;
                positions[52] = max.y;
                positions[53] = min.z;
                positions[54] = max.x;
                positions[55] = max.y;
                positions[56] = max.z;
                positions[57] = min.x;
                positions[58] = max.y;
                positions[59] = max.z;

                // -y face
                positions[60] = min.x;
                positions[61] = min.y;
                positions[62] = min.z;
                positions[63] = max.x;
                positions[64] = min.y;
                positions[65] = min.z;
                positions[66] = max.x;
                positions[67] = min.y;
                positions[68] = max.z;
                positions[69] = min.x;
                positions[70] = min.y;
                positions[71] = max.z;

                attributes.position = new GeometryAttribute({
                    componentDatatype : ComponentDatatype.DOUBLE,
                    componentsPerAttribute : 3,
                    values : positions
                });
            }

            if (vertexFormat.normal) {
                var normals = new Float32Array(6 * 4 * 3);

                // +z face
                normals[0]  = 0.0;
                normals[1]  = 0.0;
                normals[2]  = 1.0;
                normals[3]  = 0.0;
                normals[4]  = 0.0;
                normals[5]  = 1.0;
                normals[6]  = 0.0;
                normals[7]  = 0.0;
                normals[8]  = 1.0;
                normals[9]  = 0.0;
                normals[10] = 0.0;
                normals[11] = 1.0;

                // -z face
                normals[12] = 0.0;
                normals[13] = 0.0;
                normals[14] = -1.0;
                normals[15] = 0.0;
                normals[16] = 0.0;
                normals[17] = -1.0;
                normals[18] = 0.0;
                normals[19] = 0.0;
                normals[20] = -1.0;
                normals[21] = 0.0;
                normals[22] = 0.0;
                normals[23] = -1.0;

                // +x face
                normals[24] = 1.0;
                normals[25] = 0.0;
                normals[26] = 0.0;
                normals[27] = 1.0;
                normals[28] = 0.0;
                normals[29] = 0.0;
                normals[30] = 1.0;
                normals[31] = 0.0;
                normals[32] = 0.0;
                normals[33] = 1.0;
                normals[34] = 0.0;
                normals[35] = 0.0;

                // -x face
                normals[36] = -1.0;
                normals[37] = 0.0;
                normals[38] = 0.0;
                normals[39] = -1.0;
                normals[40] = 0.0;
                normals[41] = 0.0;
                normals[42] = -1.0;
                normals[43] = 0.0;
                normals[44] = 0.0;
                normals[45] = -1.0;
                normals[46] = 0.0;
                normals[47] = 0.0;

                // +y face
                normals[48] = 0.0;
                normals[49] = 1.0;
                normals[50] = 0.0;
                normals[51] = 0.0;
                normals[52] = 1.0;
                normals[53] = 0.0;
                normals[54] = 0.0;
                normals[55] = 1.0;
                normals[56] = 0.0;
                normals[57] = 0.0;
                normals[58] = 1.0;
                normals[59] = 0.0;

                // -y face
                normals[60] = 0.0;
                normals[61] = -1.0;
                normals[62] = 0.0;
                normals[63] = 0.0;
                normals[64] = -1.0;
                normals[65] = 0.0;
                normals[66] = 0.0;
                normals[67] = -1.0;
                normals[68] = 0.0;
                normals[69] = 0.0;
                normals[70] = -1.0;
                normals[71] = 0.0;

                attributes.normal = new GeometryAttribute({
                    componentDatatype : ComponentDatatype.FLOAT,
                    componentsPerAttribute : 3,
                    values : normals
                });
            }

            if (vertexFormat.st) {
                var texCoords = new Float32Array(6 * 4 * 2);

                // +z face
                texCoords[0]  = 0.0;
                texCoords[1]  = 0.0;
                texCoords[2]  = 1.0;
                texCoords[3]  = 0.0;
                texCoords[4]  = 1.0;
                texCoords[5]  = 1.0;
                texCoords[6]  = 0.0;
                texCoords[7]  = 1.0;

                // -z face
                texCoords[8]  = 1.0;
                texCoords[9]  = 0.0;
                texCoords[10] = 0.0;
                texCoords[11] = 0.0;
                texCoords[12] = 0.0;
                texCoords[13] = 1.0;
                texCoords[14] = 1.0;
                texCoords[15] = 1.0;

                //+x face
                texCoords[16] = 0.0;
                texCoords[17] = 0.0;
                texCoords[18] = 1.0;
                texCoords[19] = 0.0;
                texCoords[20] = 1.0;
                texCoords[21] = 1.0;
                texCoords[22] = 0.0;
                texCoords[23] = 1.0;

                // -x face
                texCoords[24] = 1.0;
                texCoords[25] = 0.0;
                texCoords[26] = 0.0;
                texCoords[27] = 0.0;
                texCoords[28] = 0.0;
                texCoords[29] = 1.0;
                texCoords[30] = 1.0;
                texCoords[31] = 1.0;

                // +y face
                texCoords[32] = 1.0;
                texCoords[33] = 0.0;
                texCoords[34] = 0.0;
                texCoords[35] = 0.0;
                texCoords[36] = 0.0;
                texCoords[37] = 1.0;
                texCoords[38] = 1.0;
                texCoords[39] = 1.0;

                // -y face
                texCoords[40] = 0.0;
                texCoords[41] = 0.0;
                texCoords[42] = 1.0;
                texCoords[43] = 0.0;
                texCoords[44] = 1.0;
                texCoords[45] = 1.0;
                texCoords[46] = 0.0;
                texCoords[47] = 1.0;

                attributes.st = new GeometryAttribute({
                    componentDatatype : ComponentDatatype.FLOAT,
                    componentsPerAttribute : 2,
                    values : texCoords
                });
            }

            if (vertexFormat.tangent) {
                var tangents = new Float32Array(6 * 4 * 3);

                // +z face
                tangents[0]  = 1.0;
                tangents[1]  = 0.0;
                tangents[2]  = 0.0;
                tangents[3]  = 1.0;
                tangents[4]  = 0.0;
                tangents[5]  = 0.0;
                tangents[6]  = 1.0;
                tangents[7]  = 0.0;
                tangents[8]  = 0.0;
                tangents[9]  = 1.0;
                tangents[10] = 0.0;
                tangents[11] = 0.0;

                // -z face
                tangents[12] = -1.0;
                tangents[13] = 0.0;
                tangents[14] = 0.0;
                tangents[15] = -1.0;
                tangents[16] = 0.0;
                tangents[17] = 0.0;
                tangents[18] = -1.0;
                tangents[19] = 0.0;
                tangents[20] = 0.0;
                tangents[21] = -1.0;
                tangents[22] = 0.0;
                tangents[23] = 0.0;

                // +x face
                tangents[24] = 0.0;
                tangents[25] = 1.0;
                tangents[26] = 0.0;
                tangents[27] = 0.0;
                tangents[28] = 1.0;
                tangents[29] = 0.0;
                tangents[30] = 0.0;
                tangents[31] = 1.0;
                tangents[32] = 0.0;
                tangents[33] = 0.0;
                tangents[34] = 1.0;
                tangents[35] = 0.0;

                // -x face
                tangents[36] = 0.0;
                tangents[37] = -1.0;
                tangents[38] = 0.0;
                tangents[39] = 0.0;
                tangents[40] = -1.0;
                tangents[41] = 0.0;
                tangents[42] = 0.0;
                tangents[43] = -1.0;
                tangents[44] = 0.0;
                tangents[45] = 0.0;
                tangents[46] = -1.0;
                tangents[47] = 0.0;

                // +y face
                tangents[48] = -1.0;
                tangents[49] = 0.0;
                tangents[50] = 0.0;
                tangents[51] = -1.0;
                tangents[52] = 0.0;
                tangents[53] = 0.0;
                tangents[54] = -1.0;
                tangents[55] = 0.0;
                tangents[56] = 0.0;
                tangents[57] = -1.0;
                tangents[58] = 0.0;
                tangents[59] = 0.0;

                // -y face
                tangents[60] = 1.0;
                tangents[61] = 0.0;
                tangents[62] = 0.0;
                tangents[63] = 1.0;
                tangents[64] = 0.0;
                tangents[65] = 0.0;
                tangents[66] = 1.0;
                tangents[67] = 0.0;
                tangents[68] = 0.0;
                tangents[69] = 1.0;
                tangents[70] = 0.0;
                tangents[71] = 0.0;

                attributes.tangent = new GeometryAttribute({
                    componentDatatype : ComponentDatatype.FLOAT,
                    componentsPerAttribute : 3,
                    values : tangents
                });
            }

            if (vertexFormat.binormal) {
                var binormals = new Float32Array(6 * 4 * 3);

                // +z face
                binormals[0] = 0.0;
                binormals[1] = 1.0;
                binormals[2] = 0.0;
                binormals[3] = 0.0;
                binormals[4] = 1.0;
                binormals[5] = 0.0;
                binormals[6] = 0.0;
                binormals[7] = 1.0;
                binormals[8] = 0.0;
                binormals[9] = 0.0;
                binormals[10] = 1.0;
                binormals[11] = 0.0;

                // -z face
                binormals[12] = 0.0;
                binormals[13] = 1.0;
                binormals[14] = 0.0;
                binormals[15] = 0.0;
                binormals[16] = 1.0;
                binormals[17] = 0.0;
                binormals[18] = 0.0;
                binormals[19] = 1.0;
                binormals[20] = 0.0;
                binormals[21] = 0.0;
                binormals[22] = 1.0;
                binormals[23] = 0.0;

                // +x face
                binormals[24] = 0.0;
                binormals[25] = 0.0;
                binormals[26] = 1.0;
                binormals[27] = 0.0;
                binormals[28] = 0.0;
                binormals[29] = 1.0;
                binormals[30] = 0.0;
                binormals[31] = 0.0;
                binormals[32] = 1.0;
                binormals[33] = 0.0;
                binormals[34] = 0.0;
                binormals[35] = 1.0;

                // -x face
                binormals[36] = 0.0;
                binormals[37] = 0.0;
                binormals[38] = 1.0;
                binormals[39] = 0.0;
                binormals[40] = 0.0;
                binormals[41] = 1.0;
                binormals[42] = 0.0;
                binormals[43] = 0.0;
                binormals[44] = 1.0;
                binormals[45] = 0.0;
                binormals[46] = 0.0;
                binormals[47] = 1.0;

                // +y face
                binormals[48] = 0.0;
                binormals[49] = 0.0;
                binormals[50] = 1.0;
                binormals[51] = 0.0;
                binormals[52] = 0.0;
                binormals[53] = 1.0;
                binormals[54] = 0.0;
                binormals[55] = 0.0;
                binormals[56] = 1.0;
                binormals[57] = 0.0;
                binormals[58] = 0.0;
                binormals[59] = 1.0;

                // -y face
                binormals[60] = 0.0;
                binormals[61] = 0.0;
                binormals[62] = 1.0;
                binormals[63] = 0.0;
                binormals[64] = 0.0;
                binormals[65] = 1.0;
                binormals[66] = 0.0;
                binormals[67] = 0.0;
                binormals[68] = 1.0;
                binormals[69] = 0.0;
                binormals[70] = 0.0;
                binormals[71] = 1.0;

                attributes.binormal = new GeometryAttribute({
                    componentDatatype : ComponentDatatype.FLOAT,
                    componentsPerAttribute : 3,
                    values : binormals
                });
            }

            // 12 triangles:  6 faces, 2 triangles each.
            indices = new Uint16Array(6 * 2 * 3);

            // +z face
            indices[0] = 0;
            indices[1] = 1;
            indices[2] = 2;
            indices[3] = 0;
            indices[4] = 2;
            indices[5] = 3;

            // -z face
            indices[6] = 4 + 2;
            indices[7] = 4 + 1;
            indices[8] = 4 + 0;
            indices[9] = 4 + 3;
            indices[10] = 4 + 2;
            indices[11] = 4 + 0;

            // +x face
            indices[12] = 8 + 0;
            indices[13] = 8 + 1;
            indices[14] = 8 + 2;
            indices[15] = 8 + 0;
            indices[16] = 8 + 2;
            indices[17] = 8 + 3;

            // -x face
            indices[18] = 12 + 2;
            indices[19] = 12 + 1;
            indices[20] = 12 + 0;
            indices[21] = 12 + 3;
            indices[22] = 12 + 2;
            indices[23] = 12 + 0;

            // +y face
            indices[24] = 16 + 2;
            indices[25] = 16 + 1;
            indices[26] = 16 + 0;
            indices[27] = 16 + 3;
            indices[28] = 16 + 2;
            indices[29] = 16 + 0;

            // -y face
            indices[30] = 20 + 0;
            indices[31] = 20 + 1;
            indices[32] = 20 + 2;
            indices[33] = 20 + 0;
            indices[34] = 20 + 2;
            indices[35] = 20 + 3;
        } else {
            // Positions only - no need to duplicate corner points
            positions = new Float64Array(8 * 3);

            positions[0] = min.x;
            positions[1] = min.y;
            positions[2] = min.z;
            positions[3] = max.x;
            positions[4] = min.y;
            positions[5] = min.z;
            positions[6] = max.x;
            positions[7] = max.y;
            positions[8] = min.z;
            positions[9] = min.x;
            positions[10] = max.y;
            positions[11] = min.z;
            positions[12] = min.x;
            positions[13] = min.y;
            positions[14] = max.z;
            positions[15] = max.x;
            positions[16] = min.y;
            positions[17] = max.z;
            positions[18] = max.x;
            positions[19] = max.y;
            positions[20] = max.z;
            positions[21] = min.x;
            positions[22] = max.y;
            positions[23] = max.z;

            attributes.position = new GeometryAttribute({
                componentDatatype : ComponentDatatype.DOUBLE,
                componentsPerAttribute : 3,
                values : positions
            });

            // 12 triangles:  6 faces, 2 triangles each.
            indices = new Uint16Array(6 * 2 * 3);

            // plane z = corner.Z
            indices[0] = 4;
            indices[1] = 5;
            indices[2] = 6;
            indices[3] = 4;
            indices[4] = 6;
            indices[5] = 7;

            // plane z = -corner.Z
            indices[6] = 1;
            indices[7] = 0;
            indices[8] = 3;
            indices[9] = 1;
            indices[10] = 3;
            indices[11] = 2;

            // plane x = corner.X
            indices[12] = 1;
            indices[13] = 6;
            indices[14] = 5;
            indices[15] = 1;
            indices[16] = 2;
            indices[17] = 6;

            // plane y = corner.Y
            indices[18] = 2;
            indices[19] = 3;
            indices[20] = 7;
            indices[21] = 2;
            indices[22] = 7;
            indices[23] = 6;

            // plane x = -corner.X
            indices[24] = 3;
            indices[25] = 0;
            indices[26] = 4;
            indices[27] = 3;
            indices[28] = 4;
            indices[29] = 7;

            // plane y = -corner.Y
            indices[30] = 0;
            indices[31] = 1;
            indices[32] = 5;
            indices[33] = 0;
            indices[34] = 5;
            indices[35] = 4;
        }

        var diff = Cartesian3.subtract(max, min, diffScratch);
        var radius = diff.magnitude() * 0.5;

<<<<<<< HEAD
        return new Geometry({
            attributes : attributes,
            indices : indices,
            primitiveType : PrimitiveType.TRIANGLES,
            boundingSphere : new BoundingSphere(Cartesian3.ZERO, radius)
        });
=======
        /**
         * An object containing {@link GeometryAttribute} properties named after each of the
         * <code>true</code> values of the {@link VertexFormat} option.
         *
         * @type GeometryAttributes
         *
         * @see Geometry#attributes
         */
        this.attributes = attributes;

        /**
         * Index data that, along with {@link Geometry#primitiveType}, determines the primitives in the geometry.
         *
         * @type Array
         */
        this.indices = indices;

        /**
         * The type of primitives in the geometry.  For this geometry, it is {@link PrimitiveType.TRIANGLES}.
         *
         * @type PrimitiveType
         */
        this.primitiveType = PrimitiveType.TRIANGLES;

        /**
         * A tight-fitting bounding sphere that encloses the vertices of the geometry.
         *
         * @type BoundingSphere
         */
        this.boundingSphere = new BoundingSphere(Cartesian3.ZERO, radius);
    };

    /**
     * Creates vertices and indices for a cube centered at the origin given its dimensions.
     * @memberof BoxGeometry
     *
     * @param {Cartesian3} options.dimensions The width, depth, and height of the box stored in the x, y, and z coordinates of the <code>Cartesian3</code>, respectively.
     * @param {VertexFormat} [options.vertexFormat=VertexFormat.DEFAULT] The vertex attributes to be computed.
     *
     * @exception {DeveloperError} options.dimensions is required.
     * @exception {DeveloperError} All dimensions components must be greater than or equal to zero.
     *
     * @example
     * var box = BoxGeometry.fromDimensions({
     *   vertexFormat : VertexFormat.POSITION_ONLY,
     *   dimensions : new Cartesian3(500000.0, 500000.0, 500000.0)
     * });
     */
    BoxGeometry.fromDimensions = function(options) {
        options = defaultValue(options, defaultValue.EMPTY_OBJECT);

        var dimensions = options.dimensions;
        if (!defined(dimensions)) {
            throw new DeveloperError('options.dimensions is required.');
        }

        if (dimensions.x < 0 || dimensions.y < 0 || dimensions.z < 0) {
            throw new DeveloperError('All dimensions components must be greater than or equal to zero.');
        }

        var corner = dimensions.multiplyByScalar(0.5);
        var min = corner.negate();
        var max = corner;

        var newOptions = {
            minimumCorner : min,
            maximumCorner : max,
            vertexFormat : options.vertexFormat
        };
        return new BoxGeometry(newOptions);
>>>>>>> ec4acb35
    };

    return BoxGeometry;
});<|MERGE_RESOLUTION|>--- conflicted
+++ resolved
@@ -720,85 +720,12 @@
         var diff = Cartesian3.subtract(max, min, diffScratch);
         var radius = diff.magnitude() * 0.5;
 
-<<<<<<< HEAD
         return new Geometry({
             attributes : attributes,
             indices : indices,
             primitiveType : PrimitiveType.TRIANGLES,
             boundingSphere : new BoundingSphere(Cartesian3.ZERO, radius)
         });
-=======
-        /**
-         * An object containing {@link GeometryAttribute} properties named after each of the
-         * <code>true</code> values of the {@link VertexFormat} option.
-         *
-         * @type GeometryAttributes
-         *
-         * @see Geometry#attributes
-         */
-        this.attributes = attributes;
-
-        /**
-         * Index data that, along with {@link Geometry#primitiveType}, determines the primitives in the geometry.
-         *
-         * @type Array
-         */
-        this.indices = indices;
-
-        /**
-         * The type of primitives in the geometry.  For this geometry, it is {@link PrimitiveType.TRIANGLES}.
-         *
-         * @type PrimitiveType
-         */
-        this.primitiveType = PrimitiveType.TRIANGLES;
-
-        /**
-         * A tight-fitting bounding sphere that encloses the vertices of the geometry.
-         *
-         * @type BoundingSphere
-         */
-        this.boundingSphere = new BoundingSphere(Cartesian3.ZERO, radius);
-    };
-
-    /**
-     * Creates vertices and indices for a cube centered at the origin given its dimensions.
-     * @memberof BoxGeometry
-     *
-     * @param {Cartesian3} options.dimensions The width, depth, and height of the box stored in the x, y, and z coordinates of the <code>Cartesian3</code>, respectively.
-     * @param {VertexFormat} [options.vertexFormat=VertexFormat.DEFAULT] The vertex attributes to be computed.
-     *
-     * @exception {DeveloperError} options.dimensions is required.
-     * @exception {DeveloperError} All dimensions components must be greater than or equal to zero.
-     *
-     * @example
-     * var box = BoxGeometry.fromDimensions({
-     *   vertexFormat : VertexFormat.POSITION_ONLY,
-     *   dimensions : new Cartesian3(500000.0, 500000.0, 500000.0)
-     * });
-     */
-    BoxGeometry.fromDimensions = function(options) {
-        options = defaultValue(options, defaultValue.EMPTY_OBJECT);
-
-        var dimensions = options.dimensions;
-        if (!defined(dimensions)) {
-            throw new DeveloperError('options.dimensions is required.');
-        }
-
-        if (dimensions.x < 0 || dimensions.y < 0 || dimensions.z < 0) {
-            throw new DeveloperError('All dimensions components must be greater than or equal to zero.');
-        }
-
-        var corner = dimensions.multiplyByScalar(0.5);
-        var min = corner.negate();
-        var max = corner;
-
-        var newOptions = {
-            minimumCorner : min,
-            maximumCorner : max,
-            vertexFormat : options.vertexFormat
-        };
-        return new BoxGeometry(newOptions);
->>>>>>> ec4acb35
     };
 
     return BoxGeometry;
