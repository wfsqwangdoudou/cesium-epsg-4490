/*global define*/
define([
        './defaultValue',
        './defined',
        './DeveloperError',
        './Spline',
        './Quaternion'
    ], function(
        defaultValue,
        defined,
        DeveloperError,
        Spline,
        Quaternion) {
    "use strict";

    function computeInnerQuadrangles(points, firstInnerQuadrangle, lastInnerQuadrangle) {
        var length = points.length;
        var quads = new Array(length);

        quads[0] = defined(firstInnerQuadrangle) ? firstInnerQuadrangle : points[0];
        quads[length - 1] = defined(lastInnerQuadrangle) ? lastInnerQuadrangle : points[length - 1];

        for (var i = 1; i < length - 1; ++i) {
            quads[i] = Quaternion.innerQuadrangle(points[i - 1], points[i], points[i + 1]);
        }

        return quads;
    }

    function createEvaluateFunction(spline) {
        var points = spline.points;
        var quads = spline.innerQuadrangles;
        var times = spline.times;

        // use slerp interpolation for 2 points
        if (points.length < 3) {
            var t0 = times[0];
            var invSpan = 1.0 / (times[1] - t0);

            var q0 = points[0];
            var q1 = points[1];

            return function(time, result) {
                var u = (time - t0) * invSpan;
                return Quaternion.fastSlerp(q0, q1, u, result);
            };
        }

        // use quad interpolation for more than 3 points
        return function(time, result) {
            var i = spline._lastTimeIndex = spline.findTimeInterval(time, spline._lastTimeIndex);
            var u = (time - times[i]) / (times[i + 1] - times[i]);

            var q0 = points[i];
            var q1 = points[i + 1];
            var s0 = quads[i];
            var s1 = quads[i + 1];

            return Quaternion.fastSquad(q0, q1, s0, s1, u, result);
        };
    }

    /**
     * A spline that uses spherical quadrangle (squad) interpolation to create a quaternion curve.
     * The generated curve is in the class C<sup>1</sup>.
     *
     * @alias QuaternionSpline
     * @constructor
     *
     * @param {Array} options.times An array of strictly increasing, unit-less, floating-point times at each point.
     *                The values are in no way connected to the clock time. They are the parameterization for the curve.
     * @param {Array} options.points The array of {@link Quaternion} control points.
     * @param {Quaternion} [options.firstInnerQuadrangle] The inner quadrangle of the curve at the first control point.
     *                     If the inner quadrangle is not given, it will be estimated.
     * @param {Quaternion} [options.lastInnerQuadrangle] The inner quadrangle of the curve at the last control point.
     *                     If the inner quadrangle is not given, it will be estimated.
     *
     * @exception {DeveloperError} points and times are required.
     * @exception {DeveloperError} points.length must be greater than or equal to 2.
     * @exception {DeveloperError} times.length must be equal to points.length.
     *
     * @see BSpline
     * @see BezierSpline
     * @see HermiteSpline
     * @see CatmullRomSpline
     * @see LinearSpline
     */
    var QuaternionSpline = function(options) {
        options = defaultValue(options, defaultValue.EMPTY_OBJECT);

        var points = options.points;
        var times = options.times;
        var firstInnerQuadrangle = options.firstInnerQuadrangle;
        var lastInnerQuadrangle = options.lastInnerQuadrangle;

<<<<<<< HEAD
        if (!defined(points) || !defined(times)) {
            throw new DeveloperError('points and times are required.');
=======
        //>>includeStart('debug', pragmas.debug);
        if (!defined(points)) {
            throw new DeveloperError('points is required.');
>>>>>>> eebb91cf
        }
        if (points.length < 2) {
            throw new DeveloperError('points.length must be greater than or equal to 2.');
        }
<<<<<<< HEAD

=======
        if (!defined(times)) {
            throw new DeveloperError('times is required.');
        }
>>>>>>> eebb91cf
        if (times.length !== points.length) {
            throw new DeveloperError('times.length must be equal to points.length.');
        }
        //>>includeEnd('debug');

        var innerQuadrangles = computeInnerQuadrangles(points, firstInnerQuadrangle, lastInnerQuadrangle);

        /**
         * An array of times for the control points.
         * @type {Array}
         * @readonly
         */
        this.times = times;

        /**
         * An array of {@link Quaternion} control points.
         * @type {Array}
         * @readonly
         */
        this.points = points;

        /**
         * An array of {@link Quaternion} inner qradrangles for the control points.
         * @type {Array}
         * @readonly
         */
        this.innerQuadrangles = innerQuadrangles;

        this._evaluateFunction = createEvaluateFunction(this);
        this._lastTimeIndex = 0;
    };

    /**
     * Finds an index <code>i</code> in <code>times</code> such that the parameter
     * <code>time</code> is in the interval <code>[times[i], times[i + 1]]</code>.
     * @memberof QuaternionSpline
     *
     * @param {Number} time The time.
     * @returns {Number} The index for the element at the start of the interval.
     *
     * @exception {DeveloperError} time is required.
     * @exception {DeveloperError} time must be in the range <code>[t<sub>0</sub>, t<sub>n</sub>]</code>, where <code>t<sub>0</sub></code>
     *                             is the first element in the array <code>times</code> and <code>t<sub>n</sub></code> is the last element
     *                             in the array <code>times</code>.
     */
    QuaternionSpline.prototype.findTimeInterval = Spline.prototype.findTimeInterval;

    /**
     * Evaluates the curve at a given time.
     * @memberof QuaternionSpline
     *
     * @param {Number} time The time at which to evaluate the curve.
     * @param {Quaternion} [result] The object onto which to store the result.
     * @returns {Quaternion} The modified result parameter or a new instance of the point on the curve at the given time.
     *
     * @exception {DeveloperError} time is required.
     * @exception {DeveloperError} time must be in the range <code>[t<sub>0</sub>, t<sub>n</sub>]</code>, where <code>t<sub>0</sub></code>
     *                             is the first element in the array <code>times</code> and <code>t<sub>n</sub></code> is the last element
     *                             in the array <code>times</code>.
     */
    QuaternionSpline.prototype.evaluate = function(time, result) {
        return this._evaluateFunction(time, result);
    };

    return QuaternionSpline;
});<|MERGE_RESOLUTION|>--- conflicted
+++ resolved
@@ -93,29 +93,15 @@
         var firstInnerQuadrangle = options.firstInnerQuadrangle;
         var lastInnerQuadrangle = options.lastInnerQuadrangle;
 
-<<<<<<< HEAD
         if (!defined(points) || !defined(times)) {
             throw new DeveloperError('points and times are required.');
-=======
-        //>>includeStart('debug', pragmas.debug);
-        if (!defined(points)) {
-            throw new DeveloperError('points is required.');
->>>>>>> eebb91cf
         }
         if (points.length < 2) {
             throw new DeveloperError('points.length must be greater than or equal to 2.');
         }
-<<<<<<< HEAD
-
-=======
-        if (!defined(times)) {
-            throw new DeveloperError('times is required.');
-        }
->>>>>>> eebb91cf
         if (times.length !== points.length) {
             throw new DeveloperError('times.length must be equal to points.length.');
         }
-        //>>includeEnd('debug');
 
         var innerQuadrangles = computeInnerQuadrangles(points, firstInnerQuadrangle, lastInnerQuadrangle);
 
