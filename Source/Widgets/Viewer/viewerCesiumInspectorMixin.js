/*global define*/
define([
        '../../Core/defined',
        '../../Core/defineProperties',
        '../../Core/DeveloperError',
        '../../Core/requestAnimationFrame',
        '../CesiumInspector/CesiumInspector'
    ], function(
        defined,
        defineProperties,
        DeveloperError,
        requestAnimationFrame,
        CesiumInspector) {
    "use strict";
    /*global console*/

    /**
     * A mixin which adds the CesiumInspector widget to the Viewer widget.
     * Rather than being called directly, this function is normally passed as
     * a parameter to {@link Viewer#extend}, as shown in the example below.
     * @exports viewerCesiumInspectorMixin
     *
     * @param {Viewer} viewer The viewer instance.
     *
     * @exception {DeveloperError} viewer is required.
     *
     * @example
     * var viewer = new Cesium.Viewer('cesiumContainer');
     * viewer.extend(Cesium.viewerCesiumInspectorMixin);
     */
    var viewerCesiumInspectorMixin = function(viewer) {
        if (!defined(viewer)) {
            throw new DeveloperError('viewer is required.');
        }

        var cesiumInspectorContainer = document.createElement('div');
        cesiumInspectorContainer.className = 'cesium-viewer-cesiumInspectorContainer';
        viewer.container.appendChild(cesiumInspectorContainer);
        var cesiumInspector = new CesiumInspector(cesiumInspectorContainer, viewer.scene);

        defineProperties(viewer, {
            cesiumInspector : {
                get : function() {
                    return cesiumInspector;
                }
            }
        });

<<<<<<< HEAD
        viewer.postRender.addEventListener(function() {
=======
        viewer.scene.postRender.addEventListener(function() {
>>>>>>> b04405d7
            viewer.cesiumInspector.viewModel.update();
        });
    };

    return viewerCesiumInspectorMixin;
});<|MERGE_RESOLUTION|>--- conflicted
+++ resolved
@@ -46,11 +46,7 @@
             }
         });
 
-<<<<<<< HEAD
-        viewer.postRender.addEventListener(function() {
-=======
         viewer.scene.postRender.addEventListener(function() {
->>>>>>> b04405d7
             viewer.cesiumInspector.viewModel.update();
         });
     };
