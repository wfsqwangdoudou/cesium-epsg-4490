/*global define,console*/
define([
        'require',
        'dojo/_base/declare',
        'dojo/ready',
        'dojo/_base/lang',
        'dojo/_base/event',
        'dojo/on',
        'dijit/_WidgetBase',
        'dijit/_TemplatedMixin',
        'dijit/_WidgetsInTemplateMixin',
        'dijit/form/Button',
        'dijit/form/ToggleButton',
        'dijit/form/DropDownButton',
        'dijit/TooltipDialog',
        './getJson',
        './TimelineWidget',
        '../../Core/BoundingRectangle',
        '../../Core/Clock',
        '../../Core/ClockStep',
        '../../Core/ClockRange',
        '../../Core/Extent',
        '../../Core/AnimationController',
        '../../Core/Ellipsoid',
        '../../Core/Iso8601',
        '../../Core/FullScreen',
        '../../Core/computeSunPosition',
        '../../Core/EventHandler',
        '../../Core/FeatureDetection',
        '../../Core/MouseEventType',
        '../../Core/Cartesian2',
        '../../Core/Cartesian3',
        '../../Core/JulianDate',
        '../../Core/DefaultProxy',
        '../../Core/Transforms',
        '../../Core/requestAnimationFrame',
        '../../Core/Color',
        '../../Core/Matrix4',
        '../../Core/Math',
        '../../Scene/PerspectiveFrustum',
        '../../Scene/Material',
        '../../Scene/Scene',
        '../../Scene/CentralBody',
        '../../Scene/BingMapsTileProvider',
        '../../Scene/BingMapsStyle',
        '../../Scene/SceneTransitioner',
        '../../Scene/SingleTileProvider',
        '../../Scene/PerformanceDisplay',
        '../../Scene/SceneMode',
        '../../DynamicScene/processCzml',
        '../../DynamicScene/DynamicObjectView',
        '../../DynamicScene/DynamicObjectCollection',
        '../../DynamicScene/VisualizerCollection',
        'dojo/text!./CesiumViewerWidget.html'
    ], function (
        require,
        declare,
        ready,
        lang,
        event,
        on,
        _WidgetBase,
        _TemplatedMixin,
        _WidgetsInTemplateMixin,
        Button,
        ToggleButton,
        DropDownButton,
        TooltipDialog,
        getJson,
        TimelineWidget,
        BoundingRectangle,
        Clock,
        ClockStep,
        ClockRange,
        Extent,
        AnimationController,
        Ellipsoid,
        Iso8601,
        FullScreen,
        computeSunPosition,
        EventHandler,
        FeatureDetection,
        MouseEventType,
        Cartesian2,
        Cartesian3,
        JulianDate,
        DefaultProxy,
        Transforms,
        requestAnimationFrame,
        Color,
        Matrix4,
        CesiumMath,
        PerspectiveFrustum,
        Material,
        Scene,
        CentralBody,
        BingMapsTileProvider,
        BingMapsStyle,
        SceneTransitioner,
        SingleTileProvider,
        PerformanceDisplay,
        SceneMode,
        processCzml,
        DynamicObjectView,
        DynamicObjectCollection,
        VisualizerCollection,
        template) {
    "use strict";

    /**
     * This Dojo widget wraps the full functionality of Cesium Viewer.
     *
     * @class CesiumViewerWidget
     * @param {Object} options - A list of options to pre-configure the widget.  Names matching member fields/functions will override the default values.
     */
    return declare('Cesium.CesiumViewerWidget', [_WidgetBase, _TemplatedMixin, _WidgetsInTemplateMixin],
    /** @lends CesiumViewerWidget */
    {
        // for Dojo use only
        templateString : template,

        /**
         * Enable streaming Imagery.  This is read-only after construction.
         *
         * @type {Boolean}
         * @memberof CesiumViewerWidget.prototype
         * @default true
         * @see CesiumViewerWidget#enableStreamingImagery
         */
        useStreamingImagery : true,
        /**
         * The map style for streaming imagery.  This is read-only after construction.
         *
         * @type {BingMapsStyle}
         * @memberof CesiumViewerWidget.prototype
         * @default {@link BingMapsStyle.AERIAL}
         * @see CesiumViewerWidget#setStreamingImageryMapStyle
         */
        mapStyle : BingMapsStyle.AERIAL,
        /**
         * The URL for a daytime image on the globe.
         *
         * @type {String}
         * @memberof CesiumViewerWidget.prototype
         */
        dayImageUrl : undefined,
        /**
         * The URL for a nighttime image on the globe.
         *
         * @type {String}
         * @memberof CesiumViewerWidget.prototype
         */
        nightImageUrl : undefined,
        /**
         * The URL for a specular map on the globe, typically with white for oceans and black for landmass.
         *
         * @type {String}
         * @memberof CesiumViewerWidget.prototype
         */
        specularMapUrl : undefined,
        /**
         * The URL for the clouds image on the globe.
         *
         * @type {String}
         * @memberof CesiumViewerWidget.prototype
         */
        cloudsMapUrl : undefined,
        /**
         * The URL for a bump map on the globe, showing mountain ranges.
         *
         * @type {String}
         * @memberof CesiumViewerWidget.prototype
         */
        bumpMapUrl : undefined,
        /**
         * An object containing settings supplied by the end user, typically from the query string
         * of the URL of the page with the widget.
         *
         * @type {Object}
         * @memberof CesiumViewerWidget.prototype
         * @example
         * var ioQuery = require('dojo/io-query');
         * var endUserOptions = {};
         * if (window.location.search) {
         *     endUserOptions = ioQuery.queryToObject(window.location.search.substring(1));
         * }
         *
         * @example
         * var endUserOptions = {
         *     'source' : 'file.czml', // The relative URL of the CZML file to load at startup.
         *     'lookAt' : '123abc',    // The CZML ID of the object to track at startup.
         *     'stats'  : 1,           // Enable the FPS performance display.
         *     'debug'  : 1,           // Full WebGL error reporting at substantial performance cost.
         * };
         */
        endUserOptions : {},
        /**
         * Check for WebGL errors after every WebGL API call.  Enabling this debugging feature
         * comes at a substantial performance cost, halting and restarting the graphics
         * pipeline hundreds of times per frame.  But it can uncover problems that are otherwise
         * very difficult to diagnose.
         * This property is read-only after construction.
         *
         * @type {Boolean}
         * @memberof CesiumViewerWidget.prototype
         * @default false
         */
        enableWebGLDebugging: false,
        /**
         * Allow the user to drag-and-drop CZML files into this widget.
         * This is read-only after construction.
         *
         * @type {Boolean}
         * @memberof CesiumViewerWidget.prototype
         * @default false
         */
        enableDragDrop: false,
        /**
         * Register this widget's resize handler to get called every time the browser window
         * resize event fires.  This is read-only after construction.  Generally this should
         * be true for full-screen widgets, and true for
         * fluid layouts where the widget is likely to change size at the same time as the
         * window.  The exception is, if you use a Dojo layout where this widget exists inside
         * a Dojo ContentPane or similar, you should set this to false, because Dojo will perform
         * its own layout calculations and call this widget's resize handler automatically.
         * This can also be false for a fixed-size widget.
         *
         * If unsure, test the widget with this set to false, and if window resizes cause the
         * globe to stretch, change this to true.
         *
         * @type {Boolean}
         * @memberof CesiumViewerWidget.prototype
         * @default true
         * @see CesiumViewerWidget#resize
         */
        resizeWidgetOnWindowResize: true,

        // for Dojo use only
        constructor : function() {
            this.ellipsoid = Ellipsoid.WGS84;
        },

        // for Dojo use only
        postCreate : function() {
            ready(this, '_setupCesium');
        },

        /**
         * If supplied, this function will be called at the end of widget setup.
         *
         * @function
         * @memberof CesiumViewerWidget.prototype
         * @see CesiumViewerWidget#startRenderLoop
         */
        postSetup : undefined,

        /**
         * This function will get a callback in the event of setup failure, likely indicating
         * a problem with WebGL support or the availability of a GL context.
         *
         * @function
         * @memberof CesiumViewerWidget.prototype
         * @param {Object} widget - A reference to this widget
         * @param {Object} error - The exception that was thrown during setup
         */
        onSetupError : function(widget, error) {
            console.error(error);
        },

        /**
         * This function must be called when the widget changes size.  It updates the canvas
         * size, camera aspect ratio, and viewport size.
         *
         * @function
         * @memberof CesiumViewerWidget.prototype
         * @see CesiumViewerWidget#resizeWidgetOnWindowResize
         */
        resize : function() {
            var width = this.canvas.clientWidth, height = this.canvas.clientHeight;

            if (typeof this.scene === 'undefined' || (this.canvas.width === width && this.canvas.height === height)) {
                return;
            }

            this.canvas.width = width;
            this.canvas.height = height;

            var frustum = this.scene.getCamera().frustum;
            if (typeof frustum.aspectRatio !== 'undefined') {
                frustum.aspectRatio = width / height;
            } else {
                frustum.top = frustum.right * (height / width);
                frustum.bottom = -frustum.top;
            }
        },

        /**
         * Have the camera track a particular object based on the result of a pick.
         *
         * @function
         * @memberof CesiumViewerWidget.prototype
         * @param {Object} selectedObject - The object to track, or <code>undefined</code> to stop tracking.
         */
        centerCameraOnPick : function(selectedObject) {
            this.centerCameraOnObject(typeof selectedObject !== 'undefined' ? selectedObject.dynamicObject : undefined);
        },

        _viewFromTo : undefined,

        /**
         * Have the camera track a particular object.
         *
         * @function
         * @memberof CesiumViewerWidget.prototype
         * @param {Object} selectedObject - The object to track, or <code>undefined</code> to stop tracking.
         */
        centerCameraOnObject : function(selectedObject) {
            if (typeof selectedObject !== 'undefined' && typeof selectedObject.position !== 'undefined') {
                var viewFromTo = this._viewFromTo;
                if (typeof viewFromTo === 'undefined') {
                    this._viewFromTo = viewFromTo = new DynamicObjectView(selectedObject, this.scene, this.ellipsoid);
                } else {
                    viewFromTo.dynamicObject = selectedObject;
                }
            } else {
                this._viewFromTo = undefined;

                var scene = this.scene;
                var mode = scene.mode;
                var camera = scene.getCamera();
                var controllers = camera.getControllers();
                if (mode === SceneMode.SCENE2D) {
                    controllers.removeAll();
                    controllers.add2D(scene.scene2D.projection);
                } else if (mode === SceneMode.SCENE3D) {
                    //For now just rename at the last location
                    //camera will stay in spindle/rotate mode.
                } else if (mode === SceneMode.COLUMBUS_VIEW) {
                    controllers.removeAll();
                    controllers.addColumbusView();
                }
            }
        },

        /**
         * Override this function to be notified when an object is selected (left-click).
         *
         * @function
         * @memberof CesiumViewerWidget.prototype
         * @param {Object} selectedObject - The object that was selected, or <code>undefined</code> to de-select.
         */
        onObjectSelected : undefined,
        /**
         * Override this function to be notified when an object is right-clicked.
         *
         * @function
         * @memberof CesiumViewerWidget.prototype
         * @param {Object} selectedObject - The object that was selected, or <code>undefined</code> to de-select.
         */
        onObjectRightClickSelected : undefined,
        /**
         * Override this function to be notified when an object is left-double-clicked.
         *
         * @function
         * @memberof CesiumViewerWidget.prototype
         * @param {Object} selectedObject - The object that was selected, or <code>undefined</code> to de-select.
         */
        onObjectLeftDoubleClickSelected : undefined,
        /**
         * Override this function to be notified when an object hovered by the mouse.
         *
         * @function
         * @memberof CesiumViewerWidget.prototype
         * @param {Object} selectedObject - The object that was hovered, or <code>undefined</code> if the mouse moved off.
         */
        onObjectMousedOver : undefined,
        /**
         * Override this function to be notified when the left mouse button is pressed down.
         *
         * @function
         * @memberof CesiumViewerWidget.prototype
         * @param {Object} The object with the position of the mouse.
         */
        onLeftMouseDown : undefined,
        /**
         * Override this function to be notified when the left mouse button is released.
         *
         * @function
         * @memberof CesiumViewerWidget.prototype
         * @param {Object} The object with the position of the mouse.
         */
        onLeftMouseUp : undefined,
        /**
         * Override this function to be notified when the right mouse button is pressed down.
         *
         * @function
         * @memberof CesiumViewerWidget.prototype
         * @param {Object} The object with the position of the mouse.
         */
        onRightMouseDown : undefined,
        /**
         * Override this function to be notified when the right mouse button is released.
         *
         * @function
         * @memberof CesiumViewerWidget.prototype
         * @param {Object} The object with the position of the mouse.
         */
        onRightMouseUp : undefined,
        /**
         * Override this function to be notified when the left mouse button is dragged.
         *
         * @function
         * @memberof CesiumViewerWidget.prototype
         * @param {Object} The object with the start and end position of the mouse.
         */
        onLeftDrag : undefined,
        /**
         * Override this function to be notified when the right mouse button is dragged or mouse wheel is zoomed.
         *
         * @function
         * @memberof CesiumViewerWidget.prototype
         * @param {Object} The object with the start and end position of the mouse.
         */
        onZoom : undefined,

        _camera3D : undefined,

        _handleLeftClick : function(e) {
            if (typeof this.onObjectSelected !== 'undefined') {
                // Fire the selection event, regardless if it's a duplicate,
                // because the client may want to react to re-selection in some way.
                this.selectedObject = this.scene.pick(e.position);
                this.onObjectSelected(this.selectedObject);
            }
        },

        _handleRightClick : function(e) {
            if (typeof this.onObjectRightClickSelected !== 'undefined') {
                // Fire the selection event, regardless if it's a duplicate,
                // because the client may want to react to re-selection in some way.
                this.selectedObject = this.scene.pick(e.position);
                this.onObjectRightClickSelected(this.selectedObject);
            }
        },

        _handleLeftDoubleClick : function(e) {
            if (typeof this.onObjectLeftDoubleClickSelected !== 'undefined') {
                // Fire the selection event, regardless if it's a duplicate,
                // because the client may want to react to re-selection in some way.
                this.selectedObject = this.scene.pick(e.position);
                this.onObjectLeftDoubleClickSelected(this.selectedObject);
            }
        },

        _handleMouseMove : function(movement) {
            if (typeof this.onObjectMousedOver !== 'undefined') {
                // Don't fire multiple times for the same object as the mouse travels around the screen.
                var mousedOverObject = this.scene.pick(movement.endPosition);
                if (this.mousedOverObject !== mousedOverObject) {
                    this.mousedOverObject = mousedOverObject;
                    this.onObjectMousedOver(mousedOverObject);
                }
            }
            if (typeof this.leftDown !== 'undefined' && this.leftDown && typeof this.onLeftDrag !== 'undefined') {
                this.onLeftDrag(movement);
            } else if (typeof this.rightDown !== 'undefined' && this.rightDown && typeof this.onZoom !== 'undefined') {
                this.onZoom(movement);
            }
        },

        _handleRightDown : function(e) {
            this.rightDown = true;
            if (typeof this.onRightMouseDown !== 'undefined') {
                this.onRightMouseDown(e);
            }
        },

        _handleRightUp : function(e) {
            this.rightDown = false;
            if (typeof this.onRightMouseUp !== 'undefined') {
                this.onRightMouseUp(e);
            }
        },

        _handleLeftDown : function(e) {
            this.leftDown = true;
            if (typeof this.onLeftMouseDown !== 'undefined') {
                this.onLeftMouseDown(e);
            }
        },

        _handleLeftUp : function(e) {
            this.leftDown = false;
            if (typeof this.onLeftMouseUp !== 'undefined') {
                this.onLeftMouseUp(e);
            }
        },

        _handleWheel : function(e) {
            if (typeof this.onZoom !== 'undefined') {
                this.onZoom(e);
            }
        },

        _updateSpeedIndicator : function() {
            if (this.animationController.isAnimating()) {
                this.speedIndicator.innerHTML = this.clock.multiplier + 'x realtime';
            } else {
                this.speedIndicator.innerHTML = this.clock.multiplier + 'x realtime (paused)';
            }
        },

        /**
         * Apply the animation settings from a CZML buffer.
         * @function
         * @memberof CesiumViewerWidget.prototype
         */
        setTimeFromBuffer : function() {
            var clock = this.clock;

            this.animReverse.set('checked', false);
            this.animPause.set('checked', true);
            this.animPlay.set('checked', false);

            var availability = this.dynamicObjectCollection.computeAvailability();
            if (availability.start.equals(Iso8601.MINIMUM_VALUE)) {
                clock.startTime = new JulianDate();
                clock.stopTime = clock.startTime.addDays(1);
                clock.clockRange = ClockRange.UNBOUNDED;
            } else {
                clock.startTime = availability.start;
                clock.stopTime = availability.stop;
                clock.clockRange = ClockRange.LOOP;
            }

            clock.multiplier = 60;
            clock.currentTime = clock.startTime;
            this.timelineControl.zoomTo(clock.startTime, clock.stopTime);
        },

        /**
         * This function is called when files are dropped on the widget, if drag-and-drop is enabled.
         *
         * @function
         * @memberof CesiumViewerWidget.prototype
         * @param {Object} event - The drag-and-drop event containing the dropped file(s).
         */
        handleDrop : function(event) {
            event.stopPropagation(); // Stops some browsers from redirecting.
            event.preventDefault();

            var files = event.dataTransfer.files;
            var f = files[0];
            var reader = new FileReader();
            var widget = this;
            reader.onload = function(evt) {
                //CZML_TODO visualizers.removeAllPrimitives(); is not really needed here, but right now visualizers
                //cache data indefinitely and removeAll is the only way to get rid of it.
                //while there are no visual differences, removeAll cleans the cache and improves performance
                widget.visualizers.removeAllPrimitives();
                widget.dynamicObjectCollection.clear();
                processCzml(JSON.parse(evt.target.result), widget.dynamicObjectCollection, f.name);
                widget.setTimeFromBuffer();
            };
            reader.readAsText(f);
        },

        _setupCesium : function() {
            var canvas = this.canvas, ellipsoid = this.ellipsoid, scene, widget = this;

            try {
                scene = this.scene = new Scene(canvas);
            } catch (ex) {
                if (typeof this.onSetupError !== 'undefined') {
                    this.onSetupError(this, ex);
                }
                return;
            }

            this.resize();

            on(canvas, 'contextmenu', event.stop);
            on(canvas, 'selectstart', event.stop);

            if (typeof widget.endUserOptions.debug !== 'undefined' && widget.endUserOptions.debug) {
                this.enableWebGLDebugging = true;
            }

            var context = scene.getContext();
            if (this.enableWebGLDebugging) {
                context.setValidateShaderProgram(true);
                context.setValidateFramebuffer(true);
                context.setLogShaderCompilation(true);
                context.setThrowOnWebGLError(true);
            }

            var maxTextureSize = context.getMaximumTextureSize();
            if (maxTextureSize < 4095) {
                // Mobile, or low-end card
                this.dayImageUrl = this.dayImageUrl || require.toUrl('Images/NE2_50M_SR_W_2048.jpg');
                this.nightImageUrl = this.nightImageUrl || require.toUrl('Images/land_ocean_ice_lights_512.jpg');
            } else {
                // Desktop
                this.dayImageUrl = this.dayImageUrl || require.toUrl('Images/NE2_50M_SR_W_4096.jpg');
                this.nightImageUrl = this.nightImageUrl || require.toUrl('Images/land_ocean_ice_lights_2048.jpg');
                this.specularMapUrl = this.specularMapUrl || require.toUrl('Images/earthspec1k.jpg');
                this.cloudsMapUrl = this.cloudsMapUrl || require.toUrl('Images/earthcloudmaptrans.jpg');
                this.bumpMapUrl = this.bumpMapUrl || require.toUrl('Images/earthbump1k.jpg');
            }

            var centralBody = this.centralBody = new CentralBody(ellipsoid);

            // This logo is replicated by the imagery selector button, so it's hidden here.
            centralBody.logoOffset = new Cartesian2(-100, -100);

            this.showSkyAtmosphere(true);
            this.showGroundAtmosphere(true);
            this._configureCentralBodyImagery();

            scene.getPrimitives().setCentralBody(centralBody);

            var camera = scene.getCamera();
            camera.position = camera.position.multiplyByScalar(1.5);
<<<<<<< HEAD
//            camera.frustum.near = 10.0;
//            camera.frustum.far = 1.0 * maxRadii;

            camera.frustum.near = 1.0;
            camera.frustum.far = 1.0 * maxRadii;
=======
>>>>>>> 81822ba7

            this.centralBodyCameraController = camera.getControllers().addCentralBody();

            var handler = new EventHandler(canvas);
            handler.setMouseAction(lang.hitch(this, '_handleLeftClick'), MouseEventType.LEFT_CLICK);
            handler.setMouseAction(lang.hitch(this, '_handleRightClick'), MouseEventType.RIGHT_CLICK);
            handler.setMouseAction(lang.hitch(this, '_handleLeftDoubleClick'), MouseEventType.LEFT_DOUBLE_CLICK);
            handler.setMouseAction(lang.hitch(this, '_handleMouseMove'), MouseEventType.MOVE);
            handler.setMouseAction(lang.hitch(this, '_handleLeftDown'), MouseEventType.LEFT_DOWN);
            handler.setMouseAction(lang.hitch(this, '_handleLeftUp'), MouseEventType.LEFT_UP);
            handler.setMouseAction(lang.hitch(this, '_handleWheel'), MouseEventType.WHEEL);
            handler.setMouseAction(lang.hitch(this, '_handleRightDown'), MouseEventType.RIGHT_DOWN);
            handler.setMouseAction(lang.hitch(this, '_handleRightUp'), MouseEventType.RIGHT_UP);

            //////////////////////////////////////////////////////////////////////////////////////////////////

            if (typeof this.highlightColor === 'undefined') {
                this.highlightColor = new Color(0.0, 1.0, 0.0);
            }

            if (typeof this.highlightMaterial === 'undefined') {
                this.highlightMaterial = Material.fromType(scene.getContext(), Material.ColorType);
                this.highlightMaterial.uniforms.color = this.highlightColor;
            }

            if (typeof this.onObjectLeftDoubleClickSelected === 'undefined') {
                this.onObjectLeftDoubleClickSelected = function(selectedObject) {
                    if (typeof selectedObject !== 'undefined' && typeof selectedObject.dynamicObject !== 'undefined') {
                        this.centerCameraOnPick(selectedObject);
                    }
                };
                                }
            if (this.enableDragDrop) {
                var dropBox = this.cesiumNode;
                on(dropBox, 'drop', lang.hitch(widget, 'handleDrop'));
                on(dropBox, 'dragenter', event.stop);
                on(dropBox, 'dragover', event.stop);
                on(dropBox, 'dragexit', event.stop);
            }

            var currentTime = new JulianDate();
            if (typeof this.animationController === 'undefined') {
                if (typeof this.clock === 'undefined') {
                    this.clock = new Clock({
                        startTime : currentTime.addDays(-0.5),
                        stopTime : currentTime.addDays(0.5),
                        currentTime : currentTime,
                        clockStep : ClockStep.SYSTEM_CLOCK_DEPENDENT,
                        multiplier : 1
                    });
                }
                this.animationController = new AnimationController(this.clock);
            } else {
                this.clock = this.animationController.clock;
            }

            var animationController = this.animationController;
            var dynamicObjectCollection = this.dynamicObjectCollection = new DynamicObjectCollection();
            var clock = this.clock;
            var transitioner = this.sceneTransitioner = new SceneTransitioner(scene);
            this.visualizers = VisualizerCollection.createCzmlStandardCollection(scene, dynamicObjectCollection);

            if (typeof widget.endUserOptions.source !== 'undefined') {
                getJson(widget.endUserOptions.source).then(function(czmlData) {
                    processCzml(czmlData, widget.dynamicObjectCollection, widget.endUserOptions.source);
                    widget.setTimeFromBuffer();
                    if (typeof widget.endUserOptions.lookAt !== 'undefined') {
                        widget.centerCameraOnObject(widget.dynamicObjectCollection.getObject(widget.endUserOptions.lookAt));
                    }
                },
                function(error) {
                    window.alert(error);
                });
            }

            if (typeof widget.endUserOptions.stats !== 'undefined' && widget.endUserOptions.stats) {
                widget.enableStatistics(true);
            }

            this._lastTimeLabelClock = clock.currentTime;
            this._lastTimeLabelDate = Date.now();
            this.timeLabelElement = this.timeLabel.containerNode;
            this.timeLabelElement.innerHTML = clock.currentTime.toDate().toUTCString();

            var animReverse = this.animReverse;
            var animPause = this.animPause;
            var animPlay = this.animPlay;

            on(this.animReset, 'Click', function() {
                animationController.reset();
                animReverse.set('checked', false);
                animPause.set('checked', true);
                animPlay.set('checked', false);
            });

            function onAnimPause() {
                animationController.pause();
                animReverse.set('checked', false);
                animPause.set('checked', true);
                animPlay.set('checked', false);
            }

            on(animPause, 'Click', onAnimPause);

            on(animReverse, 'Click', function() {
                animationController.playReverse();
                animReverse.set('checked', true);
                animPause.set('checked', false);
                animPlay.set('checked', false);
            });

            on(animPlay, 'Click', function() {
                animationController.play();
                animReverse.set('checked', false);
                animPause.set('checked', false);
                animPlay.set('checked', true);
            });

            on(widget.animSlow, 'Click', function() {
                animationController.slower();
            });

            on(widget.animFast, 'Click', function() {
                animationController.faster();
            });

            function onTimelineScrub(e) {
                widget.clock.currentTime = e.timeJulian;
                onAnimPause();
            }

            var timelineWidget = widget.timelineWidget;
            timelineWidget.clock = widget.clock;
            timelineWidget.setupCallback = function(t) {
                widget.timelineControl = t;
                t.addEventListener('settime', onTimelineScrub, false);
                t.zoomTo(clock.startTime, clock.stopTime);
            };
            timelineWidget.setupTimeline();

            var viewHomeButton = widget.viewHomeButton;
            var view2D = widget.view2D;
            var view3D = widget.view3D;
            var viewColumbus = widget.viewColumbus;
            var viewFullScreen = widget.viewFullScreen;

            view2D.set('checked', false);
            view3D.set('checked', true);
            viewColumbus.set('checked', false);

            on(viewFullScreen, 'Click', function() {
                if (FullScreen.isFullscreenEnabled()) {
                    FullScreen.exitFullscreen();
                } else {
                    FullScreen.requestFullScreen(document.body);
                }
            });

            on(viewHomeButton, 'Click', function() {
                widget.viewHome();
            });
            on(view2D, 'Click', function() {
                view2D.set('checked', true);
                view3D.set('checked', false);
                viewColumbus.set('checked', false);
                widget.showSkyAtmosphere(false);
                widget.showGroundAtmosphere(false);
                transitioner.morphTo2D();
            });
            on(view3D, 'Click', function() {
                view2D.set('checked', false);
                view3D.set('checked', true);
                viewColumbus.set('checked', false);
                transitioner.morphTo3D();
                widget.showSkyAtmosphere(true);
                widget.showGroundAtmosphere(true);
            });
            on(viewColumbus, 'Click', function() {
                view2D.set('checked', false);
                view3D.set('checked', false);
                viewColumbus.set('checked', true);
                widget.showSkyAtmosphere(false);
                widget.showGroundAtmosphere(false);
                transitioner.morphToColumbusView();
            });

            var cbLighting = widget.cbLighting;
            on(cbLighting, 'Change', function(value) {
                widget.centralBody.affectedByLighting = !value;
                widget.centralBody.showSkyAtmosphere = widget._showSkyAtmosphere && !value;
                widget.centralBody.showGroundAtmosphere = widget._showGroundAtmosphere && !value;
            });

            var imagery = widget.imagery;
            var imageryAerial = widget.imageryAerial;
            var imageryAerialWithLabels = widget.imageryAerialWithLabels;
            var imageryRoad = widget.imageryRoad;
            var imagerySingleTile = widget.imagerySingleTile;
            var imageryOptions = [imageryAerial, imageryAerialWithLabels, imageryRoad, imagerySingleTile];
            var bingHtml = imagery.containerNode.innerHTML;

            imagery.startup();

            function createImageryClickFunction(control, style) {
                return function() {
                    if (style) {
                        widget.setStreamingImageryMapStyle(style);
                        imagery.containerNode.innerHTML = bingHtml;
                    } else {
                        widget.enableStreamingImagery(false);
                        imagery.containerNode.innerHTML = 'Imagery';
                    }

                    imageryOptions.forEach(function(o) {
                        o.set('checked', o === control);
                    });
                };
            }

            on(imageryAerial, 'Click', createImageryClickFunction(imageryAerial, BingMapsStyle.AERIAL));
            on(imageryAerialWithLabels, 'Click', createImageryClickFunction(imageryAerialWithLabels, BingMapsStyle.AERIAL_WITH_LABELS));
            on(imageryRoad, 'Click', createImageryClickFunction(imageryRoad, BingMapsStyle.ROAD));
            on(imagerySingleTile, 'Click', createImageryClickFunction(imagerySingleTile, undefined));

            //////////////////////////////////////////////////////////////////////////////////////////////////

            if (widget.resizeWidgetOnWindowResize) {
                on(window, 'resize', function() {
                    widget.resize();
                });
            }

            this._camera3D = this.scene.getCamera().clone();

            if (typeof this.postSetup !== 'undefined') {
                this.postSetup(this);
            }
        },

        /**
         * Reset the camera to the home view for the current scene mode.
         * @function
         * @memberof CesiumViewerWidget.prototype
         */
        viewHome : function() {
            this._viewFromTo = undefined;

            var scene = this.scene;
            var mode = scene.mode;
            var camera = scene.getCamera();
            var controllers = camera.getControllers();
            controllers.removeAll();

            if (mode === SceneMode.SCENE2D) {
                controllers.add2D(scene.scene2D.projection);
                scene.viewExtent(Extent.MAX_VALUE);
            } else if (mode === SceneMode.SCENE3D) {
                this.centralBodyCameraController = controllers.addCentralBody();
                var camera3D = this._camera3D;
                camera3D.position.clone(camera.position);
                camera3D.direction.clone(camera.direction);
                camera3D.up.clone(camera.up);
                camera3D.right.clone(camera.right);
                camera3D.transform.clone(camera.transform);
                camera3D.frustum.clone(camera.frustum);
            } else if (mode === SceneMode.COLUMBUS_VIEW) {
                var transform = new Matrix4(0.0, 0.0, 1.0, 0.0,
                                            1.0, 0.0, 0.0, 0.0,
                                            0.0, 1.0, 0.0, 0.0,
                                            0.0, 0.0, 0.0, 1.0);

                var maxRadii = Ellipsoid.WGS84.getMaximumRadius();
                var position = new Cartesian3(0.0, -1.0, 1.0).normalize().multiplyByScalar(5.0 * maxRadii);
                var direction = Cartesian3.ZERO.subtract(position).normalize();
                var right = direction.cross(Cartesian3.UNIT_Z).normalize();
                var up = right.cross(direction);

                var frustum = new PerspectiveFrustum();
                frustum.fovy = CesiumMath.toRadians(60.0);
                frustum.aspectRatio = this.canvas.clientWidth / this.canvas.clientHeight;

                camera.position = position;
                camera.direction = direction;
                camera.up = up;
                camera.frustum = frustum;
                camera.transform = transform;

                controllers.addColumbusView();
            }
        },

        /**
         * Test if the clouds are configured and available for display.
         *
         * @function
         * @memberof CesiumViewerWidget.prototype
         * @returns {Boolean} <code>true</code> if the <code>cloudsMapSource</code> is defined.
         */
        areCloudsAvailable : function() {
            return typeof this.centralBody.cloudsMapSource !== 'undefined';
        },

        /**
         * Enable or disable the display of clouds.
         *
         * @function
         * @memberof CesiumViewerWidget.prototype
         * @param {Boolean} useClouds - <code>true</code> to enable clouds, if configured.
         */
        enableClouds : function(useClouds) {
            if (this.areCloudsAvailable()) {
                this.centralBody.showClouds = useClouds;
                this.centralBody.showCloudShadows = useClouds;
            }
        },

        /**
         * Enable or disable the FPS (Frames Per Second) perfomance display.
         *
         * @function
         * @memberof CesiumViewerWidget.prototype
         * @param {Boolean} showStatistics - <code>true</code> to enable it.
         */
        enableStatistics : function(showStatistics) {
            if (typeof this._performanceDisplay === 'undefined' && showStatistics) {
                this._performanceDisplay = new PerformanceDisplay();
                this.scene.getPrimitives().add(this._performanceDisplay);
            } else if (typeof this._performanceDisplay !== 'undefined' && !showStatistics) {
                this.scene.getPrimitives().remove(this._performanceDisplay);
                this._performanceDisplay = undefined;
            }
        },

        /**
         * Enable or disable the "sky atmosphere" effect, which displays the limb
         * of the Earth (seen from space) or blue sky (seen from inside the atmosphere).
         *
         * @function
         * @memberof CesiumViewerWidget.prototype
         * @param {Boolean} show - <code>true</code> to enable the effect.
         */
        showSkyAtmosphere : function(show) {
            this._showSkyAtmosphere = show;
            this.centralBody.showSkyAtmosphere = show && this.centralBody.affectedByLighting;
        },

        /**
         * Enable or disable the "ground atmosphere" effect, which makes the surface of
         * the globe look pale at a distance.
         *
         * @function
         * @memberof CesiumViewerWidget.prototype
         * @param {Boolean} show - <code>true</code> to enable the effect.
         */
        showGroundAtmosphere : function(show) {
            this._showGroundAtmosphere = show;
            this.centralBody.showGroundAtmosphere = show && this.centralBody.affectedByLighting;
        },

        /**
         * Enable or disable streaming imagery, and update the globe.
         *
         * @function
         * @memberof CesiumViewerWidget.prototype
         * @param {Boolean} value - <code>true</code> to enable streaming imagery.
         * @see CesiumViewerWidget#useStreamingImagery
         */
        enableStreamingImagery : function(value) {
            this.useStreamingImagery = value;
            this._configureCentralBodyImagery();
        },

        /**
         * Change the streaming imagery type, and update the globe.
         *
         * @function
         * @memberof CesiumViewerWidget.prototype
         * @param {BingMapsStyle} value - the new map style to use.
         * @see CesiumViewerWidget#mapStyle
         */
        setStreamingImageryMapStyle : function(value) {
            this.useStreamingImagery = true;

            if (this.mapStyle !== value) {
                this.mapStyle = value;
                this._configureCentralBodyImagery();
            }
        },

        /**
         * Set the positional offset of the logo of the streaming imagery provider.
         *
         * @function
         * @memberof CesiumViewerWidget.prototype
         * @param {Integer} logoOffsetX - The horizontal offset in screen space
         * @param {Integer} logoOffsetY - The vertical offset in screen space
         */
        setLogoOffset : function(logoOffsetX, logoOffsetY) {
            var logoOffset = this.centralBody.logoOffset;
            if ((logoOffsetX !== logoOffset.x) || (logoOffsetY !== logoOffset.y)) {
                this.centralBody.logoOffset = new Cartesian2(logoOffsetX, logoOffsetY);
            }
        },

        /**
         * Highlight an object in the scene, usually in response to a click or hover.
         *
         * @function
         * @memberof CesiumViewerWidget.prototype
         * @param {Object} selectedObject - The object to highlight, or <code>undefined</code> to un-highlight.
         */
        highlightObject : function(selectedObject) {
            if (this.highlightedObject !== selectedObject) {
                if (typeof this.highlightedObject !== 'undefined') {
                    if (typeof this.highlightedObject.material !== 'undefined') {
                        this.highlightedObject.material = this._originalMaterial;
                    } else if (typeof this.highlightedObject.outerMaterial !== 'undefined') {
                        this.highlightedObject.outerMaterial = this._originalMaterial;
                    } else {
                        this.highlightedObject.setColor(this._originalColor);
                    }
                }
                this.highlightedObject = selectedObject;
                if (typeof selectedObject !== 'undefined') {
                    if (typeof selectedObject.material !== 'undefined') {
                        this._originalMaterial = selectedObject.material;
                        selectedObject.material = this.highlightMaterial;
                    } else if (typeof selectedObject.outerMaterial !== 'undefined') {
                        this._originalMaterial = selectedObject.outerMaterial;
                        selectedObject.outerMaterial = this.highlightMaterial;
                    } else {
                        this._originalColor = Color.clone(selectedObject.getColor(), this._originalColor);
                        selectedObject.setColor(this.highlightColor);
                    }
                }
            }
        },

        _sunPosition : new Cartesian3(),

        /**
         * Call this function prior to rendering each animation frame, to prepare
         * all CZML objects and other settings for the next frame.
         *
         * @function
         * @memberof CesiumViewerWidget.prototype
         * @param {JulianDate} currentTime - The date and time in the scene of the frame to be rendered
         */
        update : function(currentTime) {

            this._updateSpeedIndicator();
            this.timelineControl.updateFromClock();
            this.scene.setSunPosition(computeSunPosition(currentTime, this._sunPosition));
            this.visualizers.update(currentTime);

            if ((Math.abs(currentTime.getSecondsDifference(this._lastTimeLabelClock)) >= 1.0) ||
                    ((Date.now() - this._lastTimeLabelDate) > 200)) {
                this.timeLabelElement.innerHTML = currentTime.toDate().toUTCString();
                this._lastTimeLabelClock = currentTime;
                this._lastTimeLabelDate = Date.now();
            }

            // Update the camera to stay centered on the selected object, if any.
            var viewFromTo = this._viewFromTo;
            if (typeof viewFromTo !== 'undefined') {
                viewFromTo.update(currentTime);
            }
        },

        /**
         * Render the widget's scene.
         * @function
         * @memberof CesiumViewerWidget.prototype
         */
        render : function() {
            this.scene.render();
        },

        _configureCentralBodyImagery : function() {
            var centralBody = this.centralBody;

            if (this.useStreamingImagery) {
                centralBody.dayTileProvider = new BingMapsTileProvider({
                    server : 'dev.virtualearth.net',
                    mapStyle : this.mapStyle,
                    // Some versions of Safari support WebGL, but don't correctly implement
                    // cross-origin image loading, so we need to load Bing imagery using a proxy.
                    proxy : FeatureDetection.supportsCrossOriginImagery() ? undefined : new DefaultProxy('/proxy/')
                });
            } else {
                centralBody.dayTileProvider = new SingleTileProvider(this.dayImageUrl);
            }

            centralBody.nightImageSource = this.nightImageUrl;
            centralBody.specularMapSource = this.specularMapUrl;
            centralBody.cloudsMapSource = this.cloudsMapUrl;
            centralBody.bumpMapSource = this.bumpMapUrl;
        },

        /**
         * This is a simple render loop that can be started if there is only one <code>CesiumViewerWidget</code>
         * on your page.  Typically it is started from {@link CesiumViewerWidget.postSetup}.  If you wish to
         * customize your render loop, avoid this function and instead use code similar to the following example.
         * @function
         * @memberof CesiumViewerWidget.prototype
         * @see requestAnimationFrame
         * @example
         * // This takes the place of startRenderLoop for a single widget.
         *
         * var animationController = widget.animationController;
         * function updateAndRender() {
         *     var currentTime = animationController.update();
         *     widget.update(currentTime);
         *     widget.render();
         *     requestAnimationFrame(updateAndRender);
         * }
         * updateAndRender();
         * @example
         * // This example requires widget1 and widget2 to share an animationController
         * // (for example, widget2's constructor was called with a copy of widget1's
         * // animationController).
         *
         * function updateAndRender() {
         *     var currentTime = animationController.update();
         *     widget1.update(currentTime);
         *     widget2.update(currentTime);
         *     widget1.render();
         *     widget2.render();
         *     requestAnimationFrame(updateAndRender);
         * }
         * updateAndRender();
         * @example
         * // This example uses separate animationControllers for widget1 and widget2.
         * // These widgets can animate at different rates and pause individually.
         *
         * function updateAndRender() {
         *     var currentTime = widget1.animationController.update();
         *     widget1.update(currentTime);
         *     widget1.render();
         *     currentTime = widget2.animationController.update();
         *     widget2.update(currentTime);
         *     widget2.render();
         *     requestAnimationFrame(updateAndRender);
         * }
         * updateAndRender();
         */
        startRenderLoop : function() {
            var widget = this;
            var animationController = widget.animationController;

            function updateAndRender() {
                var currentTime = animationController.update();
                widget.update(currentTime);
                widget.render();
                requestAnimationFrame(updateAndRender);
            }
            updateAndRender();
        }
    });
});<|MERGE_RESOLUTION|>--- conflicted
+++ resolved
@@ -621,14 +621,6 @@
 
             var camera = scene.getCamera();
             camera.position = camera.position.multiplyByScalar(1.5);
-<<<<<<< HEAD
-//            camera.frustum.near = 10.0;
-//            camera.frustum.far = 1.0 * maxRadii;
-
-            camera.frustum.near = 1.0;
-            camera.frustum.far = 1.0 * maxRadii;
-=======
->>>>>>> 81822ba7
 
             this.centralBodyCameraController = camera.getControllers().addCentralBody();
 
