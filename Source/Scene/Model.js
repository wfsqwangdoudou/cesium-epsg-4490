<<<<<<< HEAD
import BoundingSphere from '../Core/BoundingSphere.js';
import Cartesian2 from '../Core/Cartesian2.js';
import Cartesian3 from '../Core/Cartesian3.js';
import Cartesian4 from '../Core/Cartesian4.js';
import Cartographic from '../Core/Cartographic.js';
import Check from '../Core/Check.js';
import clone from '../Core/clone.js';
import Color from '../Core/Color.js';
import combine from '../Core/combine.js';
import createGuid from '../Core/createGuid.js';
import Credit from '../Core/Credit.js';
import defaultValue from '../Core/defaultValue.js';
import defined from '../Core/defined.js';
import destroyObject from '../Core/destroyObject.js';
import DeveloperError from '../Core/DeveloperError.js';
import DistanceDisplayCondition from '../Core/DistanceDisplayCondition.js';
import FeatureDetection from '../Core/FeatureDetection.js';
import getAbsoluteUri from '../Core/getAbsoluteUri.js';
import getMagic from '../Core/getMagic.js';
import getStringFromTypedArray from '../Core/getStringFromTypedArray.js';
import IndexDatatype from '../Core/IndexDatatype.js';
import loadCRN from '../Core/loadCRN.js';
import loadImageFromTypedArray from '../Core/loadImageFromTypedArray.js';
import loadKTX from '../Core/loadKTX.js';
import CesiumMath from '../Core/Math.js';
import Matrix3 from '../Core/Matrix3.js';
import Matrix4 from '../Core/Matrix4.js';
import PixelFormat from '../Core/PixelFormat.js';
import PrimitiveType from '../Core/PrimitiveType.js';
import Quaternion from '../Core/Quaternion.js';
import Resource from '../Core/Resource.js';
import Transforms from '../Core/Transforms.js';
import WebGLConstants from '../Core/WebGLConstants.js';
import Buffer from '../Renderer/Buffer.js';
import BufferUsage from '../Renderer/BufferUsage.js';
import DrawCommand from '../Renderer/DrawCommand.js';
import Pass from '../Renderer/Pass.js';
import RenderState from '../Renderer/RenderState.js';
import Sampler from '../Renderer/Sampler.js';
import ShaderProgram from '../Renderer/ShaderProgram.js';
import ShaderSource from '../Renderer/ShaderSource.js';
import Texture from '../Renderer/Texture.js';
import TextureMinificationFilter from '../Renderer/TextureMinificationFilter.js';
import TextureWrap from '../Renderer/TextureWrap.js';
import VertexArray from '../Renderer/VertexArray.js';
import addDefaults from '../ThirdParty/GltfPipeline/addDefaults.js';
import addPipelineExtras from '../ThirdParty/GltfPipeline/addPipelineExtras.js';
import ForEach from '../ThirdParty/GltfPipeline/ForEach.js';
import getAccessorByteStride from '../ThirdParty/GltfPipeline/getAccessorByteStride.js';
import hasExtension from '../ThirdParty/GltfPipeline/hasExtension.js';
import numberOfComponentsForType from '../ThirdParty/GltfPipeline/numberOfComponentsForType.js';
import parseGlb from '../ThirdParty/GltfPipeline/parseGlb.js';
import updateVersion from '../ThirdParty/GltfPipeline/updateVersion.js';
import when from '../ThirdParty/when.js';
import Axis from './Axis.js';
import BlendingState from './BlendingState.js';
import ClippingPlaneCollection from './ClippingPlaneCollection.js';
import ColorBlendMode from './ColorBlendMode.js';
import DepthFunction from './DepthFunction.js';
import DracoLoader from './DracoLoader.js';
import getClipAndStyleCode from './getClipAndStyleCode.js';
import getClippingFunction from './getClippingFunction.js';
import HeightReference from './HeightReference.js';
import JobType from './JobType.js';
import ModelAnimationCache from './ModelAnimationCache.js';
import ModelAnimationCollection from './ModelAnimationCollection.js';
import ModelLoadResources from './ModelLoadResources.js';
import ModelMaterial from './ModelMaterial.js';
import ModelMesh from './ModelMesh.js';
import ModelNode from './ModelNode.js';
import ModelOutlineLoader from './ModelOutlineLoader.js';
import ModelUtility from './ModelUtility.js';
import OctahedralProjectedCubeMap from './OctahedralProjectedCubeMap.js';
import processModelMaterialsCommon from './processModelMaterialsCommon.js';
import processPbrMaterials from './processPbrMaterials.js';
import SceneMode from './SceneMode.js';
import ShadowMode from './ShadowMode.js';

    var boundingSphereCartesian3Scratch = new Cartesian3();

    var ModelState = ModelUtility.ModelState;

    // glTF MIME types discussed in https://github.com/KhronosGroup/glTF/issues/412 and https://github.com/KhronosGroup/glTF/issues/943
    var defaultModelAccept = 'model/gltf-binary,model/gltf+json;q=0.8,application/json;q=0.2,*/*;q=0.01';

    var articulationEpsilon = CesiumMath.EPSILON16;

    ///////////////////////////////////////////////////////////////////////////

    function setCachedGltf(model, cachedGltf) {
        model._cachedGltf = cachedGltf;
=======
import BoundingSphere from "../Core/BoundingSphere.js";
import Cartesian2 from "../Core/Cartesian2.js";
import Cartesian3 from "../Core/Cartesian3.js";
import Cartesian4 from "../Core/Cartesian4.js";
import Cartographic from "../Core/Cartographic.js";
import Check from "../Core/Check.js";
import clone from "../Core/clone.js";
import Color from "../Core/Color.js";
import combine from "../Core/combine.js";
import createGuid from "../Core/createGuid.js";
import Credit from "../Core/Credit.js";
import defaultValue from "../Core/defaultValue.js";
import defined from "../Core/defined.js";
import destroyObject from "../Core/destroyObject.js";
import DeveloperError from "../Core/DeveloperError.js";
import DistanceDisplayCondition from "../Core/DistanceDisplayCondition.js";
import FeatureDetection from "../Core/FeatureDetection.js";
import getAbsoluteUri from "../Core/getAbsoluteUri.js";
import getMagic from "../Core/getMagic.js";
import getStringFromTypedArray from "../Core/getStringFromTypedArray.js";
import IndexDatatype from "../Core/IndexDatatype.js";
import loadCRN from "../Core/loadCRN.js";
import loadImageFromTypedArray from "../Core/loadImageFromTypedArray.js";
import loadKTX from "../Core/loadKTX.js";
import CesiumMath from "../Core/Math.js";
import Matrix3 from "../Core/Matrix3.js";
import Matrix4 from "../Core/Matrix4.js";
import PixelFormat from "../Core/PixelFormat.js";
import PrimitiveType from "../Core/PrimitiveType.js";
import Quaternion from "../Core/Quaternion.js";
import Resource from "../Core/Resource.js";
import Transforms from "../Core/Transforms.js";
import WebGLConstants from "../Core/WebGLConstants.js";
import Buffer from "../Renderer/Buffer.js";
import BufferUsage from "../Renderer/BufferUsage.js";
import DrawCommand from "../Renderer/DrawCommand.js";
import Pass from "../Renderer/Pass.js";
import RenderState from "../Renderer/RenderState.js";
import Sampler from "../Renderer/Sampler.js";
import ShaderProgram from "../Renderer/ShaderProgram.js";
import ShaderSource from "../Renderer/ShaderSource.js";
import Texture from "../Renderer/Texture.js";
import TextureMinificationFilter from "../Renderer/TextureMinificationFilter.js";
import TextureWrap from "../Renderer/TextureWrap.js";
import VertexArray from "../Renderer/VertexArray.js";
import addDefaults from "../ThirdParty/GltfPipeline/addDefaults.js";
import addPipelineExtras from "../ThirdParty/GltfPipeline/addPipelineExtras.js";
import ForEach from "../ThirdParty/GltfPipeline/ForEach.js";
import getAccessorByteStride from "../ThirdParty/GltfPipeline/getAccessorByteStride.js";
import hasExtension from "../ThirdParty/GltfPipeline/hasExtension.js";
import numberOfComponentsForType from "../ThirdParty/GltfPipeline/numberOfComponentsForType.js";
import parseGlb from "../ThirdParty/GltfPipeline/parseGlb.js";
import updateVersion from "../ThirdParty/GltfPipeline/updateVersion.js";
import when from "../ThirdParty/when.js";
import Axis from "./Axis.js";
import BlendingState from "./BlendingState.js";
import ClippingPlaneCollection from "./ClippingPlaneCollection.js";
import ColorBlendMode from "./ColorBlendMode.js";
import DepthFunction from "./DepthFunction.js";
import DracoLoader from "./DracoLoader.js";
import getClipAndStyleCode from "./getClipAndStyleCode.js";
import getClippingFunction from "./getClippingFunction.js";
import HeightReference from "./HeightReference.js";
import JobType from "./JobType.js";
import ModelAnimationCache from "./ModelAnimationCache.js";
import ModelAnimationCollection from "./ModelAnimationCollection.js";
import ModelLoadResources from "./ModelLoadResources.js";
import ModelMaterial from "./ModelMaterial.js";
import ModelMesh from "./ModelMesh.js";
import ModelNode from "./ModelNode.js";
import ModelUtility from "./ModelUtility.js";
import OctahedralProjectedCubeMap from "./OctahedralProjectedCubeMap.js";
import processModelMaterialsCommon from "./processModelMaterialsCommon.js";
import processPbrMaterials from "./processPbrMaterials.js";
import SceneMode from "./SceneMode.js";
import ShadowMode from "./ShadowMode.js";

var boundingSphereCartesian3Scratch = new Cartesian3();

var ModelState = ModelUtility.ModelState;

// glTF MIME types discussed in https://github.com/KhronosGroup/glTF/issues/412 and https://github.com/KhronosGroup/glTF/issues/943
var defaultModelAccept =
  "model/gltf-binary,model/gltf+json;q=0.8,application/json;q=0.2,*/*;q=0.01";

var articulationEpsilon = CesiumMath.EPSILON16;

///////////////////////////////////////////////////////////////////////////

function setCachedGltf(model, cachedGltf) {
  model._cachedGltf = cachedGltf;
}

// glTF JSON can be big given embedded geometry, textures, and animations, so we
// cache it across all models using the same url/cache-key.  This also reduces the
// slight overhead in assigning defaults to missing values.
//
// Note that this is a global cache, compared to renderer resources, which
// are cached per context.
function CachedGltf(options) {
  this._gltf = options.gltf;
  this.ready = options.ready;
  this.modelsToLoad = [];
  this.count = 0;
}

Object.defineProperties(CachedGltf.prototype, {
  gltf: {
    set: function (value) {
      this._gltf = value;
    },

    get: function () {
      return this._gltf;
    },
  },
});

CachedGltf.prototype.makeReady = function (gltfJson) {
  this.gltf = gltfJson;

  var models = this.modelsToLoad;
  var length = models.length;
  for (var i = 0; i < length; ++i) {
    var m = models[i];
    if (!m.isDestroyed()) {
      setCachedGltf(m, this);
>>>>>>> 2fd0e8f7
    }
  }
  this.modelsToLoad = undefined;
  this.ready = true;
};

var gltfCache = {};
var uriToGuid = {};
///////////////////////////////////////////////////////////////////////////

/**
 * A 3D model based on glTF, the runtime asset format for WebGL, OpenGL ES, and OpenGL.
 * <p>
 * Cesium includes support for geometry and materials, glTF animations, and glTF skinning.
 * In addition, individual glTF nodes are pickable with {@link Scene#pick} and animatable
 * with {@link Model#getNode}.  glTF cameras and lights are not currently supported.
 * </p>
 * <p>
 * An external glTF asset is created with {@link Model.fromGltf}.  glTF JSON can also be
 * created at runtime and passed to this constructor function.  In either case, the
 * {@link Model#readyPromise} is resolved when the model is ready to render, i.e.,
 * when the external binary, image, and shader files are downloaded and the WebGL
 * resources are created.
 * </p>
 * <p>
 * Cesium supports glTF assets with the following extensions:
 * <ul>
 * <li>
 * {@link https://github.com/KhronosGroup/glTF/blob/master/extensions/1.0/Khronos/KHR_binary_glTF/README.md|KHR_binary_glTF (glTF 1.0)}
 * </li><li>
 * {@link https://github.com/KhronosGroup/glTF/blob/master/extensions/1.0/Khronos/KHR_materials_common/README.md|KHR_materials_common (glTF 1.0)}
 * </li><li>
 * {@link https://github.com/KhronosGroup/glTF/blob/master/extensions/1.0/Vendor/WEB3D_quantized_attributes/README.md|WEB3D_quantized_attributes (glTF 1.0)}
 * </li><li>
 * {@link https://github.com/KhronosGroup/glTF/tree/master/extensions/2.0/Vendor/AGI_articulations/README.md|AGI_articulations}
 * </li><li>
 * {@link https://github.com/KhronosGroup/glTF/pull/1302|KHR_blend (draft)}
 * </li><li>
 * {@link https://github.com/KhronosGroup/glTF/blob/master/extensions/2.0/Khronos/KHR_draco_mesh_compression/README.md|KHR_draco_mesh_compression}
 * </li><li>
 * {@link https://github.com/KhronosGroup/glTF/tree/master/extensions/2.0/Khronos/KHR_materials_pbrSpecularGlossiness/README.md|KHR_materials_pbrSpecularGlossiness}
 * </li><li>
 * {@link https://github.com/KhronosGroup/glTF/tree/master/extensions/2.0/Khronos/KHR_materials_unlit/README.md|KHR_materials_unlit}
 * </li><li>
 * {@link https://github.com/KhronosGroup/glTF/blob/master/extensions/2.0/Khronos/KHR_techniques_webgl/README.md|KHR_techniques_webgl}
 * </li><li>
 * {@link https://github.com/KhronosGroup/glTF/blob/master/extensions/2.0/Khronos/KHR_texture_transform/README.md|KHR_texture_transform}
 * </li>
 * </ul>
 * </p>
 * <p>
 * For high-precision rendering, Cesium supports the {@link https://github.com/KhronosGroup/glTF/blob/master/extensions/1.0/Vendor/CESIUM_RTC/README.md|CESIUM_RTC} extension, which introduces the
 * CESIUM_RTC_MODELVIEW parameter semantic that says the node is in WGS84 coordinates translated
 * relative to a local origin.
 * </p>
 *
 * @alias Model
 * @constructor
 *
 * @param {Object} [options] Object with the following properties:
 * @param {Object|ArrayBuffer|Uint8Array} [options.gltf] A glTF JSON object, or a binary glTF buffer.
 * @param {Resource|String} [options.basePath=''] The base path that paths in the glTF JSON are relative to.
 * @param {Boolean} [options.show=true] Determines if the model primitive will be shown.
 * @param {Matrix4} [options.modelMatrix=Matrix4.IDENTITY] The 4x4 transformation matrix that transforms the model from model to world coordinates.
 * @param {Number} [options.scale=1.0] A uniform scale applied to this model.
 * @param {Number} [options.minimumPixelSize=0.0] The approximate minimum pixel size of the model regardless of zoom.
 * @param {Number} [options.maximumScale] The maximum scale size of a model. An upper limit for minimumPixelSize.
 * @param {Object} [options.id] A user-defined object to return when the model is picked with {@link Scene#pick}.
 * @param {Boolean} [options.allowPicking=true] When <code>true</code>, each glTF mesh and primitive is pickable with {@link Scene#pick}.
 * @param {Boolean} [options.incrementallyLoadTextures=true] Determine if textures may continue to stream in after the model is loaded.
 * @param {Boolean} [options.asynchronous=true] Determines if model WebGL resource creation will be spread out over several frames or block until completion once all glTF files are loaded.
 * @param {Boolean} [options.clampAnimations=true] Determines if the model's animations should hold a pose over frames where no keyframes are specified.
 * @param {ShadowMode} [options.shadows=ShadowMode.ENABLED] Determines whether the model casts or receives shadows from light sources.
 * @param {Boolean} [options.debugShowBoundingVolume=false] For debugging only. Draws the bounding sphere for each draw command in the model.
 * @param {Boolean} [options.debugWireframe=false] For debugging only. Draws the model in wireframe.
 * @param {HeightReference} [options.heightReference=HeightReference.NONE] Determines how the model is drawn relative to terrain.
 * @param {Scene} [options.scene] Must be passed in for models that use the height reference property.
 * @param {DistanceDisplayCondition} [options.distanceDisplayCondition] The condition specifying at what distance from the camera that this model will be displayed.
 * @param {Color} [options.color=Color.WHITE] A color that blends with the model's rendered color.
 * @param {ColorBlendMode} [options.colorBlendMode=ColorBlendMode.HIGHLIGHT] Defines how the color blends with the model.
 * @param {Number} [options.colorBlendAmount=0.5] Value used to determine the color strength when the <code>colorBlendMode</code> is <code>MIX</code>. A value of 0.0 results in the model's rendered color while a value of 1.0 results in a solid color, with any value in-between resulting in a mix of the two.
 * @param {Color} [options.silhouetteColor=Color.RED] The silhouette color. If more than 256 models have silhouettes enabled, there is a small chance that overlapping models will have minor artifacts.
 * @param {Number} [options.silhouetteSize=0.0] The size of the silhouette in pixels.
 * @param {ClippingPlaneCollection} [options.clippingPlanes] The {@link ClippingPlaneCollection} used to selectively disable rendering the model.
 * @param {Boolean} [options.dequantizeInShader=true] Determines if a {@link https://github.com/google/draco|Draco} encoded model is dequantized on the GPU. This decreases total memory usage for encoded models.
 * @param {Cartesian2} [options.imageBasedLightingFactor=Cartesian2(1.0, 1.0)] Scales diffuse and specular image-based lighting from the earth, sky, atmosphere and star skybox.
 * @param {Cartesian3} [options.lightColor] The light color when shading the model. When <code>undefined</code> the scene's light color is used instead.
 * @param {Number} [options.luminanceAtZenith=0.2] The sun's luminance at the zenith in kilo candela per meter squared to use for this model's procedural environment map.
 * @param {Cartesian3[]} [options.sphericalHarmonicCoefficients] The third order spherical harmonic coefficients used for the diffuse color of image-based lighting.
 * @param {String} [options.specularEnvironmentMaps] A URL to a KTX file that contains a cube map of the specular lighting and the convoluted specular mipmaps.
 * @param {Credit|String} [options.credit] A credit for the data source, which is displayed on the canvas.
 *
 * @see Model.fromGltf
 *
 * @demo {@link https://sandcastle.cesium.com/index.html?src=3D%20Models.html|Cesium Sandcastle Models Demo}
 */
function Model(options) {
  options = defaultValue(options, defaultValue.EMPTY_OBJECT);

  var cacheKey = options.cacheKey;
  this._cacheKey = cacheKey;
  this._cachedGltf = undefined;
  this._releaseGltfJson = defaultValue(options.releaseGltfJson, false);

  var cachedGltf;
  if (
    defined(cacheKey) &&
    defined(gltfCache[cacheKey]) &&
    gltfCache[cacheKey].ready
  ) {
    // glTF JSON is in cache and ready
    cachedGltf = gltfCache[cacheKey];
    ++cachedGltf.count;
  } else {
    // glTF was explicitly provided, e.g., when a user uses the Model constructor directly
    var gltf = options.gltf;

    if (defined(gltf)) {
      if (gltf instanceof ArrayBuffer) {
        gltf = new Uint8Array(gltf);
      }

      if (gltf instanceof Uint8Array) {
        // Binary glTF
        var parsedGltf = parseGlb(gltf);

        cachedGltf = new CachedGltf({
          gltf: parsedGltf,
          ready: true,
        });
      } else {
        // Normal glTF (JSON)
        cachedGltf = new CachedGltf({
          gltf: options.gltf,
          ready: true,
        });
      }

      cachedGltf.count = 1;

      if (defined(cacheKey)) {
        gltfCache[cacheKey] = cachedGltf;
      }
    }
  }
  setCachedGltf(this, cachedGltf);

  var basePath = defaultValue(options.basePath, "");
  this._resource = Resource.createIfNeeded(basePath);

  // User specified credit
  var credit = options.credit;
  if (typeof credit === "string") {
    credit = new Credit(credit);
  }
  this._credit = credit;

  // Create a list of Credit's so they can be added from the Resource later
  this._resourceCredits = [];

  /**
   * Determines if the model primitive will be shown.
   *
   * @type {Boolean}
   *
   * @default true
   */
  this.show = defaultValue(options.show, true);

  /**
   * The silhouette color.
   *
   * @type {Color}
   *
   * @default Color.RED
   */
  this.silhouetteColor = defaultValue(options.silhouetteColor, Color.RED);
  this._silhouetteColor = new Color();
  this._silhouetteColorPreviousAlpha = 1.0;
  this._normalAttributeName = undefined;

  /**
   * The size of the silhouette in pixels.
   *
   * @type {Number}
   *
   * @default 0.0
   */
  this.silhouetteSize = defaultValue(options.silhouetteSize, 0.0);

  /**
   * The 4x4 transformation matrix that transforms the model from model to world coordinates.
   * When this is the identity matrix, the model is drawn in world coordinates, i.e., Earth's WGS84 coordinates.
   * Local reference frames can be used by providing a different transformation matrix, like that returned
   * by {@link Transforms.eastNorthUpToFixedFrame}.
   *
   * @type {Matrix4}
   *
   * @default {@link Matrix4.IDENTITY}
   *
   * @example
   * var origin = Cesium.Cartesian3.fromDegrees(-95.0, 40.0, 200000.0);
   * m.modelMatrix = Cesium.Transforms.eastNorthUpToFixedFrame(origin);
   */
  this.modelMatrix = Matrix4.clone(
    defaultValue(options.modelMatrix, Matrix4.IDENTITY)
  );
  this._modelMatrix = Matrix4.clone(this.modelMatrix);
  this._clampedModelMatrix = undefined;

  /**
   * A uniform scale applied to this model before the {@link Model#modelMatrix}.
   * Values greater than <code>1.0</code> increase the size of the model; values
   * less than <code>1.0</code> decrease.
   *
   * @type {Number}
   *
   * @default 1.0
   */
  this.scale = defaultValue(options.scale, 1.0);
  this._scale = this.scale;

  /**
   * The approximate minimum pixel size of the model regardless of zoom.
   * This can be used to ensure that a model is visible even when the viewer
   * zooms out.  When <code>0.0</code>, no minimum size is enforced.
   *
   * @type {Number}
   *
   * @default 0.0
   */
  this.minimumPixelSize = defaultValue(options.minimumPixelSize, 0.0);
  this._minimumPixelSize = this.minimumPixelSize;

  /**
   * The maximum scale size for a model. This can be used to give
   * an upper limit to the {@link Model#minimumPixelSize}, ensuring that the model
   * is never an unreasonable scale.
   *
   * @type {Number}
   */
  this.maximumScale = options.maximumScale;
  this._maximumScale = this.maximumScale;

  /**
   * User-defined object returned when the model is picked.
   *
   * @type Object
   *
   * @default undefined
   *
   * @see Scene#pick
   */
  this.id = options.id;
  this._id = options.id;

  /**
   * Returns the height reference of the model
   *
   * @type {HeightReference}
   *
   * @default HeightReference.NONE
   */
  this.heightReference = defaultValue(
    options.heightReference,
    HeightReference.NONE
  );
  this._heightReference = this.heightReference;
  this._heightChanged = false;
  this._removeUpdateHeightCallback = undefined;
  var scene = options.scene;
  this._scene = scene;
  if (defined(scene) && defined(scene.terrainProviderChanged)) {
    this._terrainProviderChangedCallback = scene.terrainProviderChanged.addEventListener(
      function () {
        this._heightChanged = true;
      },
      this
    );
  }

  /**
   * Used for picking primitives that wrap a model.
   *
   * @private
   */
  this._pickObject = options.pickObject;
  this._allowPicking = defaultValue(options.allowPicking, true);

  this._ready = false;
  this._readyPromise = when.defer();

  /**
   * The currently playing glTF animations.
   *
   * @type {ModelAnimationCollection}
   */
  this.activeAnimations = new ModelAnimationCollection(this);

  /**
   * Determines if the model's animations should hold a pose over frames where no keyframes are specified.
   *
   * @type {Boolean}
   */
  this.clampAnimations = defaultValue(options.clampAnimations, true);

  this._defaultTexture = undefined;
  this._incrementallyLoadTextures = defaultValue(
    options.incrementallyLoadTextures,
    true
  );
  this._asynchronous = defaultValue(options.asynchronous, true);

  /**
   * Determines whether the model casts or receives shadows from light sources.
   *
   * @type {ShadowMode}
   *
   * @default ShadowMode.ENABLED
   */
  this.shadows = defaultValue(options.shadows, ShadowMode.ENABLED);
  this._shadows = this.shadows;

  /**
   * A color that blends with the model's rendered color.
   *
   * @type {Color}
   *
   * @default Color.WHITE
   */
  this.color = Color.clone(defaultValue(options.color, Color.WHITE));
  this._colorPreviousAlpha = 1.0;

  /**
   * Defines how the color blends with the model.
   *
   * @type {ColorBlendMode}
   *
   * @default ColorBlendMode.HIGHLIGHT
   */
  this.colorBlendMode = defaultValue(
    options.colorBlendMode,
    ColorBlendMode.HIGHLIGHT
  );

  /**
   * Value used to determine the color strength when the <code>colorBlendMode</code> is <code>MIX</code>.
   * A value of 0.0 results in the model's rendered color while a value of 1.0 results in a solid color, with
   * any value in-between resulting in a mix of the two.
   *
   * @type {Number}
   *
   * @default 0.5
   */
  this.colorBlendAmount = defaultValue(options.colorBlendAmount, 0.5);

  this._colorShadingEnabled = false;

  this._clippingPlanes = undefined;
  this.clippingPlanes = options.clippingPlanes;
  // Used for checking if shaders need to be regenerated due to clipping plane changes.
  this._clippingPlanesState = 0;
  // If defined, use this matrix to position the clipping planes instead of the modelMatrix.
  // This is so that when models are part of a tileset they all get clipped relative
  // to the root tile.
  this.clippingPlanesOriginMatrix = undefined;

  /**
   * This property is for debugging only; it is not for production use nor is it optimized.
   * <p>
   * Draws the bounding sphere for each draw command in the model.  A glTF primitive corresponds
   * to one draw command.  A glTF mesh has an array of primitives, often of length one.
   * </p>
   *
   * @type {Boolean}
   *
   * @default false
   */
  this.debugShowBoundingVolume = defaultValue(
    options.debugShowBoundingVolume,
    false
  );
  this._debugShowBoundingVolume = false;

  /**
   * This property is for debugging only; it is not for production use nor is it optimized.
   * <p>
   * Draws the model in wireframe.
   * </p>
   *
   * @type {Boolean}
   *
   * @default false
   */
  this.debugWireframe = defaultValue(options.debugWireframe, false);
  this._debugWireframe = false;

  this._distanceDisplayCondition = options.distanceDisplayCondition;

  // Undocumented options
  this._addBatchIdToGeneratedShaders = options.addBatchIdToGeneratedShaders;
  this._precreatedAttributes = options.precreatedAttributes;
  this._vertexShaderLoaded = options.vertexShaderLoaded;
  this._fragmentShaderLoaded = options.fragmentShaderLoaded;
  this._uniformMapLoaded = options.uniformMapLoaded;
  this._pickIdLoaded = options.pickIdLoaded;
  this._ignoreCommands = defaultValue(options.ignoreCommands, false);
  this._requestType = options.requestType;
  this._upAxis = defaultValue(options.upAxis, Axis.Y);
  this._gltfForwardAxis = Axis.Z;
  this._forwardAxis = options.forwardAxis;

  /**
   * @private
   * @readonly
   */
  this.cull = defaultValue(options.cull, true);

  /**
   * @private
   * @readonly
   */
  this.opaquePass = defaultValue(options.opaquePass, Pass.OPAQUE);

  this._computedModelMatrix = new Matrix4(); // Derived from modelMatrix and scale
  this._clippingPlaneModelViewMatrix = Matrix4.clone(Matrix4.IDENTITY); // Derived from modelMatrix, scale, and the current view matrix
  this._initialRadius = undefined; // Radius without model's scale property, model-matrix scale, animations, or skins
  this._boundingSphere = undefined;
  this._scaledBoundingSphere = new BoundingSphere();
  this._state = ModelState.NEEDS_LOAD;
  this._loadResources = undefined;

  this._mode = undefined;

  this._perNodeShowDirty = false; // true when the Cesium API was used to change a node's show property
  this._cesiumAnimationsDirty = false; // true when the Cesium API, not a glTF animation, changed a node transform
  this._dirty = false; // true when the model was transformed this frame
  this._maxDirtyNumber = 0; // Used in place of a dirty boolean flag to avoid an extra graph traversal

  this._runtime = {
    animations: undefined,
    articulationsByName: undefined,
    articulationsByStageKey: undefined,
    stagesByKey: undefined,
    rootNodes: undefined,
    nodes: undefined, // Indexed with the node's index
    nodesByName: undefined, // Indexed with name property in the node
    skinnedNodes: undefined,
    meshesByName: undefined, // Indexed with the name property in the mesh
    materialsByName: undefined, // Indexed with the name property in the material
    materialsById: undefined, // Indexed with the material's index
  };

  this._uniformMaps = {}; // Not cached since it can be targeted by glTF animation
  this._extensionsUsed = undefined; // Cached used glTF extensions
  this._extensionsRequired = undefined; // Cached required glTF extensions
  this._quantizedUniforms = {}; // Quantized uniforms for each program for WEB3D_quantized_attributes
  this._programPrimitives = {};
  this._rendererResources = {
    // Cached between models with the same url/cache-key
    buffers: {},
    vertexArrays: {},
    programs: {},
    sourceShaders: {},
    silhouettePrograms: {},
    textures: {},
    samplers: {},
    renderStates: {},
  };
  this._cachedRendererResources = undefined;
  this._loadRendererResourcesFromCache = false;

  this._dequantizeInShader = defaultValue(options.dequantizeInShader, true);
  this._decodedData = {};

  this._cachedGeometryByteLength = 0;
  this._cachedTexturesByteLength = 0;
  this._geometryByteLength = 0;
  this._texturesByteLength = 0;
  this._trianglesLength = 0;

  // Hold references for shader reconstruction.
  // Hold these separately because _cachedGltf may get released (this.releaseGltfJson)
  this._sourceTechniques = {};
  this._sourcePrograms = {};
  this._quantizedVertexShaders = {};

  this._nodeCommands = [];
  this._pickIds = [];

  // CESIUM_RTC extension
  this._rtcCenter = undefined; // reference to either 3D or 2D
  this._rtcCenterEye = undefined; // in eye coordinates
  this._rtcCenter3D = undefined; // in world coordinates
  this._rtcCenter2D = undefined; // in projected world coordinates

  this._sourceVersion = undefined;
  this._sourceKHRTechniquesWebGL = undefined;

  this._imageBasedLightingFactor = new Cartesian2(1.0, 1.0);
  Cartesian2.clone(
    options.imageBasedLightingFactor,
    this._imageBasedLightingFactor
  );
  this._lightColor = Cartesian3.clone(options.lightColor);

  this._luminanceAtZenith = undefined;
  this.luminanceAtZenith = defaultValue(options.luminanceAtZenith, 0.2);

  this._sphericalHarmonicCoefficients = options.sphericalHarmonicCoefficients;
  this._specularEnvironmentMaps = options.specularEnvironmentMaps;
  this._shouldUpdateSpecularMapAtlas = true;
  this._specularEnvironmentMapAtlas = undefined;

  this._useDefaultSphericalHarmonics = false;
  this._useDefaultSpecularMaps = false;

  this._shouldRegenerateShaders = false;
}

Object.defineProperties(Model.prototype, {
  /**
   * The object for the glTF JSON, including properties with default values omitted
   * from the JSON provided to this model.
   *
   * @memberof Model.prototype
   *
   * @type {Object}
   * @readonly
   *
   * @default undefined
   */
  gltf: {
    get: function () {
      return defined(this._cachedGltf) ? this._cachedGltf.gltf : undefined;
    },
  },

  /**
   * When <code>true</code>, the glTF JSON is not stored with the model once the model is
   * loaded (when {@link Model#ready} is <code>true</code>).  This saves memory when
   * geometry, textures, and animations are embedded in the .gltf file.
   * This is especially useful for cases like 3D buildings, where each .gltf model is unique
   * and caching the glTF JSON is not effective.
   *
   * @memberof Model.prototype
   *
   * @type {Boolean}
   * @readonly
   *
   * @default false
   *
   * @private
   */
  releaseGltfJson: {
    get: function () {
      return this._releaseGltfJson;
    },
  },

  /**
   * The key identifying this model in the model cache for glTF JSON, renderer resources, and animations.
   * Caching saves memory and improves loading speed when several models with the same url are created.
   * <p>
   * This key is automatically generated when the model is created with {@link Model.fromGltf}.  If the model
   * is created directly from glTF JSON using the {@link Model} constructor, this key can be manually
   * provided; otherwise, the model will not be changed.
   * </p>
   *
   * @memberof Model.prototype
   *
   * @type {String}
   * @readonly
   *
   * @private
   */
  cacheKey: {
    get: function () {
      return this._cacheKey;
    },
  },

  /**
   * The base path that paths in the glTF JSON are relative to.  The base
   * path is the same path as the path containing the .gltf file
   * minus the .gltf file, when binary, image, and shader files are
   * in the same directory as the .gltf.  When this is <code>''</code>,
   * the app's base path is used.
   *
   * @memberof Model.prototype
   *
   * @type {String}
   * @readonly
   *
   * @default ''
   */
  basePath: {
    get: function () {
      return this._resource.url;
    },
  },

  /**
   * The model's bounding sphere in its local coordinate system.  This does not take into
   * account glTF animations and skins nor does it take into account {@link Model#minimumPixelSize}.
   *
   * @memberof Model.prototype
   *
   * @type {BoundingSphere}
   * @readonly
   *
   * @default undefined
   *
   * @exception {DeveloperError} The model is not loaded.  Use Model.readyPromise or wait for Model.ready to be true.
   *
   * @example
   * // Center in WGS84 coordinates
   * var center = Cesium.Matrix4.multiplyByPoint(model.modelMatrix, model.boundingSphere.center, new Cesium.Cartesian3());
   */
  boundingSphere: {
    get: function () {
      //>>includeStart('debug', pragmas.debug);
      if (this._state !== ModelState.LOADED) {
        throw new DeveloperError(
          "The model is not loaded.  Use Model.readyPromise or wait for Model.ready to be true."
        );
      }
      //>>includeEnd('debug');

      var modelMatrix = this.modelMatrix;
      if (
        this.heightReference !== HeightReference.NONE &&
        this._clampedModelMatrix
      ) {
        modelMatrix = this._clampedModelMatrix;
      }

      var nonUniformScale = Matrix4.getScale(
        modelMatrix,
        boundingSphereCartesian3Scratch
      );
      var scale = defined(this.maximumScale)
        ? Math.min(this.maximumScale, this.scale)
        : this.scale;
      Cartesian3.multiplyByScalar(nonUniformScale, scale, nonUniformScale);

      var scaledBoundingSphere = this._scaledBoundingSphere;
      scaledBoundingSphere.center = Cartesian3.multiplyComponents(
        this._boundingSphere.center,
        nonUniformScale,
        scaledBoundingSphere.center
      );
      scaledBoundingSphere.radius =
        Cartesian3.maximumComponent(nonUniformScale) * this._initialRadius;

      if (defined(this._rtcCenter)) {
        Cartesian3.add(
          this._rtcCenter,
          scaledBoundingSphere.center,
          scaledBoundingSphere.center
        );
      }

      return scaledBoundingSphere;
    },
  },

  /**
   * When <code>true</code>, this model is ready to render, i.e., the external binary, image,
   * and shader files were downloaded and the WebGL resources were created.  This is set to
   * <code>true</code> right before {@link Model#readyPromise} is resolved.
   *
   * @memberof Model.prototype
   *
   * @type {Boolean}
   * @readonly
   *
   * @default false
   */
  ready: {
    get: function () {
      return this._ready;
    },
  },

  /**
   * Gets the promise that will be resolved when this model is ready to render, i.e., when the external binary, image,
   * and shader files were downloaded and the WebGL resources were created.
   * <p>
   * This promise is resolved at the end of the frame before the first frame the model is rendered in.
   * </p>
   *
   * @memberof Model.prototype
   * @type {Promise.<Model>}
   * @readonly
   *
   * @example
   * // Play all animations at half-speed when the model is ready to render
   * Cesium.when(model.readyPromise).then(function(model) {
   *   model.activeAnimations.addAll({
   *     multiplier : 0.5
   *   });
   * }).otherwise(function(error){
   *   window.alert(error);
   * });
   *
   * @see Model#ready
   */
  readyPromise: {
    get: function () {
      return this._readyPromise.promise;
    },
  },

  /**
   * Determines if model WebGL resource creation will be spread out over several frames or
   * block until completion once all glTF files are loaded.
   *
   * @memberof Model.prototype
   *
   * @type {Boolean}
   * @readonly
   *
   * @default true
   */
  asynchronous: {
    get: function () {
      return this._asynchronous;
    },
  },

  /**
   * When <code>true</code>, each glTF mesh and primitive is pickable with {@link Scene#pick}.  When <code>false</code>, GPU memory is saved.
   *
   * @memberof Model.prototype
   *
   * @type {Boolean}
   * @readonly
   *
   * @default true
   */
  allowPicking: {
    get: function () {
      return this._allowPicking;
    },
  },

  /**
   * Determine if textures may continue to stream in after the model is loaded.
   *
   * @memberof Model.prototype
   *
   * @type {Boolean}
   * @readonly
   *
   * @default true
   */
  incrementallyLoadTextures: {
    get: function () {
      return this._incrementallyLoadTextures;
    },
  },

  /**
   * Return the number of pending texture loads.
   *
   * @memberof Model.prototype
   *
   * @type {Number}
   * @readonly
   */
  pendingTextureLoads: {
    get: function () {
      return defined(this._loadResources)
        ? this._loadResources.pendingTextureLoads
        : 0;
    },
  },

  /**
   * Returns true if the model was transformed this frame
   *
   * @memberof Model.prototype
   *
   * @type {Boolean}
   * @readonly
   *
   * @private
   */
  dirty: {
    get: function () {
      return this._dirty;
    },
  },

  /**
   * Gets or sets the condition specifying at what distance from the camera that this model will be displayed.
   * @memberof Model.prototype
   * @type {DistanceDisplayCondition}
   * @default undefined
   */
  distanceDisplayCondition: {
    get: function () {
      return this._distanceDisplayCondition;
    },
    set: function (value) {
      //>>includeStart('debug', pragmas.debug);
      if (defined(value) && value.far <= value.near) {
        throw new DeveloperError("far must be greater than near");
      }
      //>>includeEnd('debug');
      this._distanceDisplayCondition = DistanceDisplayCondition.clone(
        value,
        this._distanceDisplayCondition
      );
    },
  },

  extensionsUsed: {
    get: function () {
      if (!defined(this._extensionsUsed)) {
        this._extensionsUsed = ModelUtility.getUsedExtensions(this.gltf);
      }
      return this._extensionsUsed;
    },
  },

  extensionsRequired: {
    get: function () {
      if (!defined(this._extensionsRequired)) {
        this._extensionsRequired = ModelUtility.getRequiredExtensions(
          this.gltf
        );
      }
      return this._extensionsRequired;
    },
  },

  /**
   * Gets the model's up-axis.
   * By default models are y-up according to the glTF spec, however geo-referenced models will typically be z-up.
   *
   * @memberof Model.prototype
   *
   * @type {Number}
   * @default Axis.Y
   * @readonly
   *
   * @private
   */
  upAxis: {
    get: function () {
      return this._upAxis;
    },
  },

  /**
   * Gets the model's forward axis.
   * By default, glTF 2.0 models are z-forward according to the glTF spec, however older
   * glTF (1.0, 0.8) models used x-forward.  Note that only Axis.X and Axis.Z are supported.
   *
   * @memberof Model.prototype
   *
   * @type {Number}
   * @default Axis.Z
   * @readonly
   *
   * @private
   */
  forwardAxis: {
    get: function () {
      if (defined(this._forwardAxis)) {
        return this._forwardAxis;
      }
      return this._gltfForwardAxis;
    },
  },

  /**
   * Gets the model's triangle count.
   *
   * @private
   */
  trianglesLength: {
    get: function () {
      return this._trianglesLength;
    },
  },

  /**
   * Gets the model's geometry memory in bytes. This includes all vertex and index buffers.
   *
   * @private
   */
  geometryByteLength: {
    get: function () {
      return this._geometryByteLength;
    },
  },

  /**
   * Gets the model's texture memory in bytes.
   *
   * @private
   */
  texturesByteLength: {
    get: function () {
      return this._texturesByteLength;
    },
  },

  /**
   * Gets the model's cached geometry memory in bytes. This includes all vertex and index buffers.
   *
   * @private
   */
  cachedGeometryByteLength: {
    get: function () {
      return this._cachedGeometryByteLength;
    },
  },

  /**
   * Gets the model's cached texture memory in bytes.
   *
   * @private
   */
  cachedTexturesByteLength: {
    get: function () {
      return this._cachedTexturesByteLength;
    },
  },

  /**
   * The {@link ClippingPlaneCollection} used to selectively disable rendering the model.
   *
   * @memberof Model.prototype
   *
   * @type {ClippingPlaneCollection}
   */
  clippingPlanes: {
    get: function () {
      return this._clippingPlanes;
    },
    set: function (value) {
      if (value === this._clippingPlanes) {
        return;
      }
      // Handle destroying, checking of unknown, checking for existing ownership
      ClippingPlaneCollection.setOwner(value, this, "_clippingPlanes");
    },
  },

  /**
   * @private
   */
  pickIds: {
    get: function () {
      return this._pickIds;
    },
  },

  /**
   * Cesium adds lighting from the earth, sky, atmosphere, and star skybox. This cartesian is used to scale the final
   * diffuse and specular lighting contribution from those sources to the final color. A value of 0.0 will disable those light sources.
   *
   * @memberof Model.prototype
   *
   * @type {Cartesian2}
   * @default Cartesian2(1.0, 1.0)
   */
  imageBasedLightingFactor: {
    get: function () {
      return this._imageBasedLightingFactor;
    },
    set: function (value) {
      //>>includeStart('debug', pragmas.debug);
      Check.typeOf.object("imageBasedLightingFactor", value);
      Check.typeOf.number.greaterThanOrEquals(
        "imageBasedLightingFactor.x",
        value.x,
        0.0
      );
      Check.typeOf.number.lessThanOrEquals(
        "imageBasedLightingFactor.x",
        value.x,
        1.0
      );
      Check.typeOf.number.greaterThanOrEquals(
        "imageBasedLightingFactor.y",
        value.y,
        0.0
      );
      Check.typeOf.number.lessThanOrEquals(
        "imageBasedLightingFactor.y",
        value.y,
        1.0
      );
      //>>includeEnd('debug');
      var imageBasedLightingFactor = this._imageBasedLightingFactor;
      if (
        value === imageBasedLightingFactor ||
        Cartesian2.equals(value, imageBasedLightingFactor)
      ) {
        return;
      }
      this._shouldRegenerateShaders =
        this._shouldRegenerateShaders ||
        (this._imageBasedLightingFactor.x > 0.0 && value.x === 0.0) ||
        (this._imageBasedLightingFactor.x === 0.0 && value.x > 0.0);
      this._shouldRegenerateShaders =
        this._shouldRegenerateShaders ||
        (this._imageBasedLightingFactor.y > 0.0 && value.y === 0.0) ||
        (this._imageBasedLightingFactor.y === 0.0 && value.y > 0.0);
      Cartesian2.clone(value, this._imageBasedLightingFactor);
    },
  },

  /**
   * The light color when shading the model. When <code>undefined</code> the scene's light color is used instead.
   * <p>
   * For example, disabling additional light sources by setting <code>model.imageBasedLightingFactor = new Cesium.Cartesian2(0.0, 0.0)</code> will make the
   * model much darker. Here, increasing the intensity of the light source will make the model brighter.
   * </p>
   *
   * @memberof Model.prototype
   *
   * @type {Cartesian3}
   * @default undefined
   */
  lightColor: {
    get: function () {
      return this._lightColor;
    },
    set: function (value) {
      var lightColor = this._lightColor;
      if (value === lightColor || Cartesian3.equals(value, lightColor)) {
        return;
      }
      this._shouldRegenerateShaders =
        this._shouldRegenerateShaders ||
        (defined(lightColor) && !defined(value)) ||
        (defined(value) && !defined(lightColor));
      this._lightColor = Cartesian3.clone(value, lightColor);
    },
  },

  /**
   * The sun's luminance at the zenith in kilo candela per meter squared to use for this model's procedural environment map.
   * This is used when {@link Model#specularEnvironmentMaps} and {@link Model#sphericalHarmonicCoefficients} are not defined.
   *
   * @memberof Model.prototype
   *
   * @demo {@link https://sandcastle.cesium.com/index.html?src=Image-Based Lighting.html|Sandcastle Image Based Lighting Demo}
   * @type {Number}
   * @default 0.2
   */
  luminanceAtZenith: {
    get: function () {
      return this._luminanceAtZenith;
    },
    set: function (value) {
      var lum = this._luminanceAtZenith;
      if (value === lum) {
        return;
      }
      this._shouldRegenerateShaders =
        this._shouldRegenerateShaders ||
        (defined(lum) && !defined(value)) ||
        (defined(value) && !defined(lum));
      this._luminanceAtZenith = value;
    },
  },

  /**
   * The third order spherical harmonic coefficients used for the diffuse color of image-based lighting. When <code>undefined</code>, a diffuse irradiance
   * computed from the atmosphere color is used.
   * <p>
   * There are nine <code>Cartesian3</code> coefficients.
   * The order of the coefficients is: L<sub>00</sub>, L<sub>1-1</sub>, L<sub>10</sub>, L<sub>11</sub>, L<sub>2-2</sub>, L<sub>2-1</sub>, L<sub>20</sub>, L<sub>21</sub>, L<sub>22</sub>
   * </p>
   *
   * These values can be obtained by preprocessing the environment map using the <code>cmgen</code> tool of
   * {@link https://github.com/google/filament/releases|Google's Filament project}. This will also generate a KTX file that can be
   * supplied to {@link Model#specularEnvironmentMaps}.
   *
   * @memberof Model.prototype
   *
   * @type {Cartesian3[]}
   * @demo {@link https://sandcastle.cesium.com/index.html?src=Image-Based Lighting.html|Sandcastle Image Based Lighting Demo}
   * @see {@link https://graphics.stanford.edu/papers/envmap/envmap.pdf|An Efficient Representation for Irradiance Environment Maps}
   */
  sphericalHarmonicCoefficients: {
    get: function () {
      return this._sphericalHarmonicCoefficients;
    },
    set: function (value) {
      //>>includeStart('debug', pragmas.debug);
      if (defined(value) && (!Array.isArray(value) || value.length !== 9)) {
        throw new DeveloperError(
          "sphericalHarmonicCoefficients must be an array of 9 Cartesian3 values."
        );
      }
      //>>includeEnd('debug');
      if (value === this._sphericalHarmonicCoefficients) {
        return;
      }
      this._sphericalHarmonicCoefficients = value;
      this._shouldRegenerateShaders = true;
    },
  },

  /**
   * A URL to a KTX file that contains a cube map of the specular lighting and the convoluted specular mipmaps.
   *
   * @memberof Model.prototype
   * @demo {@link https://sandcastle.cesium.com/index.html?src=Image-Based Lighting.html|Sandcastle Image Based Lighting Demo}
   * @type {String}
   * @see Model#sphericalHarmonicCoefficients
   */
  specularEnvironmentMaps: {
    get: function () {
      return this._specularEnvironmentMaps;
    },
    set: function (value) {
      this._shouldUpdateSpecularMapAtlas =
        this._shouldUpdateSpecularMapAtlas ||
        value !== this._specularEnvironmentMaps;
      this._specularEnvironmentMaps = value;
    },
  },
  /**
   * Gets the credit that will be displayed for the model
   * @memberof Model.prototype
   * @type {Credit}
   */
  credit: {
    get: function () {
      return this._credit;
    },
  },
});

function silhouetteSupported(context) {
  return context.stencilBuffer;
}

function isColorShadingEnabled(model) {
  return (
    !Color.equals(model.color, Color.WHITE) ||
    model.colorBlendMode !== ColorBlendMode.HIGHLIGHT
  );
}

function isClippingEnabled(model) {
  var clippingPlanes = model._clippingPlanes;
  return (
    defined(clippingPlanes) &&
    clippingPlanes.enabled &&
    clippingPlanes.length !== 0
  );
}

/**
 * Determines if silhouettes are supported.
 *
 * @param {Scene} scene The scene.
 * @returns {Boolean} <code>true</code> if silhouettes are supported; otherwise, returns <code>false</code>
 */
Model.silhouetteSupported = function (scene) {
  return silhouetteSupported(scene.context);
};

function containsGltfMagic(uint8Array) {
  var magic = getMagic(uint8Array);
  return magic === "glTF";
}

/**
 * <p>
 * Creates a model from a glTF asset.  When the model is ready to render, i.e., when the external binary, image,
 * and shader files are downloaded and the WebGL resources are created, the {@link Model#readyPromise} is resolved.
 * </p>
 * <p>
 * The model can be a traditional glTF asset with a .gltf extension or a Binary glTF using the .glb extension.
 * </p>
 * <p>
 * Cesium supports glTF assets with the following extensions:
 * <ul>
 * <li>
 * {@link https://github.com/KhronosGroup/glTF/blob/master/extensions/1.0/Khronos/KHR_binary_glTF/README.md|KHR_binary_glTF (glTF 1.0)}
 * </li><li>
 * {@link https://github.com/KhronosGroup/glTF/blob/master/extensions/1.0/Khronos/KHR_materials_common/README.md|KHR_materials_common (glTF 1.0)}
 * </li><li>
 * {@link https://github.com/KhronosGroup/glTF/blob/master/extensions/1.0/Vendor/WEB3D_quantized_attributes/README.md|WEB3D_quantized_attributes (glTF 1.0)}
 * </li><li>
 * {@link https://github.com/KhronosGroup/glTF/tree/master/extensions/2.0/Vendor/AGI_articulations/README.md|AGI_articulations}
 * </li><li>
 * {@link https://github.com/KhronosGroup/glTF/pull/1302|KHR_blend (draft)}
 * </li><li>
 * {@link https://github.com/KhronosGroup/glTF/blob/master/extensions/2.0/Khronos/KHR_draco_mesh_compression/README.md|KHR_draco_mesh_compression}
 * </li><li>
 * {@link https://github.com/KhronosGroup/glTF/tree/master/extensions/2.0/Khronos/KHR_materials_pbrSpecularGlossiness/README.md|KHR_materials_pbrSpecularGlossiness}
 * </li><li>
 * {@link https://github.com/KhronosGroup/glTF/tree/master/extensions/2.0/Khronos/KHR_materials_unlit/README.md|KHR_materials_unlit}
 * </li><li>
 * {@link https://github.com/KhronosGroup/glTF/blob/master/extensions/2.0/Khronos/KHR_techniques_webgl/README.md|KHR_techniques_webgl}
 * </li><li>
 * {@link https://github.com/KhronosGroup/glTF/blob/master/extensions/2.0/Khronos/KHR_texture_transform/README.md|KHR_texture_transform}
 * </li>
 * </ul>
 * </p>
 * <p>
 * For high-precision rendering, Cesium supports the {@link https://github.com/KhronosGroup/glTF/blob/master/extensions/1.0/Vendor/CESIUM_RTC/README.md|CESIUM_RTC} extension, which introduces the
 * CESIUM_RTC_MODELVIEW parameter semantic that says the node is in WGS84 coordinates translated
 * relative to a local origin.
 * </p>
 *
 * @param {Object} options Object with the following properties:
 * @param {Resource|String} options.url The url to the .gltf file.
 * @param {Resource|String} [options.basePath] The base path that paths in the glTF JSON are relative to.
 * @param {Boolean} [options.show=true] Determines if the model primitive will be shown.
 * @param {Matrix4} [options.modelMatrix=Matrix4.IDENTITY] The 4x4 transformation matrix that transforms the model from model to world coordinates.
 * @param {Number} [options.scale=1.0] A uniform scale applied to this model.
 * @param {Number} [options.minimumPixelSize=0.0] The approximate minimum pixel size of the model regardless of zoom.
 * @param {Number} [options.maximumScale] The maximum scale for the model.
 * @param {Object} [options.id] A user-defined object to return when the model is picked with {@link Scene#pick}.
 * @param {Boolean} [options.allowPicking=true] When <code>true</code>, each glTF mesh and primitive is pickable with {@link Scene#pick}.
 * @param {Boolean} [options.incrementallyLoadTextures=true] Determine if textures may continue to stream in after the model is loaded.
 * @param {Boolean} [options.asynchronous=true] Determines if model WebGL resource creation will be spread out over several frames or block until completion once all glTF files are loaded.
 * @param {Boolean} [options.clampAnimations=true] Determines if the model's animations should hold a pose over frames where no keyframes are specified.
 * @param {ShadowMode} [options.shadows=ShadowMode.ENABLED] Determines whether the model casts or receives shadows from light sources.
 * @param {Boolean} [options.debugShowBoundingVolume=false] For debugging only. Draws the bounding sphere for each draw command in the model.
 * @param {Boolean} [options.debugWireframe=false] For debugging only. Draws the model in wireframe.
 * @param {HeightReference} [options.heightReference=HeightReference.NONE] Determines how the model is drawn relative to terrain.
 * @param {Scene} [options.scene] Must be passed in for models that use the height reference property.
 * @param {DistanceDisplayCondition} [options.distanceDisplayCondition] The condition specifying at what distance from the camera that this model will be displayed.
 * @param {Color} [options.color=Color.WHITE] A color that blends with the model's rendered color.
 * @param {ColorBlendMode} [options.colorBlendMode=ColorBlendMode.HIGHLIGHT] Defines how the color blends with the model.
 * @param {Number} [options.colorBlendAmount=0.5] Value used to determine the color strength when the <code>colorBlendMode</code> is <code>MIX</code>. A value of 0.0 results in the model's rendered color while a value of 1.0 results in a solid color, with any value in-between resulting in a mix of the two.
 * @param {Color} [options.silhouetteColor=Color.RED] The silhouette color. If more than 256 models have silhouettes enabled, there is a small chance that overlapping models will have minor artifacts.
 * @param {Number} [options.silhouetteSize=0.0] The size of the silhouette in pixels.
 * @param {ClippingPlaneCollection} [options.clippingPlanes] The {@link ClippingPlaneCollection} used to selectively disable rendering the model.
 * @param {Boolean} [options.dequantizeInShader=true] Determines if a {@link https://github.com/google/draco|Draco} encoded model is dequantized on the GPU. This decreases total memory usage for encoded models.
 * @param {Credit|String} [options.credit] A credit for the model, which is displayed on the canvas.
 *
 * @returns {Model} The newly created model.
 *
 * @example
 * // Example 1. Create a model from a glTF asset
 * var model = scene.primitives.add(Cesium.Model.fromGltf({
 *   url : './duck/duck.gltf'
 * }));
 *
 * @example
 * // Example 2. Create model and provide all properties and events
 * var origin = Cesium.Cartesian3.fromDegrees(-95.0, 40.0, 200000.0);
 * var modelMatrix = Cesium.Transforms.eastNorthUpToFixedFrame(origin);
 *
 * var model = scene.primitives.add(Cesium.Model.fromGltf({
 *   url : './duck/duck.gltf',
 *   show : true,                     // default
 *   modelMatrix : modelMatrix,
 *   scale : 2.0,                     // double size
 *   minimumPixelSize : 128,          // never smaller than 128 pixels
 *   maximumScale: 20000,             // never larger than 20000 * model size (overrides minimumPixelSize)
 *   allowPicking : false,            // not pickable
 *   debugShowBoundingVolume : false, // default
 *   debugWireframe : false
 * }));
 *
 * model.readyPromise.then(function(model) {
 *   // Play all animations when the model is ready to render
 *   model.activeAnimations.addAll();
 * });
 */
Model.fromGltf = function (options) {
  //>>includeStart('debug', pragmas.debug);
  if (!defined(options) || !defined(options.url)) {
    throw new DeveloperError("options.url is required");
  }
  //>>includeEnd('debug');

  var url = options.url;
  options = clone(options);

  // Create resource for the model file
  var modelResource = Resource.createIfNeeded(url);

  // Setup basePath to get dependent files
  var basePath = defaultValue(options.basePath, modelResource.clone());
  var resource = Resource.createIfNeeded(basePath);

  // If no cache key is provided, use a GUID.
  // Check using a URI to GUID dictionary that we have not already added this model.
  var cacheKey = defaultValue(
    options.cacheKey,
    uriToGuid[getAbsoluteUri(modelResource.url)]
  );
  if (!defined(cacheKey)) {
    cacheKey = createGuid();
    uriToGuid[getAbsoluteUri(modelResource.url)] = cacheKey;
  }

  if (defined(options.basePath) && !defined(options.cacheKey)) {
    cacheKey += resource.url;
  }
  options.cacheKey = cacheKey;
  options.basePath = resource;

  var model = new Model(options);

  var cachedGltf = gltfCache[cacheKey];
  if (!defined(cachedGltf)) {
    cachedGltf = new CachedGltf({
      ready: false,
    });
    cachedGltf.count = 1;
    cachedGltf.modelsToLoad.push(model);
    setCachedGltf(model, cachedGltf);
    gltfCache[cacheKey] = cachedGltf;

    // Add Accept header if we need it
    if (!defined(modelResource.headers.Accept)) {
      modelResource.headers.Accept = defaultModelAccept;
    }

    modelResource
      .fetchArrayBuffer()
      .then(function (arrayBuffer) {
        var array = new Uint8Array(arrayBuffer);
        if (containsGltfMagic(array)) {
          // Load binary glTF
          var parsedGltf = parseGlb(array);
          cachedGltf.makeReady(parsedGltf);
        } else {
          // Load text (JSON) glTF
          var json = getStringFromTypedArray(array);
          cachedGltf.makeReady(JSON.parse(json));
        }

        var resourceCredits = model._resourceCredits;
        var credits = modelResource.credits;
        if (defined(credits)) {
          var length = credits.length;
          for (var i = 0; i < length; i++) {
            resourceCredits.push(credits[i]);
          }
        }
      })
      .otherwise(
        ModelUtility.getFailedLoadFunction(model, "model", modelResource.url)
      );
  } else if (!cachedGltf.ready) {
    // Cache hit but the fetchArrayBuffer() or fetchText() request is still pending
    ++cachedGltf.count;
    cachedGltf.modelsToLoad.push(model);
  }
  // else if the cached glTF is defined and ready, the
  // model constructor will pick it up using the cache key.

  return model;
};

/**
 * For the unit tests to verify model caching.
 *
 * @private
 */
Model._gltfCache = gltfCache;

function getRuntime(model, runtimeName, name) {
  //>>includeStart('debug', pragmas.debug);
  if (model._state !== ModelState.LOADED) {
    throw new DeveloperError(
      "The model is not loaded.  Use Model.readyPromise or wait for Model.ready to be true."
    );
  }

  if (!defined(name)) {
    throw new DeveloperError("name is required.");
  }
  //>>includeEnd('debug');

  return model._runtime[runtimeName][name];
}

/**
 * Returns the glTF node with the given <code>name</code> property.  This is used to
 * modify a node's transform for animation outside of glTF animations.
 *
 * @param {String} name The glTF name of the node.
 * @returns {ModelNode} The node or <code>undefined</code> if no node with <code>name</code> exists.
 *
 * @exception {DeveloperError} The model is not loaded.  Use Model.readyPromise or wait for Model.ready to be true.
 *
 * @example
 * // Apply non-uniform scale to node LOD3sp
 * var node = model.getNode('LOD3sp');
 * node.matrix = Cesium.Matrix4.fromScale(new Cesium.Cartesian3(5.0, 1.0, 1.0), node.matrix);
 */
Model.prototype.getNode = function (name) {
  var node = getRuntime(this, "nodesByName", name);
  return defined(node) ? node.publicNode : undefined;
};

/**
 * Returns the glTF mesh with the given <code>name</code> property.
 *
 * @param {String} name The glTF name of the mesh.
 *
 * @returns {ModelMesh} The mesh or <code>undefined</code> if no mesh with <code>name</code> exists.
 *
 * @exception {DeveloperError} The model is not loaded.  Use Model.readyPromise or wait for Model.ready to be true.
 */
Model.prototype.getMesh = function (name) {
  return getRuntime(this, "meshesByName", name);
};

/**
 * Returns the glTF material with the given <code>name</code> property.
 *
 * @param {String} name The glTF name of the material.
 * @returns {ModelMaterial} The material or <code>undefined</code> if no material with <code>name</code> exists.
 *
 * @exception {DeveloperError} The model is not loaded.  Use Model.readyPromise or wait for Model.ready to be true.
 */
Model.prototype.getMaterial = function (name) {
  return getRuntime(this, "materialsByName", name);
};

/**
 * Sets the current value of an articulation stage.  After setting one or multiple stage values, call
 * Model.applyArticulations() to cause the node matrices to be recalculated.
 *
 * @param {String} articulationStageKey The name of the articulation, a space, and the name of the stage.
 * @param {Number} value The numeric value of this stage of the articulation.
 *
 * @exception {DeveloperError} The model is not loaded.  Use Model.readyPromise or wait for Model.ready to be true.
 *
 * @see Model#applyArticulations
 */
Model.prototype.setArticulationStage = function (articulationStageKey, value) {
  //>>includeStart('debug', pragmas.debug);
  Check.typeOf.number("value", value);
  //>>includeEnd('debug');

  var stage = getRuntime(this, "stagesByKey", articulationStageKey);
  var articulation = getRuntime(
    this,
    "articulationsByStageKey",
    articulationStageKey
  );
  if (defined(stage) && defined(articulation)) {
    value = CesiumMath.clamp(value, stage.minimumValue, stage.maximumValue);
    if (
      !CesiumMath.equalsEpsilon(stage.currentValue, value, articulationEpsilon)
    ) {
      stage.currentValue = value;
      articulation.isDirty = true;
    }
  }
};

var scratchArticulationCartesian = new Cartesian3();
var scratchArticulationRotation = new Matrix3();

/**
 * Modifies a Matrix4 by applying a transformation for a given value of a stage.  Note this is different usage
 * from the typical <code>result</code> parameter, in that the incoming value of <code>result</code> is
 * meaningful.  Various stages of an articulation can be multiplied together, so their
 * transformations are all merged into a composite Matrix4 representing them all.
 *
 * @param {object} stage The stage of an articulation that is being evaluated.
 * @param {Matrix4} result The matrix to be modified.
 * @returns {Matrix4} A matrix transformed as requested by the articulation stage.
 *
 * @private
 */
function applyArticulationStageMatrix(stage, result) {
  //>>includeStart('debug', pragmas.debug);
  Check.typeOf.object("stage", stage);
  Check.typeOf.object("result", result);
  //>>includeEnd('debug');

  var value = stage.currentValue;
  var cartesian = scratchArticulationCartesian;
  var rotation;
  switch (stage.type) {
    case "xRotate":
      rotation = Matrix3.fromRotationX(
        CesiumMath.toRadians(value),
        scratchArticulationRotation
      );
      Matrix4.multiplyByMatrix3(result, rotation, result);
      break;
    case "yRotate":
      rotation = Matrix3.fromRotationY(
        CesiumMath.toRadians(value),
        scratchArticulationRotation
      );
      Matrix4.multiplyByMatrix3(result, rotation, result);
      break;
    case "zRotate":
      rotation = Matrix3.fromRotationZ(
        CesiumMath.toRadians(value),
        scratchArticulationRotation
      );
      Matrix4.multiplyByMatrix3(result, rotation, result);
      break;
    case "xTranslate":
      cartesian.x = value;
      cartesian.y = 0.0;
      cartesian.z = 0.0;
      Matrix4.multiplyByTranslation(result, cartesian, result);
      break;
    case "yTranslate":
      cartesian.x = 0.0;
      cartesian.y = value;
      cartesian.z = 0.0;
      Matrix4.multiplyByTranslation(result, cartesian, result);
      break;
    case "zTranslate":
      cartesian.x = 0.0;
      cartesian.y = 0.0;
      cartesian.z = value;
      Matrix4.multiplyByTranslation(result, cartesian, result);
      break;
    case "xScale":
      cartesian.x = value;
      cartesian.y = 1.0;
      cartesian.z = 1.0;
      Matrix4.multiplyByScale(result, cartesian, result);
      break;
    case "yScale":
      cartesian.x = 1.0;
      cartesian.y = value;
      cartesian.z = 1.0;
      Matrix4.multiplyByScale(result, cartesian, result);
      break;
    case "zScale":
      cartesian.x = 1.0;
      cartesian.y = 1.0;
      cartesian.z = value;
      Matrix4.multiplyByScale(result, cartesian, result);
      break;
    case "uniformScale":
      Matrix4.multiplyByUniformScale(result, value, result);
      break;
    default:
      break;
  }
  return result;
}

var scratchApplyArticulationTransform = new Matrix4();

/**
 * Applies any modified articulation stages to the matrix of each node that participates
 * in any articulation.  Note that this will overwrite any nodeTransformations on participating nodes.
 *
 * @exception {DeveloperError} The model is not loaded.  Use Model.readyPromise or wait for Model.ready to be true.
 */
Model.prototype.applyArticulations = function () {
  var articulationsByName = this._runtime.articulationsByName;
  for (var articulationName in articulationsByName) {
    if (articulationsByName.hasOwnProperty(articulationName)) {
      var articulation = articulationsByName[articulationName];
      if (articulation.isDirty) {
        articulation.isDirty = false;
        var numNodes = articulation.nodes.length;
        for (var n = 0; n < numNodes; ++n) {
          var node = articulation.nodes[n];
          var transform = Matrix4.clone(
            node.originalMatrix,
            scratchApplyArticulationTransform
          );

          var numStages = articulation.stages.length;
          for (var s = 0; s < numStages; ++s) {
            var stage = articulation.stages[s];
            transform = applyArticulationStageMatrix(stage, transform);
          }
          node.matrix = transform;
        }
      }
    }
  }
};

///////////////////////////////////////////////////////////////////////////

function addBuffersToLoadResources(model) {
  var gltf = model.gltf;
  var loadResources = model._loadResources;
  ForEach.buffer(gltf, function (buffer, id) {
    loadResources.buffers[id] = buffer.extras._pipeline.source;
  });
}

function bufferLoad(model, id) {
  return function (arrayBuffer) {
    var loadResources = model._loadResources;
    var buffer = new Uint8Array(arrayBuffer);
    --loadResources.pendingBufferLoads;
    model.gltf.buffers[id].extras._pipeline.source = buffer;
  };
}

function parseBufferViews(model) {
  var bufferViews = model.gltf.bufferViews;
  var vertexBuffersToCreate = model._loadResources.vertexBuffersToCreate;

  // Only ARRAY_BUFFER here.  ELEMENT_ARRAY_BUFFER created below.
  ForEach.bufferView(model.gltf, function (bufferView, id) {
    if (bufferView.target === WebGLConstants.ARRAY_BUFFER) {
      vertexBuffersToCreate.enqueue(id);
    }
  });

  var indexBuffersToCreate = model._loadResources.indexBuffersToCreate;
  var indexBufferIds = {};

  // The Cesium Renderer requires knowing the datatype for an index buffer
  // at creation type, which is not part of the glTF bufferview so loop
  // through glTF accessors to create the bufferview's index buffer.
  ForEach.accessor(model.gltf, function (accessor) {
    var bufferViewId = accessor.bufferView;
    if (!defined(bufferViewId)) {
      return;
    }

    var bufferView = bufferViews[bufferViewId];
    if (
      bufferView.target === WebGLConstants.ELEMENT_ARRAY_BUFFER &&
      !defined(indexBufferIds[bufferViewId])
    ) {
      indexBufferIds[bufferViewId] = true;
      indexBuffersToCreate.enqueue({
        id: bufferViewId,
        componentType: accessor.componentType,
      });
    }
  });
}

function parseTechniques(model) {
  // retain references to gltf techniques
  var gltf = model.gltf;
  if (!hasExtension(gltf, "KHR_techniques_webgl")) {
    return;
  }

  var sourcePrograms = model._sourcePrograms;
  var sourceTechniques = model._sourceTechniques;
  var programs = gltf.extensions.KHR_techniques_webgl.programs;

  ForEach.technique(gltf, function (technique, techniqueId) {
    sourceTechniques[techniqueId] = clone(technique);

    var programId = technique.program;
    if (!defined(sourcePrograms[programId])) {
      sourcePrograms[programId] = clone(programs[programId]);
    }
  });
}

function shaderLoad(model, type, id) {
  return function (source) {
    var loadResources = model._loadResources;
    loadResources.shaders[id] = {
      source: source,
      type: type,
      bufferView: undefined,
    };
<<<<<<< HEAD

    function getUniformFunctionFromSource(source, model, semantic, uniformState) {
        var runtimeNode = model._runtime.nodes[source];
        return gltfUniformsFromNode[semantic](uniformState, model, runtimeNode);
    }

    function createUniformsForMaterial(model, material, technique, instanceValues, context, textures, defaultTexture) {
        var uniformMap = {};
        var uniformValues = {};
        var jointMatrixUniformName;
        var morphWeightsUniformName;

        ForEach.techniqueUniform(technique, function(uniform, uniformName) {
            // GLTF_SPEC: This does not take into account uniform arrays,
            // indicated by uniforms with a count property.
            //
            // https://github.com/KhronosGroup/glTF/issues/258

            // GLTF_SPEC: In this implementation, material parameters with a
            // semantic or targeted via a source (for animation) are not
            // targetable for material animations.  Is this too strict?
            //
            // https://github.com/KhronosGroup/glTF/issues/142

            var uv;
            if (defined(instanceValues) && defined(instanceValues[uniformName])) {
                // Parameter overrides by the instance technique
                uv = ModelUtility.createUniformFunction(uniform.type, instanceValues[uniformName], textures, defaultTexture);
                uniformMap[uniformName] = uv.func;
                uniformValues[uniformName] = uv;
            } else if (defined(uniform.node)) {
                uniformMap[uniformName] = getUniformFunctionFromSource(uniform.node, model, uniform.semantic, context.uniformState);
            } else if (defined(uniform.semantic)) {
                if (uniform.semantic === 'JOINTMATRIX') {
                    jointMatrixUniformName = uniformName;
                } else if (uniform.semantic === 'MORPHWEIGHTS') {
                    morphWeightsUniformName = uniformName;
                } else if (uniform.semantic === 'ALPHACUTOFF') {
                    // The material's alphaCutoff value uses a uniform with semantic ALPHACUTOFF.
                    // A uniform with this semantic will ignore the instance or default values.
                    var alphaMode = material.alphaMode;
                    if (defined(alphaMode) && alphaMode === 'MASK') {
                        var alphaCutoffValue = defaultValue(material.alphaCutoff, 0.5);
                        uv = ModelUtility.createUniformFunction(uniform.type, alphaCutoffValue, textures, defaultTexture);
                        uniformMap[uniformName] = uv.func;
                        uniformValues[uniformName] = uv;
                    }
                } else {
                    // Map glTF semantic to Cesium automatic uniform
                    uniformMap[uniformName] = ModelUtility.getGltfSemanticUniforms()[uniform.semantic](context.uniformState, model);
                }
            } else if (defined(uniform.value)) {
                // Technique value that isn't overridden by a material
                var uv2 = ModelUtility.createUniformFunction(uniform.type, uniform.value, textures, defaultTexture);
                uniformMap[uniformName] = uv2.func;
                uniformValues[uniformName] = uv2;
            }
        });

        return {
            map : uniformMap,
            values : uniformValues,
            jointMatrixUniformName : jointMatrixUniformName,
            morphWeightsUniformName : morphWeightsUniformName
        };
    }

    function createUniformMaps(model, context) {
        var loadResources = model._loadResources;

        if (!loadResources.finishedProgramCreation()) {
            return;
        }

        if (!loadResources.createUniformMaps) {
            return;
        }
        loadResources.createUniformMaps = false;

        var gltf = model.gltf;
        var techniques = model._sourceTechniques;
        var uniformMaps = model._uniformMaps;

        var textures = model._rendererResources.textures;
        var defaultTexture = model._defaultTexture;

        var outlineTexture = ModelOutlineLoader.createTexture(model, context);

        ForEach.material(gltf, function (material, materialId) {
            var modelMaterial = model._runtime.materialsById[materialId];
            var technique = techniques[modelMaterial._technique];
            var instanceValues = modelMaterial._values;

            var uniforms = createUniformsForMaterial(model, material, technique, instanceValues, context, textures, defaultTexture);

            var u = uniformMaps[materialId];
            u.uniformMap = uniforms.map;                          // uniform name -> function for the renderer
            u.uniformMap.u_outlineTexture = function() { return outlineTexture; };
            u.values = uniforms.values;                           // material parameter name -> ModelMaterial for modifying the parameter at runtime
            u.jointMatrixUniformName = uniforms.jointMatrixUniformName;
            u.morphWeightsUniformName = uniforms.morphWeightsUniformName;
        });
    }

    function createUniformsForDracoQuantizedAttributes(decodedData) {
        return ModelUtility.createUniformsForDracoQuantizedAttributes(decodedData.attributes);
    }

    function createUniformsForQuantizedAttributes(model, primitive) {
        var programId = getProgramForPrimitive(model, primitive);
        var quantizedUniforms = model._quantizedUniforms[programId];
        return ModelUtility.createUniformsForQuantizedAttributes(model.gltf, primitive, quantizedUniforms);
    }

    function createPickColorFunction(color) {
        return function() {
            return color;
        };
    }

    function createJointMatricesFunction(runtimeNode) {
        return function() {
            return runtimeNode.computedJointMatrices;
        };
    }

    function createMorphWeightsFunction(runtimeNode) {
        return function() {
            return runtimeNode.weights;
        };
    }

    function createSilhouetteColorFunction(model) {
        return function() {
            return model.silhouetteColor;
        };
    }

    function createSilhouetteSizeFunction(model) {
        return function() {
            return model.silhouetteSize;
        };
    }

    function createColorFunction(model) {
        return function() {
            return model.color;
        };
    }

    var scratchClippingPlaneMatrix = new Matrix4();
    function createClippingPlanesMatrixFunction(model) {
        return function() {
            var clippingPlanes = model.clippingPlanes;
            if (!defined(clippingPlanes) && !defined(model._sphericalHarmonicCoefficients) && !defined(model._specularEnvironmentMaps)) {
                return Matrix4.IDENTITY;
            }
            var modelMatrix = defined(clippingPlanes) ? clippingPlanes.modelMatrix : Matrix4.IDENTITY;
            return Matrix4.multiply(model._clippingPlaneModelViewMatrix, modelMatrix, scratchClippingPlaneMatrix);
        };
    }

    function createClippingPlanesFunction(model) {
        return function() {
            var clippingPlanes = model.clippingPlanes;
            return (!defined(clippingPlanes) || !clippingPlanes.enabled) ? model._defaultTexture : clippingPlanes.texture;
        };
    }

    function createClippingPlanesEdgeStyleFunction(model) {
        return function() {
            var clippingPlanes = model.clippingPlanes;
            if (!defined(clippingPlanes)) {
                return Color.WHITE.withAlpha(0.0);
            }

            var style = Color.clone(clippingPlanes.edgeColor);
            style.alpha = clippingPlanes.edgeWidth;
            return style;
        };
    }

    function createColorBlendFunction(model) {
        return function() {
            return ColorBlendMode.getColorBlend(model.colorBlendMode, model.colorBlendAmount);
        };
    }

    function createIBLFactorFunction(model) {
        return function() {
            return model._imageBasedLightingFactor;
        };
    }

    function createLightColorFunction(model) {
        return function() {
            return model._lightColor;
        };
=======
    --loadResources.pendingShaderLoads;
    model._rendererResources.sourceShaders[id] = source;
  };
}

function parseShaders(model) {
  var gltf = model.gltf;
  var buffers = gltf.buffers;
  var bufferViews = gltf.bufferViews;
  var sourceShaders = model._rendererResources.sourceShaders;
  ForEach.shader(gltf, function (shader, id) {
    // Shader references either uri (external or base64-encoded) or bufferView
    if (defined(shader.bufferView)) {
      var bufferViewId = shader.bufferView;
      var bufferView = bufferViews[bufferViewId];
      var bufferId = bufferView.buffer;
      var buffer = buffers[bufferId];
      var source = getStringFromTypedArray(
        buffer.extras._pipeline.source,
        bufferView.byteOffset,
        bufferView.byteLength
      );
      sourceShaders[id] = source;
    } else if (defined(shader.extras._pipeline.source)) {
      sourceShaders[id] = shader.extras._pipeline.source;
    } else {
      ++model._loadResources.pendingShaderLoads;

      var shaderResource = model._resource.getDerivedResource({
        url: shader.uri,
      });

      shaderResource
        .fetchText()
        .then(shaderLoad(model, shader.type, id))
        .otherwise(
          ModelUtility.getFailedLoadFunction(
            model,
            "shader",
            shaderResource.url
          )
        );
>>>>>>> 2fd0e8f7
    }
  });
}

function parsePrograms(model) {
  var sourceTechniques = model._sourceTechniques;
  for (var techniqueId in sourceTechniques) {
    if (sourceTechniques.hasOwnProperty(techniqueId)) {
      var technique = sourceTechniques[techniqueId];
      model._loadResources.programsToCreate.enqueue({
        programId: technique.program,
        techniqueId: techniqueId,
      });
    }
  }
}

function parseArticulations(model) {
  var articulationsByName = {};
  var articulationsByStageKey = {};
  var runtimeStagesByKey = {};

  model._runtime.articulationsByName = articulationsByName;
  model._runtime.articulationsByStageKey = articulationsByStageKey;
  model._runtime.stagesByKey = runtimeStagesByKey;

  var gltf = model.gltf;
  if (
    !hasExtension(gltf, "AGI_articulations") ||
    !defined(gltf.extensions) ||
    !defined(gltf.extensions.AGI_articulations)
  ) {
    return;
  }

  var gltfArticulations = gltf.extensions.AGI_articulations.articulations;
  if (!defined(gltfArticulations)) {
    return;
  }

  var numArticulations = gltfArticulations.length;
  for (var i = 0; i < numArticulations; ++i) {
    var articulation = clone(gltfArticulations[i]);
    articulation.nodes = [];
    articulation.isDirty = true;
    articulationsByName[articulation.name] = articulation;

    var numStages = articulation.stages.length;
    for (var s = 0; s < numStages; ++s) {
      var stage = articulation.stages[s];
      stage.currentValue = stage.initialValue;

      var stageKey = articulation.name + " " + stage.name;
      articulationsByStageKey[stageKey] = articulation;
      runtimeStagesByKey[stageKey] = stage;
    }
  }
}

function imageLoad(model, textureId) {
  return function (image) {
    var loadResources = model._loadResources;
    --loadResources.pendingTextureLoads;
    loadResources.texturesToCreate.enqueue({
      id: textureId,
      image: image,
      bufferView: image.bufferView,
      width: image.width,
      height: image.height,
      internalFormat: image.internalFormat,
    });
  };
}

var ktxRegex = /(^data:image\/ktx)|(\.ktx$)/i;
var crnRegex = /(^data:image\/crn)|(\.crn$)/i;

function parseTextures(model, context, supportsWebP) {
  var gltf = model.gltf;
  var images = gltf.images;
  var uri;
  ForEach.texture(gltf, function (texture, id) {
    var imageId = texture.source;

    if (
      defined(texture.extensions) &&
      defined(texture.extensions.EXT_texture_webp) &&
      supportsWebP
    ) {
      imageId = texture.extensions.EXT_texture_webp.source;
    }

    var gltfImage = images[imageId];
    var extras = gltfImage.extras;

    var bufferViewId = gltfImage.bufferView;
    var mimeType = gltfImage.mimeType;
    uri = gltfImage.uri;

    // First check for a compressed texture
    if (defined(extras) && defined(extras.compressedImage3DTiles)) {
      var crunch = extras.compressedImage3DTiles.crunch;
      var s3tc = extras.compressedImage3DTiles.s3tc;
      var pvrtc = extras.compressedImage3DTiles.pvrtc1;
      var etc1 = extras.compressedImage3DTiles.etc1;

      if (context.s3tc && defined(crunch)) {
        mimeType = crunch.mimeType;
        if (defined(crunch.bufferView)) {
          bufferViewId = crunch.bufferView;
        } else {
          uri = crunch.uri;
        }
      } else if (context.s3tc && defined(s3tc)) {
        mimeType = s3tc.mimeType;
        if (defined(s3tc.bufferView)) {
          bufferViewId = s3tc.bufferView;
        } else {
          uri = s3tc.uri;
        }
      } else if (context.pvrtc && defined(pvrtc)) {
        mimeType = pvrtc.mimeType;
        if (defined(pvrtc.bufferView)) {
          bufferViewId = pvrtc.bufferView;
        } else {
          uri = pvrtc.uri;
        }
      } else if (context.etc1 && defined(etc1)) {
        mimeType = etc1.mimeType;
        if (defined(etc1.bufferView)) {
          bufferViewId = etc1.bufferView;
        } else {
          uri = etc1.uri;
        }
      }
    }

    // Image references either uri (external or base64-encoded) or bufferView
    if (defined(bufferViewId)) {
      model._loadResources.texturesToCreateFromBufferView.enqueue({
        id: id,
        image: undefined,
        bufferView: bufferViewId,
        mimeType: mimeType,
      });
    } else {
      ++model._loadResources.pendingTextureLoads;

      var imageResource = model._resource.getDerivedResource({
        url: uri,
      });

      var promise;
      if (ktxRegex.test(uri)) {
        promise = loadKTX(imageResource);
      } else if (crnRegex.test(uri)) {
        promise = loadCRN(imageResource);
      } else {
        promise = imageResource.fetchImage();
      }
      promise
        .then(imageLoad(model, id, imageId))
        .otherwise(
          ModelUtility.getFailedLoadFunction(model, "image", imageResource.url)
        );
    }
  });
}

var scratchArticulationStageInitialTransform = new Matrix4();

function parseNodes(model) {
  var runtimeNodes = {};
  var runtimeNodesByName = {};
  var skinnedNodes = [];

  var skinnedNodesIds = model._loadResources.skinnedNodesIds;
  var articulationsByName = model._runtime.articulationsByName;

  ForEach.node(model.gltf, function (node, id) {
    var runtimeNode = {
      // Animation targets
      matrix: undefined,
      translation: undefined,
      rotation: undefined,
      scale: undefined,

      // Per-node show inherited from parent
      computedShow: true,

      // Computed transforms
      transformToRoot: new Matrix4(),
      computedMatrix: new Matrix4(),
      dirtyNumber: 0, // The frame this node was made dirty by an animation; for graph traversal

      // Rendering
      commands: [], // empty for transform, light, and camera nodes

      // Skinned node
      inverseBindMatrices: undefined, // undefined when node is not skinned
      bindShapeMatrix: undefined, // undefined when node is not skinned or identity
      joints: [], // empty when node is not skinned
      computedJointMatrices: [], // empty when node is not skinned

      // Joint node
      jointName: node.jointName, // undefined when node is not a joint

      weights: [],

      // Graph pointers
      children: [], // empty for leaf nodes
      parents: [], // empty for root nodes

      // Publicly-accessible ModelNode instance to modify animation targets
      publicNode: undefined,
    };
    runtimeNode.publicNode = new ModelNode(
      model,
      node,
      runtimeNode,
      id,
      ModelUtility.getTransform(node)
    );

    runtimeNodes[id] = runtimeNode;
    runtimeNodesByName[node.name] = runtimeNode;

    if (defined(node.skin)) {
      skinnedNodesIds.push(id);
      skinnedNodes.push(runtimeNode);
    }

    if (
      defined(node.extensions) &&
      defined(node.extensions.AGI_articulations)
    ) {
      var articulationName = node.extensions.AGI_articulations.articulationName;
      if (defined(articulationName)) {
        var transform = Matrix4.clone(
          runtimeNode.publicNode.originalMatrix,
          scratchArticulationStageInitialTransform
        );
        var articulation = articulationsByName[articulationName];
        articulation.nodes.push(runtimeNode.publicNode);

        var numStages = articulation.stages.length;
        for (var s = 0; s < numStages; ++s) {
          var stage = articulation.stages[s];
          transform = applyArticulationStageMatrix(stage, transform);
        }
        runtimeNode.publicNode.matrix = transform;
      }
    }
  });

  model._runtime.nodes = runtimeNodes;
  model._runtime.nodesByName = runtimeNodesByName;
  model._runtime.skinnedNodes = skinnedNodes;
}

function parseMaterials(model) {
  var gltf = model.gltf;
  var techniques = model._sourceTechniques;

  var runtimeMaterialsByName = {};
  var runtimeMaterialsById = {};
  var uniformMaps = model._uniformMaps;

  ForEach.material(gltf, function (material, materialId) {
    // Allocated now so ModelMaterial can keep a reference to it.
    uniformMaps[materialId] = {
      uniformMap: undefined,
      values: undefined,
      jointMatrixUniformName: undefined,
      morphWeightsUniformName: undefined,
    };

    var modelMaterial = new ModelMaterial(model, material, materialId);

    if (
      defined(material.extensions) &&
      defined(material.extensions.KHR_techniques_webgl)
    ) {
      var techniqueId = material.extensions.KHR_techniques_webgl.technique;
      modelMaterial._technique = techniqueId;
      modelMaterial._program = techniques[techniqueId].program;

      ForEach.materialValue(material, function (value, uniformName) {
        if (!defined(modelMaterial._values)) {
          modelMaterial._values = {};
        }

        modelMaterial._values[uniformName] = clone(value);
      });
    }

    runtimeMaterialsByName[material.name] = modelMaterial;
    runtimeMaterialsById[materialId] = modelMaterial;
  });

  model._runtime.materialsByName = runtimeMaterialsByName;
  model._runtime.materialsById = runtimeMaterialsById;
}

function parseMeshes(model) {
  var runtimeMeshesByName = {};
  var runtimeMaterialsById = model._runtime.materialsById;

  ForEach.mesh(model.gltf, function (mesh, meshId) {
    runtimeMeshesByName[mesh.name] = new ModelMesh(
      mesh,
      runtimeMaterialsById,
      meshId
    );
    if (
      defined(model.extensionsUsed.WEB3D_quantized_attributes) ||
      model._dequantizeInShader
    ) {
      // Cache primitives according to their program
      ForEach.meshPrimitive(mesh, function (primitive, primitiveId) {
        var programId = getProgramForPrimitive(model, primitive);
        var programPrimitives = model._programPrimitives[programId];
        if (!defined(programPrimitives)) {
          programPrimitives = {};
          model._programPrimitives[programId] = programPrimitives;
        }
        programPrimitives[meshId + ".primitive." + primitiveId] = primitive;
      });
    }
  });

  model._runtime.meshesByName = runtimeMeshesByName;
}

///////////////////////////////////////////////////////////////////////////

var CreateVertexBufferJob = function () {
  this.id = undefined;
  this.model = undefined;
  this.context = undefined;
};

CreateVertexBufferJob.prototype.set = function (id, model, context) {
  this.id = id;
  this.model = model;
  this.context = context;
};

CreateVertexBufferJob.prototype.execute = function () {
  createVertexBuffer(this.id, this.model, this.context);
};

///////////////////////////////////////////////////////////////////////////

function createVertexBuffer(bufferViewId, model, context) {
  var loadResources = model._loadResources;
  var bufferViews = model.gltf.bufferViews;
  var bufferView = bufferViews[bufferViewId];

  // Use bufferView created at runtime
  if (!defined(bufferView)) {
    bufferView = loadResources.createdBufferViews[bufferViewId];
  }

  var vertexBuffer = Buffer.createVertexBuffer({
    context: context,
    typedArray: loadResources.getBuffer(bufferView),
    usage: BufferUsage.STATIC_DRAW,
  });
  vertexBuffer.vertexArrayDestroyable = false;
  model._rendererResources.buffers[bufferViewId] = vertexBuffer;
  model._geometryByteLength += vertexBuffer.sizeInBytes;
}

///////////////////////////////////////////////////////////////////////////

var CreateIndexBufferJob = function () {
  this.id = undefined;
  this.componentType = undefined;
  this.model = undefined;
  this.context = undefined;
};

CreateIndexBufferJob.prototype.set = function (
  id,
  componentType,
  model,
  context
) {
  this.id = id;
  this.componentType = componentType;
  this.model = model;
  this.context = context;
};

CreateIndexBufferJob.prototype.execute = function () {
  createIndexBuffer(this.id, this.componentType, this.model, this.context);
};

///////////////////////////////////////////////////////////////////////////

function createIndexBuffer(bufferViewId, componentType, model, context) {
  var loadResources = model._loadResources;
  var bufferViews = model.gltf.bufferViews;
  var bufferView = bufferViews[bufferViewId];

  // Use bufferView created at runtime
  if (!defined(bufferView)) {
    bufferView = loadResources.createdBufferViews[bufferViewId];
  }

  var indexBuffer = Buffer.createIndexBuffer({
    context: context,
    typedArray: loadResources.getBuffer(bufferView),
    usage: BufferUsage.STATIC_DRAW,
    indexDatatype: componentType,
  });
  indexBuffer.vertexArrayDestroyable = false;
  model._rendererResources.buffers[bufferViewId] = indexBuffer;
  model._geometryByteLength += indexBuffer.sizeInBytes;
}

var scratchVertexBufferJob = new CreateVertexBufferJob();
var scratchIndexBufferJob = new CreateIndexBufferJob();

function createBuffers(model, frameState) {
  var loadResources = model._loadResources;

  if (loadResources.pendingBufferLoads !== 0) {
    return;
  }

  var context = frameState.context;
  var vertexBuffersToCreate = loadResources.vertexBuffersToCreate;
  var indexBuffersToCreate = loadResources.indexBuffersToCreate;
  var i;

  if (model.asynchronous) {
    while (vertexBuffersToCreate.length > 0) {
      scratchVertexBufferJob.set(vertexBuffersToCreate.peek(), model, context);
      if (
        !frameState.jobScheduler.execute(scratchVertexBufferJob, JobType.BUFFER)
      ) {
        break;
      }
      vertexBuffersToCreate.dequeue();
    }

    while (indexBuffersToCreate.length > 0) {
      i = indexBuffersToCreate.peek();
      scratchIndexBufferJob.set(i.id, i.componentType, model, context);
      if (
        !frameState.jobScheduler.execute(scratchIndexBufferJob, JobType.BUFFER)
      ) {
        break;
      }
      indexBuffersToCreate.dequeue();
    }
  } else {
    while (vertexBuffersToCreate.length > 0) {
      createVertexBuffer(vertexBuffersToCreate.dequeue(), model, context);
    }

    while (indexBuffersToCreate.length > 0) {
      i = indexBuffersToCreate.dequeue();
      createIndexBuffer(i.id, i.componentType, model, context);
    }
  }
}

function getProgramForPrimitive(model, primitive) {
  var material = model._runtime.materialsById[primitive.material];
  if (!defined(material)) {
    return;
  }

  return material._program;
}

function modifyShaderForQuantizedAttributes(shader, programName, model) {
  var primitive;
  var primitives = model._programPrimitives[programName];

  // If no primitives were cached for this program, there's no need to modify the shader
  if (!defined(primitives)) {
    return shader;
  }

  var primitiveId;
  for (primitiveId in primitives) {
    if (primitives.hasOwnProperty(primitiveId)) {
      primitive = primitives[primitiveId];
      if (getProgramForPrimitive(model, primitive) === programName) {
        break;
      }
    }
  }

  // This is not needed after the program is processed, free the memory
  model._programPrimitives[programName] = undefined;

  var result;
  if (model.extensionsUsed.WEB3D_quantized_attributes) {
    result = ModelUtility.modifyShaderForQuantizedAttributes(
      model.gltf,
      primitive,
      shader
    );
    model._quantizedUniforms[programName] = result.uniforms;
  } else {
    var decodedData = model._decodedData[primitiveId];
    if (defined(decodedData)) {
      result = ModelUtility.modifyShaderForDracoQuantizedAttributes(
        model.gltf,
        primitive,
        shader,
        decodedData.attributes
      );
    } else {
      return shader;
    }
  }

  return result.shader;
}

function modifyShaderForColor(shader) {
  shader = ShaderSource.replaceMain(shader, "gltf_blend_main");
  shader +=
    "uniform vec4 gltf_color; \n" +
    "uniform float gltf_colorBlend; \n" +
    "void main() \n" +
    "{ \n" +
    "    gltf_blend_main(); \n" +
    "    gl_FragColor.rgb = mix(gl_FragColor.rgb, gltf_color.rgb, gltf_colorBlend); \n" +
    "    float highlight = ceil(gltf_colorBlend); \n" +
    "    gl_FragColor.rgb *= mix(gltf_color.rgb, vec3(1.0), highlight); \n" +
    "    gl_FragColor.a *= gltf_color.a; \n" +
    "} \n";

  return shader;
}

function modifyShader(shader, programName, callback) {
  if (defined(callback)) {
    shader = callback(shader, programName);
  }
  return shader;
}

var CreateProgramJob = function () {
  this.programToCreate = undefined;
  this.model = undefined;
  this.context = undefined;
};

CreateProgramJob.prototype.set = function (programToCreate, model, context) {
  this.programToCreate = programToCreate;
  this.model = model;
  this.context = context;
};

CreateProgramJob.prototype.execute = function () {
  createProgram(this.programToCreate, this.model, this.context);
};

///////////////////////////////////////////////////////////////////////////

// When building programs for the first time, do not include modifiers for clipping planes and color
// since this is the version of the program that will be cached for use with other Models.
function createProgram(programToCreate, model, context) {
  var programId = programToCreate.programId;
  var techniqueId = programToCreate.techniqueId;
  var program = model._sourcePrograms[programId];
  var shaders = model._rendererResources.sourceShaders;

  var vs = shaders[program.vertexShader];
  var fs = shaders[program.fragmentShader];

  var quantizedVertexShaders = model._quantizedVertexShaders;
  var toClipCoordinatesGLSL = model._toClipCoordinatesGLSL[programId];

  if (
    model.extensionsUsed.WEB3D_quantized_attributes ||
    model._dequantizeInShader
  ) {
    var quantizedVS = quantizedVertexShaders[programId];
    if (!defined(quantizedVS)) {
      quantizedVS = modifyShaderForQuantizedAttributes(vs, programId, model);
      quantizedVertexShaders[programId] = quantizedVS;
    }
    vs = quantizedVS;
  }

  var drawVS = modifyShader(vs, programId, model._vertexShaderLoaded);
  var drawFS = modifyShader(fs, programId, model._fragmentShaderLoaded);

  // Internet Explorer seems to have problems with discard (for clipping planes) after too many levels of indirection:
  // https://github.com/CesiumGS/cesium/issues/6575.
  // For IE log depth code is defined out anyway due to unsupported WebGL extensions, so the wrappers can be omitted.
  if (!FeatureDetection.isInternetExplorer()) {
    drawVS = ModelUtility.modifyVertexShaderForLogDepth(
      drawVS,
      toClipCoordinatesGLSL
    );
    drawFS = ModelUtility.modifyFragmentShaderForLogDepth(drawFS);
  }

  if (!defined(model._uniformMapLoaded)) {
    drawFS = "uniform vec4 czm_pickColor;\n" + drawFS;
  }

  var useIBL =
    model._imageBasedLightingFactor.x > 0.0 ||
    model._imageBasedLightingFactor.y > 0.0;
  if (useIBL) {
    drawFS = "#define USE_IBL_LIGHTING \n\n" + drawFS;
  }

  if (defined(model._lightColor)) {
    drawFS = "#define USE_CUSTOM_LIGHT_COLOR \n\n" + drawFS;
  }

  if (model._sourceVersion !== "2.0" || model._sourceKHRTechniquesWebGL) {
    drawFS = ShaderSource.replaceMain(drawFS, "non_gamma_corrected_main");
    drawFS =
      drawFS +
      "\n" +
      "void main() { \n" +
      "    non_gamma_corrected_main(); \n" +
      "    gl_FragColor = czm_gammaCorrect(gl_FragColor); \n" +
      "} \n";
  }

  if (OctahedralProjectedCubeMap.isSupported(context)) {
    var usesSH =
      defined(model._sphericalHarmonicCoefficients) ||
      model._useDefaultSphericalHarmonics;
    var usesSM =
      (defined(model._specularEnvironmentMapAtlas) &&
        model._specularEnvironmentMapAtlas.ready) ||
      model._useDefaultSpecularMaps;
    var addMatrix = usesSH || usesSM || useIBL;
    if (addMatrix) {
      drawFS = "uniform mat4 gltf_clippingPlanesMatrix; \n" + drawFS;
    }

    if (defined(model._sphericalHarmonicCoefficients)) {
      drawFS =
        "#define DIFFUSE_IBL \n" +
        "#define CUSTOM_SPHERICAL_HARMONICS \n" +
        "uniform vec3 gltf_sphericalHarmonicCoefficients[9]; \n" +
        drawFS;
    } else if (model._useDefaultSphericalHarmonics) {
      drawFS = "#define DIFFUSE_IBL \n" + drawFS;
    }

    if (
      defined(model._specularEnvironmentMapAtlas) &&
      model._specularEnvironmentMapAtlas.ready
    ) {
      drawFS =
        "#define SPECULAR_IBL \n" +
        "#define CUSTOM_SPECULAR_IBL \n" +
        "uniform sampler2D gltf_specularMap; \n" +
        "uniform vec2 gltf_specularMapSize; \n" +
        "uniform float gltf_maxSpecularLOD; \n" +
        drawFS;
    } else if (model._useDefaultSpecularMaps) {
      drawFS = "#define SPECULAR_IBL \n" + drawFS;
    }
  }

  if (defined(model._luminanceAtZenith)) {
    drawFS =
      "#define USE_SUN_LUMINANCE \n" +
      "uniform float gltf_luminanceAtZenith;\n" +
      drawFS;
  }

  createAttributesAndProgram(
    programId,
    techniqueId,
    drawFS,
    drawVS,
    model,
    context
  );
}

function recreateProgram(programToCreate, model, context) {
  var programId = programToCreate.programId;
  var techniqueId = programToCreate.techniqueId;
  var program = model._sourcePrograms[programId];
  var shaders = model._rendererResources.sourceShaders;

  var quantizedVertexShaders = model._quantizedVertexShaders;
  var toClipCoordinatesGLSL = model._toClipCoordinatesGLSL[programId];

  var clippingPlaneCollection = model.clippingPlanes;
  var addClippingPlaneCode = isClippingEnabled(model);

  var vs = shaders[program.vertexShader];
  var fs = shaders[program.fragmentShader];

  if (
    model.extensionsUsed.WEB3D_quantized_attributes ||
    model._dequantizeInShader
  ) {
    vs = quantizedVertexShaders[programId];
  }

  var finalFS = fs;
  if (isColorShadingEnabled(model)) {
    finalFS = Model._modifyShaderForColor(finalFS);
  }
  if (addClippingPlaneCode) {
    finalFS = modifyShaderForClippingPlanes(
      finalFS,
      clippingPlaneCollection,
      context
    );
  }

  var drawVS = modifyShader(vs, programId, model._vertexShaderLoaded);
  var drawFS = modifyShader(finalFS, programId, model._fragmentShaderLoaded);

  if (!FeatureDetection.isInternetExplorer()) {
    drawVS = ModelUtility.modifyVertexShaderForLogDepth(
      drawVS,
      toClipCoordinatesGLSL
    );
    drawFS = ModelUtility.modifyFragmentShaderForLogDepth(drawFS);
  }

  if (!defined(model._uniformMapLoaded)) {
    drawFS = "uniform vec4 czm_pickColor;\n" + drawFS;
  }

  var useIBL =
    model._imageBasedLightingFactor.x > 0.0 ||
    model._imageBasedLightingFactor.y > 0.0;
  if (useIBL) {
    drawFS = "#define USE_IBL_LIGHTING \n\n" + drawFS;
  }

  if (defined(model._lightColor)) {
    drawFS = "#define USE_CUSTOM_LIGHT_COLOR \n\n" + drawFS;
  }

  if (model._sourceVersion !== "2.0" || model._sourceKHRTechniquesWebGL) {
    drawFS = ShaderSource.replaceMain(drawFS, "non_gamma_corrected_main");
    drawFS =
      drawFS +
      "\n" +
      "void main() { \n" +
      "    non_gamma_corrected_main(); \n" +
      "    gl_FragColor = czm_gammaCorrect(gl_FragColor); \n" +
      "} \n";
  }

  if (OctahedralProjectedCubeMap.isSupported(context)) {
    var usesSH =
      defined(model._sphericalHarmonicCoefficients) ||
      model._useDefaultSphericalHarmonics;
    var usesSM =
      (defined(model._specularEnvironmentMapAtlas) &&
        model._specularEnvironmentMapAtlas.ready) ||
      model._useDefaultSpecularMaps;
    var addMatrix = !addClippingPlaneCode && (usesSH || usesSM || useIBL);
    if (addMatrix) {
      drawFS = "uniform mat4 gltf_clippingPlanesMatrix; \n" + drawFS;
    }

    if (defined(model._sphericalHarmonicCoefficients)) {
      drawFS =
        "#define DIFFUSE_IBL \n" +
        "#define CUSTOM_SPHERICAL_HARMONICS \n" +
        "uniform vec3 gltf_sphericalHarmonicCoefficients[9]; \n" +
        drawFS;
    } else if (model._useDefaultSphericalHarmonics) {
      drawFS = "#define DIFFUSE_IBL \n" + drawFS;
    }

    if (
      defined(model._specularEnvironmentMapAtlas) &&
      model._specularEnvironmentMapAtlas.ready
    ) {
      drawFS =
        "#define SPECULAR_IBL \n" +
        "#define CUSTOM_SPECULAR_IBL \n" +
        "uniform sampler2D gltf_specularMap; \n" +
        "uniform vec2 gltf_specularMapSize; \n" +
        "uniform float gltf_maxSpecularLOD; \n" +
        drawFS;
    } else if (model._useDefaultSpecularMaps) {
      drawFS = "#define SPECULAR_IBL \n" + drawFS;
    }
  }

  if (defined(model._luminanceAtZenith)) {
    drawFS =
      "#define USE_SUN_LUMINANCE \n" +
      "uniform float gltf_luminanceAtZenith;\n" +
      drawFS;
  }

  createAttributesAndProgram(
    programId,
    techniqueId,
    drawFS,
    drawVS,
    model,
    context
  );
}

function createAttributesAndProgram(
  programId,
  techniqueId,
  drawFS,
  drawVS,
  model,
  context
) {
  var technique = model._sourceTechniques[techniqueId];
  var attributeLocations = ModelUtility.createAttributeLocations(
    technique,
    model._precreatedAttributes
  );

  model._rendererResources.programs[programId] = ShaderProgram.fromCache({
    context: context,
    vertexShaderSource: drawVS,
    fragmentShaderSource: drawFS,
    attributeLocations: attributeLocations,
  });
}

var scratchCreateProgramJob = new CreateProgramJob();

function createPrograms(model, frameState) {
  var loadResources = model._loadResources;
  var programsToCreate = loadResources.programsToCreate;

  if (loadResources.pendingShaderLoads !== 0) {
    return;
  }

  // PERFORMANCE_IDEA: this could be more fine-grained by looking
  // at the shader's bufferView's to determine the buffer dependencies.
  if (loadResources.pendingBufferLoads !== 0) {
    return;
  }

  var context = frameState.context;

  if (model.asynchronous) {
    while (programsToCreate.length > 0) {
      scratchCreateProgramJob.set(programsToCreate.peek(), model, context);
      if (
        !frameState.jobScheduler.execute(
          scratchCreateProgramJob,
          JobType.PROGRAM
        )
      ) {
        break;
      }
      programsToCreate.dequeue();
    }
  } else {
    // Create all loaded programs this frame
    while (programsToCreate.length > 0) {
      createProgram(programsToCreate.dequeue(), model, context);
    }
  }
}

function getOnImageCreatedFromTypedArray(loadResources, gltfTexture) {
  return function (image) {
    loadResources.texturesToCreate.enqueue({
      id: gltfTexture.id,
      image: image,
      bufferView: undefined,
    });

    --loadResources.pendingBufferViewToImage;
  };
}

function loadTexturesFromBufferViews(model) {
  var loadResources = model._loadResources;

  if (loadResources.pendingBufferLoads !== 0) {
    return;
  }

  while (loadResources.texturesToCreateFromBufferView.length > 0) {
    var gltfTexture = loadResources.texturesToCreateFromBufferView.dequeue();

    var gltf = model.gltf;
    var bufferView = gltf.bufferViews[gltfTexture.bufferView];
    var imageId = gltf.textures[gltfTexture.id].source;

    var onerror = ModelUtility.getFailedLoadFunction(
      model,
      "image",
      "id: " + gltfTexture.id + ", bufferView: " + gltfTexture.bufferView
    );

    if (gltfTexture.mimeType === "image/ktx") {
      loadKTX(loadResources.getBuffer(bufferView))
        .then(imageLoad(model, gltfTexture.id, imageId))
        .otherwise(onerror);
      ++model._loadResources.pendingTextureLoads;
    } else if (gltfTexture.mimeType === "image/crn") {
      loadCRN(loadResources.getBuffer(bufferView))
        .then(imageLoad(model, gltfTexture.id, imageId))
        .otherwise(onerror);
      ++model._loadResources.pendingTextureLoads;
    } else {
      var onload = getOnImageCreatedFromTypedArray(loadResources, gltfTexture);
      loadImageFromTypedArray({
        uint8Array: loadResources.getBuffer(bufferView),
        format: gltfTexture.mimeType,
        flipY: false,
      })
        .then(onload)
        .otherwise(onerror);
      ++loadResources.pendingBufferViewToImage;
    }
  }
}

function createSamplers(model) {
  var loadResources = model._loadResources;
  if (loadResources.createSamplers) {
    loadResources.createSamplers = false;

    var rendererSamplers = model._rendererResources.samplers;
    ForEach.sampler(model.gltf, function (sampler, samplerId) {
      rendererSamplers[samplerId] = new Sampler({
        wrapS: sampler.wrapS,
        wrapT: sampler.wrapT,
        minificationFilter: sampler.minFilter,
        magnificationFilter: sampler.magFilter,
      });
    });
  }
}

///////////////////////////////////////////////////////////////////////////

var CreateTextureJob = function () {
  this.gltfTexture = undefined;
  this.model = undefined;
  this.context = undefined;
};

CreateTextureJob.prototype.set = function (gltfTexture, model, context) {
  this.gltfTexture = gltfTexture;
  this.model = model;
  this.context = context;
};

CreateTextureJob.prototype.execute = function () {
  createTexture(this.gltfTexture, this.model, this.context);
};

///////////////////////////////////////////////////////////////////////////

function createTexture(gltfTexture, model, context) {
  var textures = model.gltf.textures;
  var texture = textures[gltfTexture.id];

  var rendererSamplers = model._rendererResources.samplers;
  var sampler = rendererSamplers[texture.sampler];
  if (!defined(sampler)) {
    sampler = new Sampler({
      wrapS: TextureWrap.REPEAT,
      wrapT: TextureWrap.REPEAT,
    });
  }

  var usesTextureTransform = false;
  var materials = model.gltf.materials;
  var materialsLength = materials.length;
  for (var i = 0; i < materialsLength; ++i) {
    var material = materials[i];
    if (
      defined(material.extensions) &&
      defined(material.extensions.KHR_techniques_webgl)
    ) {
      var values = material.extensions.KHR_techniques_webgl.values;
      for (var valueName in values) {
        if (
          values.hasOwnProperty(valueName) &&
          valueName.indexOf("Texture") !== -1
        ) {
          var value = values[valueName];
          if (
            value.index === gltfTexture.id &&
            defined(value.extensions) &&
            defined(value.extensions.KHR_texture_transform)
          ) {
            usesTextureTransform = true;
            break;
          }
        }
      }
    }
    if (usesTextureTransform) {
      break;
    }
  }

  var wrapS = sampler.wrapS;
  var wrapT = sampler.wrapT;
  var minFilter = sampler.minificationFilter;

  if (
    usesTextureTransform &&
    minFilter !== TextureMinificationFilter.LINEAR &&
    minFilter !== TextureMinificationFilter.NEAREST
  ) {
    if (
      minFilter === TextureMinificationFilter.NEAREST_MIPMAP_NEAREST ||
      minFilter === TextureMinificationFilter.NEAREST_MIPMAP_LINEAR
    ) {
      minFilter = TextureMinificationFilter.NEAREST;
    } else {
      minFilter = TextureMinificationFilter.LINEAR;
    }

    sampler = new Sampler({
      wrapS: sampler.wrapS,
      wrapT: sampler.wrapT,
      textureMinificationFilter: minFilter,
      textureMagnificationFilter: sampler.magnificationFilter,
    });
  }

  var internalFormat = gltfTexture.internalFormat;

  var mipmap =
    !(
      defined(internalFormat) && PixelFormat.isCompressedFormat(internalFormat)
    ) &&
    (minFilter === TextureMinificationFilter.NEAREST_MIPMAP_NEAREST ||
      minFilter === TextureMinificationFilter.NEAREST_MIPMAP_LINEAR ||
      minFilter === TextureMinificationFilter.LINEAR_MIPMAP_NEAREST ||
      minFilter === TextureMinificationFilter.LINEAR_MIPMAP_LINEAR);
  var requiresNpot =
    mipmap ||
    wrapS === TextureWrap.REPEAT ||
    wrapS === TextureWrap.MIRRORED_REPEAT ||
    wrapT === TextureWrap.REPEAT ||
    wrapT === TextureWrap.MIRRORED_REPEAT;

  var tx;
  var source = gltfTexture.image;

  if (defined(internalFormat)) {
    tx = new Texture({
      context: context,
      source: {
        arrayBufferView: gltfTexture.bufferView,
      },
      width: gltfTexture.width,
      height: gltfTexture.height,
      pixelFormat: internalFormat,
      sampler: sampler,
    });
  } else if (defined(source)) {
    var npot =
      !CesiumMath.isPowerOfTwo(source.width) ||
      !CesiumMath.isPowerOfTwo(source.height);

    if (requiresNpot && npot) {
      // WebGL requires power-of-two texture dimensions for mipmapping and REPEAT/MIRRORED_REPEAT wrap modes.
      var canvas = document.createElement("canvas");
      canvas.width = CesiumMath.nextPowerOfTwo(source.width);
      canvas.height = CesiumMath.nextPowerOfTwo(source.height);
      var canvasContext = canvas.getContext("2d");
      canvasContext.drawImage(
        source,
        0,
        0,
        source.width,
        source.height,
        0,
        0,
        canvas.width,
        canvas.height
      );
      source = canvas;
    }

    tx = new Texture({
      context: context,
      source: source,
      pixelFormat: texture.internalFormat,
      pixelDatatype: texture.type,
      sampler: sampler,
      flipY: false,
    });
    // GLTF_SPEC: Support TEXTURE_CUBE_MAP.  https://github.com/KhronosGroup/glTF/issues/40
    if (mipmap) {
      tx.generateMipmap();
    }
  }
  if (defined(tx)) {
    model._rendererResources.textures[gltfTexture.id] = tx;
    model._texturesByteLength += tx.sizeInBytes;
  }
}

var scratchCreateTextureJob = new CreateTextureJob();

function createTextures(model, frameState) {
  var context = frameState.context;
  var texturesToCreate = model._loadResources.texturesToCreate;

  if (model.asynchronous) {
    while (texturesToCreate.length > 0) {
      scratchCreateTextureJob.set(texturesToCreate.peek(), model, context);
      if (
        !frameState.jobScheduler.execute(
          scratchCreateTextureJob,
          JobType.TEXTURE
        )
      ) {
        break;
      }
      texturesToCreate.dequeue();
    }
  } else {
    // Create all loaded textures this frame
    while (texturesToCreate.length > 0) {
      createTexture(texturesToCreate.dequeue(), model, context);
    }
  }
}

function getAttributeLocations(model, primitive) {
  var techniques = model._sourceTechniques;

  // Retrieve the compiled shader program to assign index values to attributes
  var attributeLocations = {};

  var location;
  var index;
  var material = model._runtime.materialsById[primitive.material];
  if (!defined(material)) {
    return attributeLocations;
  }

  var technique = techniques[material._technique];
  if (!defined(technique)) {
    return attributeLocations;
  }

  var attributes = technique.attributes;
  var program = model._rendererResources.programs[technique.program];
  var programVertexAttributes = program.vertexAttributes;
  var programAttributeLocations = program._attributeLocations;

  // Note: WebGL shader compiler may have optimized and removed some attributes from programVertexAttributes
  for (location in programVertexAttributes) {
    if (programVertexAttributes.hasOwnProperty(location)) {
      var attribute = attributes[location];
      if (defined(attribute)) {
        index = programAttributeLocations[location];
        attributeLocations[attribute.semantic] = index;
      }
    }
  }

  // Always add pre-created attributes.
  // Some pre-created attributes, like per-instance pickIds, may be compiled out of the draw program
  // but should be included in the list of attribute locations for the pick program.
  // This is safe to do since programVertexAttributes and programAttributeLocations are equivalent except
  // that programVertexAttributes optimizes out unused attributes.
  var precreatedAttributes = model._precreatedAttributes;
  if (defined(precreatedAttributes)) {
    for (location in precreatedAttributes) {
      if (precreatedAttributes.hasOwnProperty(location)) {
        index = programAttributeLocations[location];
        attributeLocations[location] = index;
      }
    }
  }

  return attributeLocations;
}

function createJoints(model, runtimeSkins) {
  var gltf = model.gltf;
  var skins = gltf.skins;
  var nodes = gltf.nodes;
  var runtimeNodes = model._runtime.nodes;

  var skinnedNodesIds = model._loadResources.skinnedNodesIds;
  var length = skinnedNodesIds.length;
  for (var j = 0; j < length; ++j) {
    var id = skinnedNodesIds[j];
    var skinnedNode = runtimeNodes[id];
    var node = nodes[id];

    var runtimeSkin = runtimeSkins[node.skin];
    skinnedNode.inverseBindMatrices = runtimeSkin.inverseBindMatrices;
    skinnedNode.bindShapeMatrix = runtimeSkin.bindShapeMatrix;

    var gltfJoints = skins[node.skin].joints;
    var jointsLength = gltfJoints.length;
    for (var i = 0; i < jointsLength; ++i) {
      var nodeId = gltfJoints[i];
      var jointNode = runtimeNodes[nodeId];
      skinnedNode.joints.push(jointNode);
    }
  }
}

function createSkins(model) {
  var loadResources = model._loadResources;

  if (loadResources.pendingBufferLoads !== 0) {
    return;
  }

  if (!loadResources.createSkins) {
    return;
  }
  loadResources.createSkins = false;

  var gltf = model.gltf;
  var accessors = gltf.accessors;
  var runtimeSkins = {};

  ForEach.skin(gltf, function (skin, id) {
    var accessor = accessors[skin.inverseBindMatrices];

    var bindShapeMatrix;
    if (!Matrix4.equals(skin.bindShapeMatrix, Matrix4.IDENTITY)) {
      bindShapeMatrix = Matrix4.clone(skin.bindShapeMatrix);
    }

    runtimeSkins[id] = {
      inverseBindMatrices: ModelAnimationCache.getSkinInverseBindMatrices(
        model,
        accessor
      ),
      bindShapeMatrix: bindShapeMatrix, // not used when undefined
    };
  });

  createJoints(model, runtimeSkins);
}

function getChannelEvaluator(model, runtimeNode, targetPath, spline) {
  return function (localAnimationTime) {
    if (defined(spline)) {
      localAnimationTime = model.clampAnimations
        ? spline.clampTime(localAnimationTime)
        : spline.wrapTime(localAnimationTime);
      runtimeNode[targetPath] = spline.evaluate(
        localAnimationTime,
        runtimeNode[targetPath]
      );
      runtimeNode.dirtyNumber = model._maxDirtyNumber;
    }
  };
}

function createRuntimeAnimations(model) {
  var loadResources = model._loadResources;

  if (!loadResources.finishedPendingBufferLoads()) {
    return;
  }

  if (!loadResources.createRuntimeAnimations) {
    return;
  }
  loadResources.createRuntimeAnimations = false;

  model._runtime.animations = [];

  var runtimeNodes = model._runtime.nodes;
  var accessors = model.gltf.accessors;

  ForEach.animation(model.gltf, function (animation, i) {
    var channels = animation.channels;
    var samplers = animation.samplers;

    // Find start and stop time for the entire animation
    var startTime = Number.MAX_VALUE;
    var stopTime = -Number.MAX_VALUE;

    var channelsLength = channels.length;
    var channelEvaluators = new Array(channelsLength);

    for (var j = 0; j < channelsLength; ++j) {
      var channel = channels[j];
      var target = channel.target;
      var path = target.path;
      var sampler = samplers[channel.sampler];
      var input = ModelAnimationCache.getAnimationParameterValues(
        model,
        accessors[sampler.input]
      );
      var output = ModelAnimationCache.getAnimationParameterValues(
        model,
        accessors[sampler.output]
      );

      startTime = Math.min(startTime, input[0]);
      stopTime = Math.max(stopTime, input[input.length - 1]);

      var spline = ModelAnimationCache.getAnimationSpline(
        model,
        i,
        animation,
        channel.sampler,
        sampler,
        input,
        path,
        output
      );

      channelEvaluators[j] = getChannelEvaluator(
        model,
        runtimeNodes[target.node],
        target.path,
        spline
      );
    }

    model._runtime.animations[i] = {
      name: animation.name,
      startTime: startTime,
      stopTime: stopTime,
      channelEvaluators: channelEvaluators,
    };
  });
}

function createVertexArrays(model, context) {
  var loadResources = model._loadResources;
  if (
    !loadResources.finishedBuffersCreation() ||
    !loadResources.finishedProgramCreation() ||
    !loadResources.createVertexArrays
  ) {
    return;
  }
  loadResources.createVertexArrays = false;

  var rendererBuffers = model._rendererResources.buffers;
  var rendererVertexArrays = model._rendererResources.vertexArrays;
  var gltf = model.gltf;
  var accessors = gltf.accessors;
  ForEach.mesh(gltf, function (mesh, meshId) {
    ForEach.meshPrimitive(mesh, function (primitive, primitiveId) {
      var attributes = [];
      var attributeLocation;
      var attributeLocations = getAttributeLocations(model, primitive);
      var decodedData =
        model._decodedData[meshId + ".primitive." + primitiveId];
      ForEach.meshPrimitiveAttribute(primitive, function (
        accessorId,
        attributeName
      ) {
        // Skip if the attribute is not used by the material, e.g., because the asset
        // was exported with an attribute that wasn't used and the asset wasn't optimized.
        attributeLocation = attributeLocations[attributeName];
        if (defined(attributeLocation)) {
          // Use attributes of previously decoded draco geometry
          if (defined(decodedData)) {
            var decodedAttributes = decodedData.attributes;
            if (decodedAttributes.hasOwnProperty(attributeName)) {
              var decodedAttribute = decodedAttributes[attributeName];
              attributes.push({
                index: attributeLocation,
                vertexBuffer: rendererBuffers[decodedAttribute.bufferView],
                componentsPerAttribute: decodedAttribute.componentsPerAttribute,
                componentDatatype: decodedAttribute.componentDatatype,
                normalize: decodedAttribute.normalized,
                offsetInBytes: decodedAttribute.byteOffset,
                strideInBytes: decodedAttribute.byteStride,
              });

              return;
            }
          }

          var a = accessors[accessorId];
          var normalize = defined(a.normalized) && a.normalized;
          attributes.push({
            index: attributeLocation,
            vertexBuffer: rendererBuffers[a.bufferView],
            componentsPerAttribute: numberOfComponentsForType(a.type),
            componentDatatype: a.componentType,
            normalize: normalize,
            offsetInBytes: a.byteOffset,
            strideInBytes: getAccessorByteStride(gltf, a),
          });
        }
      });

      // Add pre-created attributes
      var attribute;
      var attributeName;
      var precreatedAttributes = model._precreatedAttributes;
      if (defined(precreatedAttributes)) {
        for (attributeName in precreatedAttributes) {
          if (precreatedAttributes.hasOwnProperty(attributeName)) {
            attributeLocation = attributeLocations[attributeName];
            if (defined(attributeLocation)) {
              attribute = precreatedAttributes[attributeName];
              attribute.index = attributeLocation;
              attributes.push(attribute);
            }
          }
        }
      }

      var indexBuffer;
      if (defined(primitive.indices)) {
        var accessor = accessors[primitive.indices];
        var bufferView = accessor.bufferView;

        // Use buffer of previously decoded draco geometry
        if (defined(decodedData)) {
          bufferView = decodedData.bufferView;
        }

        indexBuffer = rendererBuffers[bufferView];
      }
      rendererVertexArrays[
        meshId + ".primitive." + primitiveId
      ] = new VertexArray({
        context: context,
        attributes: attributes,
        indexBuffer: indexBuffer,
      });
    });
  });
}

function createRenderStates(model) {
  var loadResources = model._loadResources;
  if (loadResources.createRenderStates) {
    loadResources.createRenderStates = false;

    ForEach.material(model.gltf, function (material, materialId) {
      createRenderStateForMaterial(model, material, materialId);
    });
  }
}

function createRenderStateForMaterial(model, material, materialId) {
  var rendererRenderStates = model._rendererResources.renderStates;

  var blendEquationSeparate = [
    WebGLConstants.FUNC_ADD,
    WebGLConstants.FUNC_ADD,
  ];
  var blendFuncSeparate = [
    WebGLConstants.ONE,
    WebGLConstants.ONE_MINUS_SRC_ALPHA,
    WebGLConstants.ONE,
    WebGLConstants.ONE_MINUS_SRC_ALPHA,
  ];

  if (defined(material.extensions) && defined(material.extensions.KHR_blend)) {
    blendEquationSeparate = material.extensions.KHR_blend.blendEquation;
    blendFuncSeparate = material.extensions.KHR_blend.blendFactors;
  }

  var enableCulling = !material.doubleSided;
  var blendingEnabled = material.alphaMode === "BLEND";
  rendererRenderStates[materialId] = RenderState.fromCache({
    cull: {
      enabled: enableCulling,
    },
    depthTest: {
      enabled: true,
      func: DepthFunction.LESS_OR_EQUAL,
    },
    depthMask: !blendingEnabled,
    blending: {
      enabled: blendingEnabled,
      equationRgb: blendEquationSeparate[0],
      equationAlpha: blendEquationSeparate[1],
      functionSourceRgb: blendFuncSeparate[0],
      functionDestinationRgb: blendFuncSeparate[1],
      functionSourceAlpha: blendFuncSeparate[2],
      functionDestinationAlpha: blendFuncSeparate[3],
    },
  });
}

///////////////////////////////////////////////////////////////////////////

var gltfUniformsFromNode = {
  MODEL: function (uniformState, model, runtimeNode) {
    return function () {
      return runtimeNode.computedMatrix;
    };
  },
  VIEW: function (uniformState, model, runtimeNode) {
    return function () {
      return uniformState.view;
    };
  },
  PROJECTION: function (uniformState, model, runtimeNode) {
    return function () {
      return uniformState.projection;
    };
  },
  MODELVIEW: function (uniformState, model, runtimeNode) {
    var mv = new Matrix4();
    return function () {
      return Matrix4.multiplyTransformation(
        uniformState.view,
        runtimeNode.computedMatrix,
        mv
      );
    };
  },
  CESIUM_RTC_MODELVIEW: function (uniformState, model, runtimeNode) {
    // CESIUM_RTC extension
    var mvRtc = new Matrix4();
    return function () {
      Matrix4.multiplyTransformation(
        uniformState.view,
        runtimeNode.computedMatrix,
        mvRtc
      );
      return Matrix4.setTranslation(mvRtc, model._rtcCenterEye, mvRtc);
    };
  },
  MODELVIEWPROJECTION: function (uniformState, model, runtimeNode) {
    var mvp = new Matrix4();
    return function () {
      Matrix4.multiplyTransformation(
        uniformState.view,
        runtimeNode.computedMatrix,
        mvp
      );
      return Matrix4.multiply(uniformState._projection, mvp, mvp);
    };
  },
  MODELINVERSE: function (uniformState, model, runtimeNode) {
    var mInverse = new Matrix4();
    return function () {
      return Matrix4.inverse(runtimeNode.computedMatrix, mInverse);
    };
  },
  VIEWINVERSE: function (uniformState, model) {
    return function () {
      return uniformState.inverseView;
    };
  },
  PROJECTIONINVERSE: function (uniformState, model, runtimeNode) {
    return function () {
      return uniformState.inverseProjection;
    };
  },
  MODELVIEWINVERSE: function (uniformState, model, runtimeNode) {
    var mv = new Matrix4();
    var mvInverse = new Matrix4();
    return function () {
      Matrix4.multiplyTransformation(
        uniformState.view,
        runtimeNode.computedMatrix,
        mv
      );
      return Matrix4.inverse(mv, mvInverse);
    };
  },
  MODELVIEWPROJECTIONINVERSE: function (uniformState, model, runtimeNode) {
    var mvp = new Matrix4();
    var mvpInverse = new Matrix4();
    return function () {
      Matrix4.multiplyTransformation(
        uniformState.view,
        runtimeNode.computedMatrix,
        mvp
      );
      Matrix4.multiply(uniformState._projection, mvp, mvp);
      return Matrix4.inverse(mvp, mvpInverse);
    };
  },
  MODELINVERSETRANSPOSE: function (uniformState, model, runtimeNode) {
    var mInverse = new Matrix4();
    var mInverseTranspose = new Matrix3();
    return function () {
      Matrix4.inverse(runtimeNode.computedMatrix, mInverse);
      Matrix4.getMatrix3(mInverse, mInverseTranspose);
      return Matrix3.transpose(mInverseTranspose, mInverseTranspose);
    };
  },
  MODELVIEWINVERSETRANSPOSE: function (uniformState, model, runtimeNode) {
    var mv = new Matrix4();
    var mvInverse = new Matrix4();
    var mvInverseTranspose = new Matrix3();
    return function () {
      Matrix4.multiplyTransformation(
        uniformState.view,
        runtimeNode.computedMatrix,
        mv
      );
      Matrix4.inverse(mv, mvInverse);
      Matrix4.getMatrix3(mvInverse, mvInverseTranspose);
      return Matrix3.transpose(mvInverseTranspose, mvInverseTranspose);
    };
  },
  VIEWPORT: function (uniformState, model, runtimeNode) {
    return function () {
      return uniformState.viewportCartesian4;
    };
  },
};

function getUniformFunctionFromSource(source, model, semantic, uniformState) {
  var runtimeNode = model._runtime.nodes[source];
  return gltfUniformsFromNode[semantic](uniformState, model, runtimeNode);
}

function createUniformsForMaterial(
  model,
  material,
  technique,
  instanceValues,
  context,
  textures,
  defaultTexture
) {
  var uniformMap = {};
  var uniformValues = {};
  var jointMatrixUniformName;
  var morphWeightsUniformName;

  ForEach.techniqueUniform(technique, function (uniform, uniformName) {
    // GLTF_SPEC: This does not take into account uniform arrays,
    // indicated by uniforms with a count property.
    //
    // https://github.com/KhronosGroup/glTF/issues/258

    // GLTF_SPEC: In this implementation, material parameters with a
    // semantic or targeted via a source (for animation) are not
    // targetable for material animations.  Is this too strict?
    //
    // https://github.com/KhronosGroup/glTF/issues/142

    var uv;
    if (defined(instanceValues) && defined(instanceValues[uniformName])) {
      // Parameter overrides by the instance technique
      uv = ModelUtility.createUniformFunction(
        uniform.type,
        instanceValues[uniformName],
        textures,
        defaultTexture
      );
      uniformMap[uniformName] = uv.func;
      uniformValues[uniformName] = uv;
    } else if (defined(uniform.node)) {
      uniformMap[uniformName] = getUniformFunctionFromSource(
        uniform.node,
        model,
        uniform.semantic,
        context.uniformState
      );
    } else if (defined(uniform.semantic)) {
      if (uniform.semantic === "JOINTMATRIX") {
        jointMatrixUniformName = uniformName;
      } else if (uniform.semantic === "MORPHWEIGHTS") {
        morphWeightsUniformName = uniformName;
      } else if (uniform.semantic === "ALPHACUTOFF") {
        // The material's alphaCutoff value uses a uniform with semantic ALPHACUTOFF.
        // A uniform with this semantic will ignore the instance or default values.
        var alphaMode = material.alphaMode;
        if (defined(alphaMode) && alphaMode === "MASK") {
          var alphaCutoffValue = defaultValue(material.alphaCutoff, 0.5);
          uv = ModelUtility.createUniformFunction(
            uniform.type,
            alphaCutoffValue,
            textures,
            defaultTexture
          );
          uniformMap[uniformName] = uv.func;
          uniformValues[uniformName] = uv;
        }
      } else {
        // Map glTF semantic to Cesium automatic uniform
        uniformMap[uniformName] = ModelUtility.getGltfSemanticUniforms()[
          uniform.semantic
        ](context.uniformState, model);
      }
    } else if (defined(uniform.value)) {
      // Technique value that isn't overridden by a material
      var uv2 = ModelUtility.createUniformFunction(
        uniform.type,
        uniform.value,
        textures,
        defaultTexture
      );
      uniformMap[uniformName] = uv2.func;
      uniformValues[uniformName] = uv2;
    }
  });

  return {
    map: uniformMap,
    values: uniformValues,
    jointMatrixUniformName: jointMatrixUniformName,
    morphWeightsUniformName: morphWeightsUniformName,
  };
}

function createUniformMaps(model, context) {
  var loadResources = model._loadResources;

  if (!loadResources.finishedProgramCreation()) {
    return;
  }

  if (!loadResources.createUniformMaps) {
    return;
  }
  loadResources.createUniformMaps = false;

  var gltf = model.gltf;
  var techniques = model._sourceTechniques;
  var uniformMaps = model._uniformMaps;

  var textures = model._rendererResources.textures;
  var defaultTexture = model._defaultTexture;

  ForEach.material(gltf, function (material, materialId) {
    var modelMaterial = model._runtime.materialsById[materialId];
    var technique = techniques[modelMaterial._technique];
    var instanceValues = modelMaterial._values;

    var uniforms = createUniformsForMaterial(
      model,
      material,
      technique,
      instanceValues,
      context,
      textures,
      defaultTexture
    );

    var u = uniformMaps[materialId];
    u.uniformMap = uniforms.map; // uniform name -> function for the renderer
    u.values = uniforms.values; // material parameter name -> ModelMaterial for modifying the parameter at runtime
    u.jointMatrixUniformName = uniforms.jointMatrixUniformName;
    u.morphWeightsUniformName = uniforms.morphWeightsUniformName;
  });
}

function createUniformsForDracoQuantizedAttributes(decodedData) {
  return ModelUtility.createUniformsForDracoQuantizedAttributes(
    decodedData.attributes
  );
}

function createUniformsForQuantizedAttributes(model, primitive) {
  var programId = getProgramForPrimitive(model, primitive);
  var quantizedUniforms = model._quantizedUniforms[programId];
  return ModelUtility.createUniformsForQuantizedAttributes(
    model.gltf,
    primitive,
    quantizedUniforms
  );
}

function createPickColorFunction(color) {
  return function () {
    return color;
  };
}

function createJointMatricesFunction(runtimeNode) {
  return function () {
    return runtimeNode.computedJointMatrices;
  };
}

function createMorphWeightsFunction(runtimeNode) {
  return function () {
    return runtimeNode.weights;
  };
}

function createSilhouetteColorFunction(model) {
  return function () {
    return model.silhouetteColor;
  };
}

function createSilhouetteSizeFunction(model) {
  return function () {
    return model.silhouetteSize;
  };
}

function createColorFunction(model) {
  return function () {
    return model.color;
  };
}

var scratchClippingPlaneMatrix = new Matrix4();
function createClippingPlanesMatrixFunction(model) {
  return function () {
    var clippingPlanes = model.clippingPlanes;
    if (
      !defined(clippingPlanes) &&
      !defined(model._sphericalHarmonicCoefficients) &&
      !defined(model._specularEnvironmentMaps)
    ) {
      return Matrix4.IDENTITY;
    }
    var modelMatrix = defined(clippingPlanes)
      ? clippingPlanes.modelMatrix
      : Matrix4.IDENTITY;
    return Matrix4.multiply(
      model._clippingPlaneModelViewMatrix,
      modelMatrix,
      scratchClippingPlaneMatrix
    );
  };
}

function createClippingPlanesFunction(model) {
  return function () {
    var clippingPlanes = model.clippingPlanes;
    return !defined(clippingPlanes) || !clippingPlanes.enabled
      ? model._defaultTexture
      : clippingPlanes.texture;
  };
}

function createClippingPlanesEdgeStyleFunction(model) {
  return function () {
    var clippingPlanes = model.clippingPlanes;
    if (!defined(clippingPlanes)) {
      return Color.WHITE.withAlpha(0.0);
    }

    var style = Color.clone(clippingPlanes.edgeColor);
    style.alpha = clippingPlanes.edgeWidth;
    return style;
  };
}

function createColorBlendFunction(model) {
  return function () {
    return ColorBlendMode.getColorBlend(
      model.colorBlendMode,
      model.colorBlendAmount
    );
  };
}

function createIBLFactorFunction(model) {
  return function () {
    return model._imageBasedLightingFactor;
  };
}

function createLightColorFunction(model) {
  return function () {
    return model._lightColor;
  };
}

function createLuminanceAtZenithFunction(model) {
  return function () {
    return model.luminanceAtZenith;
  };
}

function createSphericalHarmonicCoefficientsFunction(model) {
  return function () {
    return model._sphericalHarmonicCoefficients;
  };
}

function createSpecularEnvironmentMapFunction(model) {
  return function () {
    return model._specularEnvironmentMapAtlas.texture;
  };
}

function createSpecularEnvironmentMapSizeFunction(model) {
  return function () {
    return model._specularEnvironmentMapAtlas.texture.dimensions;
  };
}

function createSpecularEnvironmentMapLOD(model) {
  return function () {
    return model._specularEnvironmentMapAtlas.maximumMipmapLevel;
  };
}

function triangleCountFromPrimitiveIndices(primitive, indicesCount) {
  switch (primitive.mode) {
    case PrimitiveType.TRIANGLES:
      return indicesCount / 3;
    case PrimitiveType.TRIANGLE_STRIP:
    case PrimitiveType.TRIANGLE_FAN:
      return Math.max(indicesCount - 2, 0);
    default:
      return 0;
  }
}

function createCommand(model, gltfNode, runtimeNode, context, scene3DOnly) {
  var nodeCommands = model._nodeCommands;
  var pickIds = model._pickIds;
  var allowPicking = model.allowPicking;
  var runtimeMeshesByName = model._runtime.meshesByName;

  var resources = model._rendererResources;
  var rendererVertexArrays = resources.vertexArrays;
  var rendererPrograms = resources.programs;
  var rendererRenderStates = resources.renderStates;
  var uniformMaps = model._uniformMaps;

  var gltf = model.gltf;
  var accessors = gltf.accessors;
  var gltfMeshes = gltf.meshes;

  var id = gltfNode.mesh;
  var mesh = gltfMeshes[id];

  var primitives = mesh.primitives;
  var length = primitives.length;

  // The glTF node hierarchy is a DAG so a node can have more than one
  // parent, so a node may already have commands.  If so, append more
  // since they will have a different model matrix.

  for (var i = 0; i < length; ++i) {
    var primitive = primitives[i];
    var ix = accessors[primitive.indices];
    var material = model._runtime.materialsById[primitive.material];
    var programId = material._program;
    var decodedData = model._decodedData[id + ".primitive." + i];

    var boundingSphere;
    var positionAccessor = primitive.attributes.POSITION;
    if (defined(positionAccessor)) {
      var minMax = ModelUtility.getAccessorMinMax(gltf, positionAccessor);
      boundingSphere = BoundingSphere.fromCornerPoints(
        Cartesian3.fromArray(minMax.min),
        Cartesian3.fromArray(minMax.max)
      );
    }

    var vertexArray = rendererVertexArrays[id + ".primitive." + i];
    var offset;
    var count;

    // Use indices of the previously decoded Draco geometry.
    if (defined(decodedData)) {
      count = decodedData.numberOfIndices;
      offset = 0;
    } else if (defined(ix)) {
      count = ix.count;
      offset = ix.byteOffset / IndexDatatype.getSizeInBytes(ix.componentType); // glTF has offset in bytes.  Cesium has offsets in indices
    } else {
      var positions = accessors[primitive.attributes.POSITION];
      count = positions.count;
      offset = 0;
    }

    // Update model triangle count using number of indices
    model._trianglesLength += triangleCountFromPrimitiveIndices(
      primitive,
      count
    );

    var um = uniformMaps[primitive.material];
    var uniformMap = um.uniformMap;
    if (defined(um.jointMatrixUniformName)) {
      var jointUniformMap = {};
      jointUniformMap[um.jointMatrixUniformName] = createJointMatricesFunction(
        runtimeNode
      );

      uniformMap = combine(uniformMap, jointUniformMap);
    }
    if (defined(um.morphWeightsUniformName)) {
      var morphWeightsUniformMap = {};
      morphWeightsUniformMap[
        um.morphWeightsUniformName
      ] = createMorphWeightsFunction(runtimeNode);

      uniformMap = combine(uniformMap, morphWeightsUniformMap);
    }

    uniformMap = combine(uniformMap, {
      gltf_color: createColorFunction(model),
      gltf_colorBlend: createColorBlendFunction(model),
      gltf_clippingPlanes: createClippingPlanesFunction(model),
      gltf_clippingPlanesEdgeStyle: createClippingPlanesEdgeStyleFunction(
        model
      ),
      gltf_clippingPlanesMatrix: createClippingPlanesMatrixFunction(model),
      gltf_iblFactor: createIBLFactorFunction(model),
      gltf_lightColor: createLightColorFunction(model),
      gltf_sphericalHarmonicCoefficients: createSphericalHarmonicCoefficientsFunction(
        model
      ),
      gltf_specularMap: createSpecularEnvironmentMapFunction(model),
      gltf_specularMapSize: createSpecularEnvironmentMapSizeFunction(model),
      gltf_maxSpecularLOD: createSpecularEnvironmentMapLOD(model),
      gltf_luminanceAtZenith: createLuminanceAtZenithFunction(model),
    });

    // Allow callback to modify the uniformMap
    if (defined(model._uniformMapLoaded)) {
      uniformMap = model._uniformMapLoaded(uniformMap, programId, runtimeNode);
    }

    // Add uniforms for decoding quantized attributes if used
    var quantizedUniformMap = {};
    if (model.extensionsUsed.WEB3D_quantized_attributes) {
      quantizedUniformMap = createUniformsForQuantizedAttributes(
        model,
        primitive
      );
    } else if (model._dequantizeInShader && defined(decodedData)) {
      quantizedUniformMap = createUniformsForDracoQuantizedAttributes(
        decodedData
      );
    }
    uniformMap = combine(uniformMap, quantizedUniformMap);

    var rs = rendererRenderStates[primitive.material];
    var isTranslucent = rs.blending.enabled;

    var owner = model._pickObject;
    if (!defined(owner)) {
      owner = {
        primitive: model,
        id: model.id,
        node: runtimeNode.publicNode,
        mesh: runtimeMeshesByName[mesh.name],
      };
    }

    var castShadows = ShadowMode.castShadows(model._shadows);
    var receiveShadows = ShadowMode.receiveShadows(model._shadows);

    var pickId;
    if (allowPicking && !defined(model._uniformMapLoaded)) {
      pickId = context.createPickId(owner);
      pickIds.push(pickId);
      var pickUniforms = {
        czm_pickColor: createPickColorFunction(pickId.color),
      };
      uniformMap = combine(uniformMap, pickUniforms);
    }

    if (allowPicking) {
      if (defined(model._pickIdLoaded) && defined(model._uniformMapLoaded)) {
        pickId = model._pickIdLoaded();
      } else {
        pickId = "czm_pickColor";
      }
    }

<<<<<<< HEAD
        var loadResources = this._loadResources;
        var incrementallyLoadTextures = this._incrementallyLoadTextures;
        var justLoaded = false;

        if (this._state === ModelState.LOADING) {
            // Transition from LOADING -> LOADED once resources are downloaded and created.
            // Textures may continue to stream in while in the LOADED state.
            if (loadResources.pendingBufferLoads === 0) {
                if (!loadResources.initialized) {
                    frameState.brdfLutGenerator.update(frameState);

                    ModelUtility.checkSupportedExtensions(this.extensionsRequired, supportsWebP);
                    ModelUtility.updateForwardAxis(this);

                    // glTF pipeline updates, not needed if loading from cache
                    if (!defined(this.gltf.extras.sourceVersion)) {
                        var gltf = this.gltf;
                        // Add the original version so it remains cached
                        gltf.extras.sourceVersion = ModelUtility.getAssetVersion(gltf);
                        gltf.extras.sourceKHRTechniquesWebGL = defined(ModelUtility.getUsedExtensions(gltf).KHR_techniques_webgl);

                        this._sourceVersion = gltf.extras.sourceVersion;
                        this._sourceKHRTechniquesWebGL = gltf.extras.sourceKHRTechniquesWebGL;

                        updateVersion(gltf);
                        addDefaults(gltf);

                        var options = {
                            addBatchIdToGeneratedShaders: this._addBatchIdToGeneratedShaders
                        };

                        processModelMaterialsCommon(gltf, options);
                        processPbrMaterials(gltf, options);
                    }

                    this._sourceVersion = this.gltf.extras.sourceVersion;
                    this._sourceKHRTechniquesWebGL = this.gltf.extras.sourceKHRTechniquesWebGL;

                    // Skip dequantizing in the shader if not encoded
                    this._dequantizeInShader = this._dequantizeInShader && DracoLoader.hasExtension(this);

                    // We do this after to make sure that the ids don't change
                    addBuffersToLoadResources(this);
                    parseArticulations(this);
                    parseTechniques(this);
                    if (!this._loadRendererResourcesFromCache) {
                        parseBufferViews(this);
                        parseShaders(this);
                        parsePrograms(this);
                        parseTextures(this, context, supportsWebP);
                    }
                    parseMaterials(this);
                    parseMeshes(this);
                    parseNodes(this);

                    // Start draco decoding
                    DracoLoader.parse(this, context);

                    // Start outline generation
                    ModelOutlineLoader.parse(this, context);

                    loadResources.initialized = true;
                }

                if (!loadResources.finishedDecoding()) {
                    DracoLoader.decodeModel(this, context)
                        .otherwise(ModelUtility.getFailedLoadFunction(this, 'model', this.basePath));
                }

                if (loadResources.finishedDecoding() && !loadResources.resourcesParsed) {
                    this._boundingSphere = ModelUtility.computeBoundingSphere(this);
                    this._initialRadius = this._boundingSphere.radius;

                    DracoLoader.cacheDataForModel(this);

                    loadResources.resourcesParsed = true;
                }

                if (loadResources.resourcesParsed && !loadResources.finishedOutlining()) {
                    ModelOutlineLoader.outlinePrimitives(this, context);
                }

                if (//loadResources.finishedOutlining() &&
                    loadResources.resourcesParsed &&
                    loadResources.pendingShaderLoads === 0) {
                    createResources(this, frameState);
                }
            }
=======
    var command = new DrawCommand({
      boundingVolume: new BoundingSphere(), // updated in update()
      cull: model.cull,
      modelMatrix: new Matrix4(), // computed in update()
      primitiveType: primitive.mode,
      vertexArray: vertexArray,
      count: count,
      offset: offset,
      shaderProgram: rendererPrograms[programId],
      castShadows: castShadows,
      receiveShadows: receiveShadows,
      uniformMap: uniformMap,
      renderState: rs,
      owner: owner,
      pass: isTranslucent ? Pass.TRANSLUCENT : model.opaquePass,
      pickId: pickId,
    });
>>>>>>> 2fd0e8f7

    var command2D;
    if (!scene3DOnly) {
      command2D = DrawCommand.shallowClone(command);
      command2D.boundingVolume = new BoundingSphere(); // updated in update()
      command2D.modelMatrix = new Matrix4(); // updated in update()
    }

    var nodeCommand = {
      show: true,
      boundingSphere: boundingSphere,
      command: command,
      command2D: command2D,
      // Generated on demand when silhouette size is greater than 0.0 and silhouette alpha is greater than 0.0
      silhouetteModelCommand: undefined,
      silhouetteModelCommand2D: undefined,
      silhouetteColorCommand: undefined,
      silhouetteColorCommand2D: undefined,
      // Generated on demand when color alpha is less than 1.0
      translucentCommand: undefined,
      translucentCommand2D: undefined,
      // For updating node commands on shader reconstruction
      programId: programId,
    };
    runtimeNode.commands.push(nodeCommand);
    nodeCommands.push(nodeCommand);
  }
}

function createRuntimeNodes(model, context, scene3DOnly) {
  var loadResources = model._loadResources;

  if (!loadResources.finishedEverythingButTextureCreation()) {
    return;
  }

  if (!loadResources.createRuntimeNodes) {
    return;
  }
  loadResources.createRuntimeNodes = false;

  var rootNodes = [];
  var runtimeNodes = model._runtime.nodes;

  var gltf = model.gltf;
  var nodes = gltf.nodes;

  var scene = gltf.scenes[gltf.scene];
  var sceneNodes = scene.nodes;
  var length = sceneNodes.length;

  var stack = [];
  var seen = {};

  for (var i = 0; i < length; ++i) {
    stack.push({
      parentRuntimeNode: undefined,
      gltfNode: nodes[sceneNodes[i]],
      id: sceneNodes[i],
    });

    while (stack.length > 0) {
      var n = stack.pop();
      seen[n.id] = true;
      var parentRuntimeNode = n.parentRuntimeNode;
      var gltfNode = n.gltfNode;

      // Node hierarchy is a DAG so a node can have more than one parent so it may already exist
      var runtimeNode = runtimeNodes[n.id];
      if (runtimeNode.parents.length === 0) {
        if (defined(gltfNode.matrix)) {
          runtimeNode.matrix = Matrix4.fromColumnMajorArray(gltfNode.matrix);
        } else {
          // TRS converted to Cesium types
          var rotation = gltfNode.rotation;
          runtimeNode.translation = Cartesian3.fromArray(gltfNode.translation);
          runtimeNode.rotation = Quaternion.unpack(rotation);
          runtimeNode.scale = Cartesian3.fromArray(gltfNode.scale);
        }
      }

      if (defined(parentRuntimeNode)) {
        parentRuntimeNode.children.push(runtimeNode);
        runtimeNode.parents.push(parentRuntimeNode);
      } else {
        rootNodes.push(runtimeNode);
      }

      if (defined(gltfNode.mesh)) {
        createCommand(model, gltfNode, runtimeNode, context, scene3DOnly);
      }

      var children = gltfNode.children;
      if (defined(children)) {
        var childrenLength = children.length;
        for (var j = 0; j < childrenLength; j++) {
          var childId = children[j];
          if (!seen[childId]) {
            stack.push({
              parentRuntimeNode: runtimeNode,
              gltfNode: nodes[childId],
              id: children[j],
            });
          }
        }
      }
    }
  }

  model._runtime.rootNodes = rootNodes;
  model._runtime.nodes = runtimeNodes;
}

function getGeometryByteLength(buffers) {
  var memory = 0;
  for (var id in buffers) {
    if (buffers.hasOwnProperty(id)) {
      memory += buffers[id].sizeInBytes;
    }
  }
  return memory;
}

function getTexturesByteLength(textures) {
  var memory = 0;
  for (var id in textures) {
    if (textures.hasOwnProperty(id)) {
      memory += textures[id].sizeInBytes;
    }
  }
  return memory;
}

function createResources(model, frameState) {
  var context = frameState.context;
  var scene3DOnly = frameState.scene3DOnly;
  var quantizedVertexShaders = model._quantizedVertexShaders;
  var toClipCoordinates = (model._toClipCoordinatesGLSL = {});
  var techniques = model._sourceTechniques;
  var programs = model._sourcePrograms;

  var resources = model._rendererResources;
  var shaders = resources.sourceShaders;
  if (model._loadRendererResourcesFromCache) {
    shaders = resources.sourceShaders =
      model._cachedRendererResources.sourceShaders;
  }

  for (var techniqueId in techniques) {
    if (techniques.hasOwnProperty(techniqueId)) {
      var programId = techniques[techniqueId].program;
      var program = programs[programId];
      var shader = shaders[program.vertexShader];

      ModelUtility.checkSupportedGlExtensions(program.glExtensions, context);

      if (
        model.extensionsUsed.WEB3D_quantized_attributes ||
        model._dequantizeInShader
      ) {
        var quantizedVS = quantizedVertexShaders[programId];
        if (!defined(quantizedVS)) {
          quantizedVS = modifyShaderForQuantizedAttributes(
            shader,
            programId,
            model
          );
          quantizedVertexShaders[programId] = quantizedVS;
        }
        shader = quantizedVS;
      }

      shader = modifyShader(shader, programId, model._vertexShaderLoaded);
      toClipCoordinates[programId] = ModelUtility.toClipCoordinatesGLSL(
        model.gltf,
        shader
      );
    }
  }

  if (model._loadRendererResourcesFromCache) {
    var cachedResources = model._cachedRendererResources;

    resources.buffers = cachedResources.buffers;
    resources.vertexArrays = cachedResources.vertexArrays;
    resources.programs = cachedResources.programs;
    resources.silhouettePrograms = cachedResources.silhouettePrograms;
    resources.textures = cachedResources.textures;
    resources.samplers = cachedResources.samplers;
    resources.renderStates = cachedResources.renderStates;

    // Vertex arrays are unique to this model, create instead of using the cache.
    if (defined(model._precreatedAttributes)) {
      createVertexArrays(model, context);
    }

    model._cachedGeometryByteLength += getGeometryByteLength(
      cachedResources.buffers
    );
    model._cachedTexturesByteLength += getTexturesByteLength(
      cachedResources.textures
    );
  } else {
    createBuffers(model, frameState); // using glTF bufferViews
    createPrograms(model, frameState);
    createSamplers(model, context);
    loadTexturesFromBufferViews(model);
    createTextures(model, frameState);
  }

  createSkins(model);
  createRuntimeAnimations(model);

  if (!model._loadRendererResourcesFromCache) {
    createVertexArrays(model, context); // using glTF meshes
    createRenderStates(model); // using glTF materials/techniques/states
    // Long-term, we might not cache render states if they could change
    // due to an animation, e.g., a uniform going from opaque to transparent.
    // Could use copy-on-write if it is worth it.  Probably overkill.
  }

  createUniformMaps(model, context); // using glTF materials/techniques
  createRuntimeNodes(model, context, scene3DOnly); // using glTF scene
}

///////////////////////////////////////////////////////////////////////////

function getNodeMatrix(node, result) {
  var publicNode = node.publicNode;
  var publicMatrix = publicNode.matrix;

  if (publicNode.useMatrix && defined(publicMatrix)) {
    // Public matrix overrides original glTF matrix and glTF animations
    Matrix4.clone(publicMatrix, result);
  } else if (defined(node.matrix)) {
    Matrix4.clone(node.matrix, result);
  } else {
    Matrix4.fromTranslationQuaternionRotationScale(
      node.translation,
      node.rotation,
      node.scale,
      result
    );
    // Keep matrix returned by the node in-sync if the node is targeted by an animation.  Only TRS nodes can be targeted.
    publicNode.setMatrix(result);
  }
}

var scratchNodeStack = [];
var scratchComputedTranslation = new Cartesian4();
var scratchComputedMatrixIn2D = new Matrix4();

function updateNodeHierarchyModelMatrix(
  model,
  modelTransformChanged,
  justLoaded,
  projection
) {
  var maxDirtyNumber = model._maxDirtyNumber;

  var rootNodes = model._runtime.rootNodes;
  var length = rootNodes.length;

  var nodeStack = scratchNodeStack;
  var computedModelMatrix = model._computedModelMatrix;

  if (model._mode !== SceneMode.SCENE3D && !model._ignoreCommands) {
    var translation = Matrix4.getColumn(
      computedModelMatrix,
      3,
      scratchComputedTranslation
    );
    if (!Cartesian4.equals(translation, Cartesian4.UNIT_W)) {
      computedModelMatrix = Transforms.basisTo2D(
        projection,
        computedModelMatrix,
        scratchComputedMatrixIn2D
      );
      model._rtcCenter = model._rtcCenter3D;
    } else {
      var center = model.boundingSphere.center;
      var to2D = Transforms.wgs84To2DModelMatrix(
        projection,
        center,
        scratchComputedMatrixIn2D
      );
      computedModelMatrix = Matrix4.multiply(
        to2D,
        computedModelMatrix,
        scratchComputedMatrixIn2D
      );

      if (defined(model._rtcCenter)) {
        Matrix4.setTranslation(
          computedModelMatrix,
          Cartesian4.UNIT_W,
          computedModelMatrix
        );
        model._rtcCenter = model._rtcCenter2D;
      }
    }
  }

  for (var i = 0; i < length; ++i) {
    var n = rootNodes[i];

    getNodeMatrix(n, n.transformToRoot);
    nodeStack.push(n);

    while (nodeStack.length > 0) {
      n = nodeStack.pop();
      var transformToRoot = n.transformToRoot;
      var commands = n.commands;

      if (
        n.dirtyNumber === maxDirtyNumber ||
        modelTransformChanged ||
        justLoaded
      ) {
        var nodeMatrix = Matrix4.multiplyTransformation(
          computedModelMatrix,
          transformToRoot,
          n.computedMatrix
        );
        var commandsLength = commands.length;
        if (commandsLength > 0) {
          // Node has meshes, which has primitives.  Update their commands.
          for (var j = 0; j < commandsLength; ++j) {
            var primitiveCommand = commands[j];
            var command = primitiveCommand.command;
            Matrix4.clone(nodeMatrix, command.modelMatrix);

            // PERFORMANCE_IDEA: Can use transformWithoutScale if no node up to the root has scale (including animation)
            BoundingSphere.transform(
              primitiveCommand.boundingSphere,
              command.modelMatrix,
              command.boundingVolume
            );

            if (defined(model._rtcCenter)) {
              Cartesian3.add(
                model._rtcCenter,
                command.boundingVolume.center,
                command.boundingVolume.center
              );
            }

            // If the model crosses the IDL in 2D, it will be drawn in one viewport, but part of it
            // will be clipped by the viewport. We create a second command that translates the model
            // model matrix to the opposite side of the map so the part that was clipped in one viewport
            // is drawn in the other.
            command = primitiveCommand.command2D;
            if (defined(command) && model._mode === SceneMode.SCENE2D) {
              Matrix4.clone(nodeMatrix, command.modelMatrix);
              command.modelMatrix[13] -=
                CesiumMath.sign(command.modelMatrix[13]) *
                2.0 *
                CesiumMath.PI *
                projection.ellipsoid.maximumRadius;
              BoundingSphere.transform(
                primitiveCommand.boundingSphere,
                command.modelMatrix,
                command.boundingVolume
              );
            }
          }
        }
      }

      var children = n.children;
      if (defined(children)) {
        var childrenLength = children.length;
        for (var k = 0; k < childrenLength; ++k) {
          var child = children[k];

          // A node's transform needs to be updated if
          // - It was targeted for animation this frame, or
          // - Any of its ancestors were targeted for animation this frame

          // PERFORMANCE_IDEA: if a child has multiple parents and only one of the parents
          // is dirty, all the subtrees for each child instance will be dirty; we probably
          // won't see this in the wild often.
          child.dirtyNumber = Math.max(child.dirtyNumber, n.dirtyNumber);

          if (child.dirtyNumber === maxDirtyNumber || justLoaded) {
            // Don't check for modelTransformChanged since if only the model's model matrix changed,
            // we do not need to rebuild the local transform-to-root, only the final
            // [model's-model-matrix][transform-to-root] above.
            getNodeMatrix(child, child.transformToRoot);
            Matrix4.multiplyTransformation(
              transformToRoot,
              child.transformToRoot,
              child.transformToRoot
            );
          }

          nodeStack.push(child);
        }
      }
    }
  }

  ++model._maxDirtyNumber;
}

var scratchObjectSpace = new Matrix4();

function applySkins(model) {
  var skinnedNodes = model._runtime.skinnedNodes;
  var length = skinnedNodes.length;

  for (var i = 0; i < length; ++i) {
    var node = skinnedNodes[i];

    scratchObjectSpace = Matrix4.inverseTransformation(
      node.transformToRoot,
      scratchObjectSpace
    );

    var computedJointMatrices = node.computedJointMatrices;
    var joints = node.joints;
    var bindShapeMatrix = node.bindShapeMatrix;
    var inverseBindMatrices = node.inverseBindMatrices;
    var inverseBindMatricesLength = inverseBindMatrices.length;

    for (var m = 0; m < inverseBindMatricesLength; ++m) {
      // [joint-matrix] = [node-to-root^-1][joint-to-root][inverse-bind][bind-shape]
      if (!defined(computedJointMatrices[m])) {
        computedJointMatrices[m] = new Matrix4();
      }
      computedJointMatrices[m] = Matrix4.multiplyTransformation(
        scratchObjectSpace,
        joints[m].transformToRoot,
        computedJointMatrices[m]
      );
      computedJointMatrices[m] = Matrix4.multiplyTransformation(
        computedJointMatrices[m],
        inverseBindMatrices[m],
        computedJointMatrices[m]
      );
      if (defined(bindShapeMatrix)) {
        // Optimization for when bind shape matrix is the identity.
        computedJointMatrices[m] = Matrix4.multiplyTransformation(
          computedJointMatrices[m],
          bindShapeMatrix,
          computedJointMatrices[m]
        );
      }
    }
  }
}

function updatePerNodeShow(model) {
  // Totally not worth it, but we could optimize this:
  // http://help.agi.com/AGIComponents/html/BlogDeletionInBoundingVolumeHierarchies.htm

  var rootNodes = model._runtime.rootNodes;
  var length = rootNodes.length;

  var nodeStack = scratchNodeStack;

  for (var i = 0; i < length; ++i) {
    var n = rootNodes[i];
    n.computedShow = n.publicNode.show;
    nodeStack.push(n);

    while (nodeStack.length > 0) {
      n = nodeStack.pop();
      var show = n.computedShow;

      var nodeCommands = n.commands;
      var nodeCommandsLength = nodeCommands.length;
      for (var j = 0; j < nodeCommandsLength; ++j) {
        nodeCommands[j].show = show;
      }
      // if commandsLength is zero, the node has a light or camera

      var children = n.children;
      if (defined(children)) {
        var childrenLength = children.length;
        for (var k = 0; k < childrenLength; ++k) {
          var child = children[k];
          // Parent needs to be shown for child to be shown.
          child.computedShow = show && child.publicNode.show;
          nodeStack.push(child);
        }
      }
    }
  }
}

function updatePickIds(model, context) {
  var id = model.id;
  if (model._id !== id) {
    model._id = id;

    var pickIds = model._pickIds;
    var length = pickIds.length;
    for (var i = 0; i < length; ++i) {
      pickIds[i].object.id = id;
    }
  }
}

function updateWireframe(model) {
  if (model._debugWireframe !== model.debugWireframe) {
    model._debugWireframe = model.debugWireframe;

    // This assumes the original primitive was TRIANGLES and that the triangles
    // are connected for the wireframe to look perfect.
    var primitiveType = model.debugWireframe
      ? PrimitiveType.LINES
      : PrimitiveType.TRIANGLES;
    var nodeCommands = model._nodeCommands;
    var length = nodeCommands.length;

    for (var i = 0; i < length; ++i) {
      nodeCommands[i].command.primitiveType = primitiveType;
    }
  }
}

function updateShowBoundingVolume(model) {
  if (model.debugShowBoundingVolume !== model._debugShowBoundingVolume) {
    model._debugShowBoundingVolume = model.debugShowBoundingVolume;

    var debugShowBoundingVolume = model.debugShowBoundingVolume;
    var nodeCommands = model._nodeCommands;
    var length = nodeCommands.length;

    for (var i = 0; i < length; ++i) {
      nodeCommands[i].command.debugShowBoundingVolume = debugShowBoundingVolume;
    }
  }
}

function updateShadows(model) {
  if (model.shadows !== model._shadows) {
    model._shadows = model.shadows;

    var castShadows = ShadowMode.castShadows(model.shadows);
    var receiveShadows = ShadowMode.receiveShadows(model.shadows);
    var nodeCommands = model._nodeCommands;
    var length = nodeCommands.length;

    for (var i = 0; i < length; i++) {
      var nodeCommand = nodeCommands[i];
      nodeCommand.command.castShadows = castShadows;
      nodeCommand.command.receiveShadows = receiveShadows;
    }
  }
}

function getTranslucentRenderState(renderState) {
  var rs = clone(renderState, true);
  rs.cull.enabled = false;
  rs.depthTest.enabled = true;
  rs.depthMask = false;
  rs.blending = BlendingState.ALPHA_BLEND;

  return RenderState.fromCache(rs);
}

function deriveTranslucentCommand(command) {
  var translucentCommand = DrawCommand.shallowClone(command);
  translucentCommand.pass = Pass.TRANSLUCENT;
  translucentCommand.renderState = getTranslucentRenderState(
    command.renderState
  );
  return translucentCommand;
}

function updateColor(model, frameState, forceDerive) {
  // Generate translucent commands when the blend color has an alpha in the range (0.0, 1.0) exclusive
  var scene3DOnly = frameState.scene3DOnly;
  var alpha = model.color.alpha;
  if (alpha > 0.0 && alpha < 1.0) {
    var nodeCommands = model._nodeCommands;
    var length = nodeCommands.length;
    if (!defined(nodeCommands[0].translucentCommand) || forceDerive) {
      for (var i = 0; i < length; ++i) {
        var nodeCommand = nodeCommands[i];
        var command = nodeCommand.command;
        nodeCommand.translucentCommand = deriveTranslucentCommand(command);
        if (!scene3DOnly) {
          var command2D = nodeCommand.command2D;
          nodeCommand.translucentCommand2D = deriveTranslucentCommand(
            command2D
          );
        }
      }
    }
  }
}

function getProgramId(model, program) {
  var programs = model._rendererResources.programs;
  for (var id in programs) {
    if (programs.hasOwnProperty(id)) {
      if (programs[id] === program) {
        return id;
      }
    }
  }
}

function createSilhouetteProgram(model, program, frameState) {
  var vs = program.vertexShaderSource.sources[0];
  var attributeLocations = program._attributeLocations;
  var normalAttributeName = model._normalAttributeName;

  // Modified from http://forum.unity3d.com/threads/toon-outline-but-with-diffuse-surface.24668/
  vs = ShaderSource.replaceMain(vs, "gltf_silhouette_main");
  vs +=
    "uniform float gltf_silhouetteSize; \n" +
    "void main() \n" +
    "{ \n" +
    "    gltf_silhouette_main(); \n" +
    "    vec3 n = normalize(czm_normal3D * " +
    normalAttributeName +
    "); \n" +
    "    n.x *= czm_projection[0][0]; \n" +
    "    n.y *= czm_projection[1][1]; \n" +
    "    vec4 clip = gl_Position; \n" +
    "    clip.xy += n.xy * clip.w * gltf_silhouetteSize * czm_pixelRatio / czm_viewport.z; \n" +
    "    gl_Position = clip; \n" +
    "}";

  var fs =
    "uniform vec4 gltf_silhouetteColor; \n" +
    "void main() \n" +
    "{ \n" +
    "    gl_FragColor = czm_gammaCorrect(gltf_silhouetteColor); \n" +
    "}";

  return ShaderProgram.fromCache({
    context: frameState.context,
    vertexShaderSource: vs,
    fragmentShaderSource: fs,
    attributeLocations: attributeLocations,
  });
}

function hasSilhouette(model, frameState) {
  return (
    silhouetteSupported(frameState.context) &&
    model.silhouetteSize > 0.0 &&
    model.silhouetteColor.alpha > 0.0 &&
    defined(model._normalAttributeName)
  );
}

function hasTranslucentCommands(model) {
  var nodeCommands = model._nodeCommands;
  var length = nodeCommands.length;
  for (var i = 0; i < length; ++i) {
    var nodeCommand = nodeCommands[i];
    var command = nodeCommand.command;
    if (command.pass === Pass.TRANSLUCENT) {
      return true;
    }
  }
  return false;
}

function isTranslucent(model) {
  return model.color.alpha > 0.0 && model.color.alpha < 1.0;
}

function isInvisible(model) {
  return model.color.alpha === 0.0;
}

function alphaDirty(currAlpha, prevAlpha) {
  // Returns whether the alpha state has changed between invisible, translucent, or opaque
  return (
    Math.floor(currAlpha) !== Math.floor(prevAlpha) ||
    Math.ceil(currAlpha) !== Math.ceil(prevAlpha)
  );
}

var silhouettesLength = 0;

function createSilhouetteCommands(model, frameState) {
  // Wrap around after exceeding the 8-bit stencil limit.
  // The reference is unique to each model until this point.
  var stencilReference = ++silhouettesLength % 255;

  // If the model is translucent the silhouette needs to be in the translucent pass.
  // Otherwise the silhouette would be rendered before the model.
  var silhouetteTranslucent =
    hasTranslucentCommands(model) ||
    isTranslucent(model) ||
    model.silhouetteColor.alpha < 1.0;
  var silhouettePrograms = model._rendererResources.silhouettePrograms;
  var scene3DOnly = frameState.scene3DOnly;
  var nodeCommands = model._nodeCommands;
  var length = nodeCommands.length;
  for (var i = 0; i < length; ++i) {
    var nodeCommand = nodeCommands[i];
    var command = nodeCommand.command;

    // Create model command
    var modelCommand = isTranslucent(model)
      ? nodeCommand.translucentCommand
      : command;
    var silhouetteModelCommand = DrawCommand.shallowClone(modelCommand);
    var renderState = clone(modelCommand.renderState);

    // Write the reference value into the stencil buffer.
    renderState.stencilTest = {
      enabled: true,
      frontFunction: WebGLConstants.ALWAYS,
      backFunction: WebGLConstants.ALWAYS,
      reference: stencilReference,
      mask: ~0,
      frontOperation: {
        fail: WebGLConstants.KEEP,
        zFail: WebGLConstants.KEEP,
        zPass: WebGLConstants.REPLACE,
      },
      backOperation: {
        fail: WebGLConstants.KEEP,
        zFail: WebGLConstants.KEEP,
        zPass: WebGLConstants.REPLACE,
      },
    };

    if (isInvisible(model)) {
      // When the model is invisible disable color and depth writes but still write into the stencil buffer
      renderState.colorMask = {
        red: false,
        green: false,
        blue: false,
        alpha: false,
      };
      renderState.depthMask = false;
    }
    renderState = RenderState.fromCache(renderState);
    silhouetteModelCommand.renderState = renderState;
    nodeCommand.silhouetteModelCommand = silhouetteModelCommand;

    // Create color command
    var silhouetteColorCommand = DrawCommand.shallowClone(command);
    renderState = clone(command.renderState, true);
    renderState.depthTest.enabled = true;
    renderState.cull.enabled = false;
    if (silhouetteTranslucent) {
      silhouetteColorCommand.pass = Pass.TRANSLUCENT;
      renderState.depthMask = false;
      renderState.blending = BlendingState.ALPHA_BLEND;
    }

    // Only render silhouette if the value in the stencil buffer equals the reference
    renderState.stencilTest = {
      enabled: true,
      frontFunction: WebGLConstants.NOTEQUAL,
      backFunction: WebGLConstants.NOTEQUAL,
      reference: stencilReference,
      mask: ~0,
      frontOperation: {
        fail: WebGLConstants.KEEP,
        zFail: WebGLConstants.KEEP,
        zPass: WebGLConstants.KEEP,
      },
      backOperation: {
        fail: WebGLConstants.KEEP,
        zFail: WebGLConstants.KEEP,
        zPass: WebGLConstants.KEEP,
      },
    };
    renderState = RenderState.fromCache(renderState);

    // If the silhouette program has already been cached use it
    var program = command.shaderProgram;
    var id = getProgramId(model, program);
    var silhouetteProgram = silhouettePrograms[id];
    if (!defined(silhouetteProgram)) {
      silhouetteProgram = createSilhouetteProgram(model, program, frameState);
      silhouettePrograms[id] = silhouetteProgram;
    }

    var silhouetteUniformMap = combine(command.uniformMap, {
      gltf_silhouetteColor: createSilhouetteColorFunction(model),
      gltf_silhouetteSize: createSilhouetteSizeFunction(model),
    });

    silhouetteColorCommand.renderState = renderState;
    silhouetteColorCommand.shaderProgram = silhouetteProgram;
    silhouetteColorCommand.uniformMap = silhouetteUniformMap;
    silhouetteColorCommand.castShadows = false;
    silhouetteColorCommand.receiveShadows = false;
    nodeCommand.silhouetteColorCommand = silhouetteColorCommand;

    if (!scene3DOnly) {
      var command2D = nodeCommand.command2D;
      var silhouetteModelCommand2D = DrawCommand.shallowClone(
        silhouetteModelCommand
      );
      silhouetteModelCommand2D.boundingVolume = command2D.boundingVolume;
      silhouetteModelCommand2D.modelMatrix = command2D.modelMatrix;
      nodeCommand.silhouetteModelCommand2D = silhouetteModelCommand2D;

      var silhouetteColorCommand2D = DrawCommand.shallowClone(
        silhouetteColorCommand
      );
      silhouetteModelCommand2D.boundingVolume = command2D.boundingVolume;
      silhouetteModelCommand2D.modelMatrix = command2D.modelMatrix;
      nodeCommand.silhouetteColorCommand2D = silhouetteColorCommand2D;
    }
  }
}

function modifyShaderForClippingPlanes(
  shader,
  clippingPlaneCollection,
  context
) {
  shader = ShaderSource.replaceMain(shader, "gltf_clip_main");
  shader += Model._getClippingFunction(clippingPlaneCollection, context) + "\n";
  shader +=
    "uniform sampler2D gltf_clippingPlanes; \n" +
    "uniform mat4 gltf_clippingPlanesMatrix; \n" +
    "uniform vec4 gltf_clippingPlanesEdgeStyle; \n" +
    "void main() \n" +
    "{ \n" +
    "    gltf_clip_main(); \n" +
    getClipAndStyleCode(
      "gltf_clippingPlanes",
      "gltf_clippingPlanesMatrix",
      "gltf_clippingPlanesEdgeStyle"
    ) +
    "} \n";
  return shader;
}

function updateSilhouette(model, frameState, force) {
  // Generate silhouette commands when the silhouette size is greater than 0.0 and the alpha is greater than 0.0
  // There are two silhouette commands:
  //     1. silhouetteModelCommand : render model normally while enabling stencil mask
  //     2. silhouetteColorCommand : render enlarged model with a solid color while enabling stencil tests
  if (!hasSilhouette(model, frameState)) {
    return;
  }

  var nodeCommands = model._nodeCommands;
  var dirty =
    alphaDirty(model.color.alpha, model._colorPreviousAlpha) ||
    alphaDirty(
      model.silhouetteColor.alpha,
      model._silhouetteColorPreviousAlpha
    ) ||
    !defined(nodeCommands[0].silhouetteModelCommand);

  model._colorPreviousAlpha = model.color.alpha;
  model._silhouetteColorPreviousAlpha = model.silhouetteColor.alpha;

  if (dirty || force) {
    createSilhouetteCommands(model, frameState);
  }
}

function updateClippingPlanes(model, frameState) {
  var clippingPlanes = model._clippingPlanes;
  if (defined(clippingPlanes) && clippingPlanes.owner === model) {
    if (clippingPlanes.enabled) {
      clippingPlanes.update(frameState);
    }
  }
}

var scratchBoundingSphere = new BoundingSphere();

function scaleInPixels(positionWC, radius, frameState) {
  scratchBoundingSphere.center = positionWC;
  scratchBoundingSphere.radius = radius;
  return frameState.camera.getPixelSize(
    scratchBoundingSphere,
    frameState.context.drawingBufferWidth,
    frameState.context.drawingBufferHeight
  );
}

var scratchPosition = new Cartesian3();
var scratchCartographic = new Cartographic();

function getScale(model, frameState) {
  var scale = model.scale;

  if (model.minimumPixelSize !== 0.0) {
    // Compute size of bounding sphere in pixels
    var context = frameState.context;
    var maxPixelSize = Math.max(
      context.drawingBufferWidth,
      context.drawingBufferHeight
    );
    var m = defined(model._clampedModelMatrix)
      ? model._clampedModelMatrix
      : model.modelMatrix;
    scratchPosition.x = m[12];
    scratchPosition.y = m[13];
    scratchPosition.z = m[14];

    if (defined(model._rtcCenter)) {
      Cartesian3.add(model._rtcCenter, scratchPosition, scratchPosition);
    }

    if (model._mode !== SceneMode.SCENE3D) {
      var projection = frameState.mapProjection;
      var cartographic = projection.ellipsoid.cartesianToCartographic(
        scratchPosition,
        scratchCartographic
      );
      projection.project(cartographic, scratchPosition);
      Cartesian3.fromElements(
        scratchPosition.z,
        scratchPosition.x,
        scratchPosition.y,
        scratchPosition
      );
    }

    var radius = model.boundingSphere.radius;
    var metersPerPixel = scaleInPixels(scratchPosition, radius, frameState);

    // metersPerPixel is always > 0.0
    var pixelsPerMeter = 1.0 / metersPerPixel;
    var diameterInPixels = Math.min(
      pixelsPerMeter * (2.0 * radius),
      maxPixelSize
    );

    // Maintain model's minimum pixel size
    if (diameterInPixels < model.minimumPixelSize) {
      scale =
        (model.minimumPixelSize * metersPerPixel) /
        (2.0 * model._initialRadius);
    }
  }

  return defined(model.maximumScale)
    ? Math.min(model.maximumScale, scale)
    : scale;
}

function releaseCachedGltf(model) {
  if (
    defined(model._cacheKey) &&
    defined(model._cachedGltf) &&
    --model._cachedGltf.count === 0
  ) {
    delete gltfCache[model._cacheKey];
  }
  model._cachedGltf = undefined;
}

///////////////////////////////////////////////////////////////////////////

function CachedRendererResources(context, cacheKey) {
  this.buffers = undefined;
  this.vertexArrays = undefined;
  this.programs = undefined;
  this.sourceShaders = undefined;
  this.silhouettePrograms = undefined;
  this.textures = undefined;
  this.samplers = undefined;
  this.renderStates = undefined;
  this.ready = false;

  this.context = context;
  this.cacheKey = cacheKey;
  this.count = 0;
}

function destroy(property) {
  for (var name in property) {
    if (property.hasOwnProperty(name)) {
      property[name].destroy();
    }
  }
}

function destroyCachedRendererResources(resources) {
  destroy(resources.buffers);
  destroy(resources.vertexArrays);
  destroy(resources.programs);
  destroy(resources.silhouettePrograms);
  destroy(resources.textures);
}

CachedRendererResources.prototype.release = function () {
  if (--this.count === 0) {
    if (defined(this.cacheKey)) {
      // Remove if this was cached
      delete this.context.cache.modelRendererResourceCache[this.cacheKey];
    }
    destroyCachedRendererResources(this);
    return destroyObject(this);
  }

  return undefined;
};

///////////////////////////////////////////////////////////////////////////

function getUpdateHeightCallback(model, ellipsoid, cartoPosition) {
  return function (clampedPosition) {
    if (model.heightReference === HeightReference.RELATIVE_TO_GROUND) {
      var clampedCart = ellipsoid.cartesianToCartographic(
        clampedPosition,
        scratchCartographic
      );
      clampedCart.height += cartoPosition.height;
      ellipsoid.cartographicToCartesian(clampedCart, clampedPosition);
    }

    var clampedModelMatrix = model._clampedModelMatrix;

    // Modify clamped model matrix to use new height
    Matrix4.clone(model.modelMatrix, clampedModelMatrix);
    clampedModelMatrix[12] = clampedPosition.x;
    clampedModelMatrix[13] = clampedPosition.y;
    clampedModelMatrix[14] = clampedPosition.z;

    model._heightChanged = true;
  };
}

function updateClamping(model) {
  if (defined(model._removeUpdateHeightCallback)) {
    model._removeUpdateHeightCallback();
    model._removeUpdateHeightCallback = undefined;
  }

  var scene = model._scene;
  if (
    !defined(scene) ||
    !defined(scene.globe) ||
    model.heightReference === HeightReference.NONE
  ) {
    //>>includeStart('debug', pragmas.debug);
    if (model.heightReference !== HeightReference.NONE) {
      throw new DeveloperError(
        "Height reference is not supported without a scene and globe."
      );
    }
    //>>includeEnd('debug');
    model._clampedModelMatrix = undefined;
    return;
  }

  var globe = scene.globe;
  var ellipsoid = globe.ellipsoid;

  // Compute cartographic position so we don't recompute every update
  var modelMatrix = model.modelMatrix;
  scratchPosition.x = modelMatrix[12];
  scratchPosition.y = modelMatrix[13];
  scratchPosition.z = modelMatrix[14];
  var cartoPosition = ellipsoid.cartesianToCartographic(scratchPosition);

  if (!defined(model._clampedModelMatrix)) {
    model._clampedModelMatrix = Matrix4.clone(modelMatrix, new Matrix4());
  }

  // Install callback to handle updating of terrain tiles
  var surface = globe._surface;
  model._removeUpdateHeightCallback = surface.updateHeight(
    cartoPosition,
    getUpdateHeightCallback(model, ellipsoid, cartoPosition)
  );

  // Set the correct height now
  var height = globe.getHeight(cartoPosition);
  if (defined(height)) {
    // Get callback with cartoPosition being the non-clamped position
    var cb = getUpdateHeightCallback(model, ellipsoid, cartoPosition);

    // Compute the clamped cartesian and call updateHeight callback
    Cartographic.clone(cartoPosition, scratchCartographic);
    scratchCartographic.height = height;
    ellipsoid.cartographicToCartesian(scratchCartographic, scratchPosition);
    cb(scratchPosition);
  }
}

var scratchDisplayConditionCartesian = new Cartesian3();
var scratchDistanceDisplayConditionCartographic = new Cartographic();

function distanceDisplayConditionVisible(model, frameState) {
  var distance2;
  var ddc = model.distanceDisplayCondition;
  var nearSquared = ddc.near * ddc.near;
  var farSquared = ddc.far * ddc.far;

  if (frameState.mode === SceneMode.SCENE2D) {
    var frustum2DWidth =
      frameState.camera.frustum.right - frameState.camera.frustum.left;
    distance2 = frustum2DWidth * 0.5;
    distance2 = distance2 * distance2;
  } else {
    // Distance to center of primitive's reference frame
    var position = Matrix4.getTranslation(
      model.modelMatrix,
      scratchDisplayConditionCartesian
    );
    if (frameState.mode === SceneMode.COLUMBUS_VIEW) {
      var projection = frameState.mapProjection;
      var ellipsoid = projection.ellipsoid;
      var cartographic = ellipsoid.cartesianToCartographic(
        position,
        scratchDistanceDisplayConditionCartographic
      );
      position = projection.project(cartographic, position);
      Cartesian3.fromElements(position.z, position.x, position.y, position);
    }
    distance2 = Cartesian3.distanceSquared(
      position,
      frameState.camera.positionWC
    );
  }

  return distance2 >= nearSquared && distance2 <= farSquared;
}

/**
 * Called when {@link Viewer} or {@link CesiumWidget} render the scene to
 * get the draw commands needed to render this primitive.
 * <p>
 * Do not call this function directly.  This is documented just to
 * list the exceptions that may be propagated when the scene is rendered:
 * </p>
 *
 * @exception {RuntimeError} Failed to load external reference.
 */
Model.prototype.update = function (frameState) {
  if (frameState.mode === SceneMode.MORPHING) {
    return;
  }

  if (!FeatureDetection.supportsWebP.initialized) {
    FeatureDetection.supportsWebP.initialize();
    return;
  }
  var supportsWebP = FeatureDetection.supportsWebP();

  var context = frameState.context;
  this._defaultTexture = context.defaultTexture;

  if (this._state === ModelState.NEEDS_LOAD && defined(this.gltf)) {
    // Use renderer resources from cache instead of loading/creating them?
    var cachedRendererResources;
    var cacheKey = this.cacheKey;
    if (defined(cacheKey)) {
      // cache key given? this model will pull from or contribute to context level cache
      context.cache.modelRendererResourceCache = defaultValue(
        context.cache.modelRendererResourceCache,
        {}
      );
      var modelCaches = context.cache.modelRendererResourceCache;

      cachedRendererResources = modelCaches[this.cacheKey];
      if (defined(cachedRendererResources)) {
        if (!cachedRendererResources.ready) {
          // Cached resources for the model are not loaded yet.  We'll
          // try again every frame until they are.
          return;
        }

        ++cachedRendererResources.count;
        this._loadRendererResourcesFromCache = true;
      } else {
        cachedRendererResources = new CachedRendererResources(
          context,
          cacheKey
        );
        cachedRendererResources.count = 1;
        modelCaches[this.cacheKey] = cachedRendererResources;
      }
      this._cachedRendererResources = cachedRendererResources;
    } else {
      // cache key not given? this model doesn't care about context level cache at all. Cache is here to simplify freeing on destroy.
      cachedRendererResources = new CachedRendererResources(context);
      cachedRendererResources.count = 1;
      this._cachedRendererResources = cachedRendererResources;
    }

    this._state = ModelState.LOADING;
    if (this._state !== ModelState.FAILED) {
      var extensions = this.gltf.extensions;
      if (defined(extensions) && defined(extensions.CESIUM_RTC)) {
        var center = Cartesian3.fromArray(extensions.CESIUM_RTC.center);
        if (!Cartesian3.equals(center, Cartesian3.ZERO)) {
          this._rtcCenter3D = center;

          var projection = frameState.mapProjection;
          var ellipsoid = projection.ellipsoid;
          var cartographic = ellipsoid.cartesianToCartographic(
            this._rtcCenter3D
          );
          var projectedCart = projection.project(cartographic);
          Cartesian3.fromElements(
            projectedCart.z,
            projectedCart.x,
            projectedCart.y,
            projectedCart
          );
          this._rtcCenter2D = projectedCart;

          this._rtcCenterEye = new Cartesian3();
          this._rtcCenter = this._rtcCenter3D;
        }
      }

      addPipelineExtras(this.gltf);

      this._loadResources = new ModelLoadResources();
      if (!this._loadRendererResourcesFromCache) {
        // Buffers are required to updateVersion
        ModelUtility.parseBuffers(this, bufferLoad);
      }
    }
  }

  var loadResources = this._loadResources;
  var incrementallyLoadTextures = this._incrementallyLoadTextures;
  var justLoaded = false;

  if (this._state === ModelState.LOADING) {
    // Transition from LOADING -> LOADED once resources are downloaded and created.
    // Textures may continue to stream in while in the LOADED state.
    if (loadResources.pendingBufferLoads === 0) {
      if (!loadResources.initialized) {
        frameState.brdfLutGenerator.update(frameState);

        ModelUtility.checkSupportedExtensions(
          this.extensionsRequired,
          supportsWebP
        );
        ModelUtility.updateForwardAxis(this);

        // glTF pipeline updates, not needed if loading from cache
        if (!defined(this.gltf.extras.sourceVersion)) {
          var gltf = this.gltf;
          // Add the original version so it remains cached
          gltf.extras.sourceVersion = ModelUtility.getAssetVersion(gltf);
          gltf.extras.sourceKHRTechniquesWebGL = defined(
            ModelUtility.getUsedExtensions(gltf).KHR_techniques_webgl
          );

          this._sourceVersion = gltf.extras.sourceVersion;
          this._sourceKHRTechniquesWebGL = gltf.extras.sourceKHRTechniquesWebGL;

          updateVersion(gltf);
          addDefaults(gltf);

          var options = {
            addBatchIdToGeneratedShaders: this._addBatchIdToGeneratedShaders,
          };

          processModelMaterialsCommon(gltf, options);
          processPbrMaterials(gltf, options);
        }

        this._sourceVersion = this.gltf.extras.sourceVersion;
        this._sourceKHRTechniquesWebGL = this.gltf.extras.sourceKHRTechniquesWebGL;

        // Skip dequantizing in the shader if not encoded
        this._dequantizeInShader =
          this._dequantizeInShader && DracoLoader.hasExtension(this);

        // We do this after to make sure that the ids don't change
        addBuffersToLoadResources(this);
        parseArticulations(this);
        parseTechniques(this);
        if (!this._loadRendererResourcesFromCache) {
          parseBufferViews(this);
          parseShaders(this);
          parsePrograms(this);
          parseTextures(this, context, supportsWebP);
        }
        parseMaterials(this);
        parseMeshes(this);
        parseNodes(this);

        // Start draco decoding
        DracoLoader.parse(this, context);

        loadResources.initialized = true;
      }

      if (!loadResources.finishedDecoding()) {
        DracoLoader.decodeModel(this, context).otherwise(
          ModelUtility.getFailedLoadFunction(this, "model", this.basePath)
        );
      }

      if (loadResources.finishedDecoding() && !loadResources.resourcesParsed) {
        this._boundingSphere = ModelUtility.computeBoundingSphere(this);
        this._initialRadius = this._boundingSphere.radius;

        DracoLoader.cacheDataForModel(this);

        loadResources.resourcesParsed = true;
      }

      if (
        loadResources.resourcesParsed &&
        loadResources.pendingShaderLoads === 0
      ) {
        createResources(this, frameState);
      }
    }

    if (
      loadResources.finished() ||
      (incrementallyLoadTextures &&
        loadResources.finishedEverythingButTextureCreation())
    ) {
      this._state = ModelState.LOADED;
      justLoaded = true;
    }
  }

  // Incrementally stream textures.
  if (defined(loadResources) && this._state === ModelState.LOADED) {
    if (incrementallyLoadTextures && !justLoaded) {
      createResources(this, frameState);
    }

    if (loadResources.finished()) {
      this._loadResources = undefined; // Clear CPU memory since WebGL resources were created.

      var resources = this._rendererResources;
      var cachedResources = this._cachedRendererResources;

      cachedResources.buffers = resources.buffers;
      cachedResources.vertexArrays = resources.vertexArrays;
      cachedResources.programs = resources.programs;
      cachedResources.sourceShaders = resources.sourceShaders;
      cachedResources.silhouettePrograms = resources.silhouettePrograms;
      cachedResources.textures = resources.textures;
      cachedResources.samplers = resources.samplers;
      cachedResources.renderStates = resources.renderStates;
      cachedResources.ready = true;

      // The normal attribute name is required for silhouettes, so get it before the gltf JSON is released
      this._normalAttributeName = ModelUtility.getAttributeOrUniformBySemantic(
        this.gltf,
        "NORMAL"
      );

      // Vertex arrays are unique to this model, do not store in cache.
      if (defined(this._precreatedAttributes)) {
        cachedResources.vertexArrays = {};
      }

      if (this.releaseGltfJson) {
        releaseCachedGltf(this);
      }
    }
  }

  var iblSupported = OctahedralProjectedCubeMap.isSupported(context);
  if (this._shouldUpdateSpecularMapAtlas && iblSupported) {
    this._shouldUpdateSpecularMapAtlas = false;
    this._specularEnvironmentMapAtlas =
      this._specularEnvironmentMapAtlas &&
      this._specularEnvironmentMapAtlas.destroy();
    this._specularEnvironmentMapAtlas = undefined;
    if (defined(this._specularEnvironmentMaps)) {
      this._specularEnvironmentMapAtlas = new OctahedralProjectedCubeMap(
        this._specularEnvironmentMaps
      );
      var that = this;
      this._specularEnvironmentMapAtlas.readyPromise
        .then(function () {
          that._shouldRegenerateShaders = true;
        })
        .otherwise(function (error) {
          console.error("Error loading specularEnvironmentMaps: " + error);
        });
    }

    // Regenerate shaders to not use an environment map. Will be set to true again if there was a new environment map and it is ready.
    this._shouldRegenerateShaders = true;
  }

  if (defined(this._specularEnvironmentMapAtlas)) {
    this._specularEnvironmentMapAtlas.update(frameState);
  }

  var recompileWithDefaultAtlas =
    !defined(this._specularEnvironmentMapAtlas) &&
    defined(frameState.specularEnvironmentMaps) &&
    !this._useDefaultSpecularMaps;
  var recompileWithoutDefaultAtlas =
    !defined(frameState.specularEnvironmentMaps) &&
    this._useDefaultSpecularMaps;

  var recompileWithDefaultSHCoeffs =
    !defined(this._sphericalHarmonicCoefficients) &&
    defined(frameState.sphericalHarmonicCoefficients) &&
    !this._useDefaultSphericalHarmonics;
  var recompileWithoutDefaultSHCoeffs =
    !defined(frameState.sphericalHarmonicCoefficients) &&
    this._useDefaultSphericalHarmonics;

  this._shouldRegenerateShaders =
    this._shouldRegenerateShaders ||
    recompileWithDefaultAtlas ||
    recompileWithoutDefaultAtlas ||
    recompileWithDefaultSHCoeffs ||
    recompileWithoutDefaultSHCoeffs;

  this._useDefaultSpecularMaps =
    !defined(this._specularEnvironmentMapAtlas) &&
    defined(frameState.specularEnvironmentMaps);
  this._useDefaultSphericalHarmonics =
    !defined(this._sphericalHarmonicCoefficients) &&
    defined(frameState.sphericalHarmonicCoefficients);

  var silhouette = hasSilhouette(this, frameState);
  var translucent = isTranslucent(this);
  var invisible = isInvisible(this);
  var displayConditionPassed = defined(this.distanceDisplayCondition)
    ? distanceDisplayConditionVisible(this, frameState)
    : true;
  var show =
    this.show &&
    displayConditionPassed &&
    this.scale !== 0.0 &&
    (!invisible || silhouette);

  if ((show && this._state === ModelState.LOADED) || justLoaded) {
    var animated =
      this.activeAnimations.update(frameState) || this._cesiumAnimationsDirty;
    this._cesiumAnimationsDirty = false;
    this._dirty = false;
    var modelMatrix = this.modelMatrix;

    var modeChanged = frameState.mode !== this._mode;
    this._mode = frameState.mode;

    // Model's model matrix needs to be updated
    var modelTransformChanged =
      !Matrix4.equals(this._modelMatrix, modelMatrix) ||
      this._scale !== this.scale ||
      this._minimumPixelSize !== this.minimumPixelSize ||
      this.minimumPixelSize !== 0.0 || // Minimum pixel size changed or is enabled
      this._maximumScale !== this.maximumScale ||
      this._heightReference !== this.heightReference ||
      this._heightChanged ||
      modeChanged;

    if (modelTransformChanged || justLoaded) {
      Matrix4.clone(modelMatrix, this._modelMatrix);

      updateClamping(this);

      if (defined(this._clampedModelMatrix)) {
        modelMatrix = this._clampedModelMatrix;
      }

      this._scale = this.scale;
      this._minimumPixelSize = this.minimumPixelSize;
      this._maximumScale = this.maximumScale;
      this._heightReference = this.heightReference;
      this._heightChanged = false;

      var scale = getScale(this, frameState);
      var computedModelMatrix = this._computedModelMatrix;
      Matrix4.multiplyByUniformScale(modelMatrix, scale, computedModelMatrix);
      if (this._upAxis === Axis.Y) {
        Matrix4.multiplyTransformation(
          computedModelMatrix,
          Axis.Y_UP_TO_Z_UP,
          computedModelMatrix
        );
      } else if (this._upAxis === Axis.X) {
        Matrix4.multiplyTransformation(
          computedModelMatrix,
          Axis.X_UP_TO_Z_UP,
          computedModelMatrix
        );
      }
      if (this.forwardAxis === Axis.Z) {
        // glTF 2.0 has a Z-forward convention that must be adapted here to X-forward.
        Matrix4.multiplyTransformation(
          computedModelMatrix,
          Axis.Z_UP_TO_X_UP,
          computedModelMatrix
        );
      }
    }

    // Update modelMatrix throughout the graph as needed
    if (animated || modelTransformChanged || justLoaded) {
      updateNodeHierarchyModelMatrix(
        this,
        modelTransformChanged,
        justLoaded,
        frameState.mapProjection
      );
      this._dirty = true;

      if (animated || justLoaded) {
        // Apply skins if animation changed any node transforms
        applySkins(this);
      }
    }

    if (this._perNodeShowDirty) {
      this._perNodeShowDirty = false;
      updatePerNodeShow(this);
    }
    updatePickIds(this, context);
    updateWireframe(this);
    updateShowBoundingVolume(this);
    updateShadows(this);
    updateClippingPlanes(this, frameState);

    // Regenerate shaders if ClippingPlaneCollection state changed or it was removed
    var clippingPlanes = this._clippingPlanes;
    var currentClippingPlanesState = 0;
    var useClippingPlanes =
      defined(clippingPlanes) &&
      clippingPlanes.enabled &&
      clippingPlanes.length > 0;
    var usesSH =
      defined(this._sphericalHarmonicCoefficients) ||
      this._useDefaultSphericalHarmonics;
    var usesSM =
      (defined(this._specularEnvironmentMapAtlas) &&
        this._specularEnvironmentMapAtlas.ready) ||
      this._useDefaultSpecularMaps;
    if (useClippingPlanes || usesSH || usesSM) {
      var clippingPlanesOriginMatrix = defaultValue(
        this.clippingPlanesOriginMatrix,
        modelMatrix
      );
      Matrix4.multiply(
        context.uniformState.view3D,
        clippingPlanesOriginMatrix,
        this._clippingPlaneModelViewMatrix
      );
    }

    if (useClippingPlanes) {
      currentClippingPlanesState = clippingPlanes.clippingPlanesState;
    }

    var shouldRegenerateShaders = this._shouldRegenerateShaders;
    shouldRegenerateShaders =
      shouldRegenerateShaders ||
      this._clippingPlanesState !== currentClippingPlanesState;
    this._clippingPlanesState = currentClippingPlanesState;

    // Regenerate shaders if color shading changed from last update
    var currentlyColorShadingEnabled = isColorShadingEnabled(this);
    if (currentlyColorShadingEnabled !== this._colorShadingEnabled) {
      this._colorShadingEnabled = currentlyColorShadingEnabled;
      shouldRegenerateShaders = true;
    }

    if (shouldRegenerateShaders) {
      regenerateShaders(this, frameState);
    } else {
      updateColor(this, frameState, false);
      updateSilhouette(this, frameState, false);
    }
  }

  if (justLoaded) {
    // Called after modelMatrix update.
    var model = this;
    frameState.afterRender.push(function () {
      model._ready = true;
      model._readyPromise.resolve(model);
    });
    return;
  }

  // We don't check show at the top of the function since we
  // want to be able to progressively load models when they are not shown,
  // and then have them visible immediately when show is set to true.
  if (show && !this._ignoreCommands) {
    // PERFORMANCE_IDEA: This is terrible
    var commandList = frameState.commandList;
    var passes = frameState.passes;
    var nodeCommands = this._nodeCommands;
    var length = nodeCommands.length;
    var i;
    var nc;

    var idl2D =
      frameState.mapProjection.ellipsoid.maximumRadius * CesiumMath.PI;
    var boundingVolume;

    if (passes.render || (passes.pick && this.allowPicking)) {
      for (i = 0; i < length; ++i) {
        nc = nodeCommands[i];
        if (nc.show) {
          var command = translucent ? nc.translucentCommand : nc.command;
          command = silhouette ? nc.silhouetteModelCommand : command;
          commandList.push(command);
          boundingVolume = nc.command.boundingVolume;
          if (
            frameState.mode === SceneMode.SCENE2D &&
            (boundingVolume.center.y + boundingVolume.radius > idl2D ||
              boundingVolume.center.y - boundingVolume.radius < idl2D)
          ) {
            var command2D = translucent
              ? nc.translucentCommand2D
              : nc.command2D;
            command2D = silhouette ? nc.silhouetteModelCommand2D : command2D;
            commandList.push(command2D);
          }
        }
      }

      if (silhouette && !passes.pick) {
        // Render second silhouette pass
        for (i = 0; i < length; ++i) {
          nc = nodeCommands[i];
          if (nc.show) {
            commandList.push(nc.silhouetteColorCommand);
            boundingVolume = nc.command.boundingVolume;
            if (
              frameState.mode === SceneMode.SCENE2D &&
              (boundingVolume.center.y + boundingVolume.radius > idl2D ||
                boundingVolume.center.y - boundingVolume.radius < idl2D)
            ) {
              commandList.push(nc.silhouetteColorCommand2D);
            }
          }
        }
      }
    }
  }

  var credit = this._credit;
  if (defined(credit)) {
    frameState.creditDisplay.addCredit(credit);
  }

  var resourceCredits = this._resourceCredits;
  var creditCount = resourceCredits.length;
  for (var c = 0; c < creditCount; c++) {
    frameState.creditDisplay.addCredit(resourceCredits[c]);
  }
};

function destroyIfNotCached(rendererResources, cachedRendererResources) {
  if (rendererResources.programs !== cachedRendererResources.programs) {
    destroy(rendererResources.programs);
  }
  if (
    rendererResources.silhouettePrograms !==
    cachedRendererResources.silhouettePrograms
  ) {
    destroy(rendererResources.silhouettePrograms);
  }
}

// Run from update iff:
// - everything is loaded
// - clipping planes state change OR color state set
// Run this from destructor after removing color state and clipping plane state
function regenerateShaders(model, frameState) {
  // In regards to _cachedRendererResources:
  // Fair to assume that this is data that should just never get modified due to clipping planes or model color.
  // So if clipping planes or model color active:
  // - delink _rendererResources.*programs and create new dictionaries.
  // - do NOT destroy any programs - might be used by copies of the model or by might be needed in the future if clipping planes/model color is deactivated

  // If clipping planes and model color inactive:
  // - destroy _rendererResources.*programs
  // - relink _rendererResources.*programs to _cachedRendererResources

  // In both cases, need to mark commands as dirty, re-run derived commands (elsewhere)

  var rendererResources = model._rendererResources;
  var cachedRendererResources = model._cachedRendererResources;
  destroyIfNotCached(rendererResources, cachedRendererResources);

  var programId;
  if (
    isClippingEnabled(model) ||
    isColorShadingEnabled(model) ||
    model._shouldRegenerateShaders
  ) {
    model._shouldRegenerateShaders = false;

    rendererResources.programs = {};
    rendererResources.silhouettePrograms = {};

    var visitedPrograms = {};
    var techniques = model._sourceTechniques;
    var technique;

    for (var techniqueId in techniques) {
      if (techniques.hasOwnProperty(techniqueId)) {
        technique = techniques[techniqueId];
        programId = technique.program;
        if (!visitedPrograms[programId]) {
          visitedPrograms[programId] = true;
          recreateProgram(
            {
              programId: programId,
              techniqueId: techniqueId,
            },
            model,
            frameState.context
          );
        }
      }
    }
  } else {
    rendererResources.programs = cachedRendererResources.programs;
    rendererResources.silhouettePrograms =
      cachedRendererResources.silhouettePrograms;
  }

  // Fix all the commands, marking them as dirty so everything that derives will re-derive
  var rendererPrograms = rendererResources.programs;

  var nodeCommands = model._nodeCommands;
  var commandCount = nodeCommands.length;
  for (var i = 0; i < commandCount; ++i) {
    var nodeCommand = nodeCommands[i];
    programId = nodeCommand.programId;

    var renderProgram = rendererPrograms[programId];
    nodeCommand.command.shaderProgram = renderProgram;
    if (defined(nodeCommand.command2D)) {
      nodeCommand.command2D.shaderProgram = renderProgram;
    }
  }

  // Force update silhouette commands/shaders
  updateColor(model, frameState, true);
  updateSilhouette(model, frameState, true);
}

/**
 * Returns true if this object was destroyed; otherwise, false.
 * <br /><br />
 * If this object was destroyed, it should not be used; calling any function other than
 * <code>isDestroyed</code> will result in a {@link DeveloperError} exception.
 *
 * @returns {Boolean} <code>true</code> if this object was destroyed; otherwise, <code>false</code>.
 *
 * @see Model#destroy
 */
Model.prototype.isDestroyed = function () {
  return false;
};

/**
 * Destroys the WebGL resources held by this object.  Destroying an object allows for deterministic
 * release of WebGL resources, instead of relying on the garbage collector to destroy this object.
 * <br /><br />
 * Once an object is destroyed, it should not be used; calling any function other than
 * <code>isDestroyed</code> will result in a {@link DeveloperError} exception.  Therefore,
 * assign the return value (<code>undefined</code>) to the object as done in the example.
 *
 * @exception {DeveloperError} This object was destroyed, i.e., destroy() was called.
 *
 *
 * @example
 * model = model && model.destroy();
 *
 * @see Model#isDestroyed
 */
Model.prototype.destroy = function () {
  // Vertex arrays are unique to this model, destroy here.
  if (defined(this._precreatedAttributes)) {
    destroy(this._rendererResources.vertexArrays);
  }

  if (defined(this._removeUpdateHeightCallback)) {
    this._removeUpdateHeightCallback();
    this._removeUpdateHeightCallback = undefined;
  }

  if (defined(this._terrainProviderChangedCallback)) {
    this._terrainProviderChangedCallback();
    this._terrainProviderChangedCallback = undefined;
  }

  // Shaders modified for clipping and for color don't get cached, so destroy these manually
  if (defined(this._cachedRendererResources)) {
    destroyIfNotCached(this._rendererResources, this._cachedRendererResources);
  }

  this._rendererResources = undefined;
  this._cachedRendererResources =
    this._cachedRendererResources && this._cachedRendererResources.release();
  DracoLoader.destroyCachedDataForModel(this);

  var pickIds = this._pickIds;
  var length = pickIds.length;
  for (var i = 0; i < length; ++i) {
    pickIds[i].destroy();
  }

  releaseCachedGltf(this);
  this._quantizedVertexShaders = undefined;

  // Only destroy the ClippingPlaneCollection if this is the owner - if this model is part of a Cesium3DTileset,
  // _clippingPlanes references a ClippingPlaneCollection that this model does not own.
  var clippingPlaneCollection = this._clippingPlanes;
  if (
    defined(clippingPlaneCollection) &&
    !clippingPlaneCollection.isDestroyed() &&
    clippingPlaneCollection.owner === this
  ) {
    clippingPlaneCollection.destroy();
  }
  this._clippingPlanes = undefined;

  this._specularEnvironmentMapAtlas =
    this._specularEnvironmentMapAtlas &&
    this._specularEnvironmentMapAtlas.destroy();

  return destroyObject(this);
};

// exposed for testing
Model._getClippingFunction = getClippingFunction;
Model._modifyShaderForColor = modifyShaderForColor;
export default Model;<|MERGE_RESOLUTION|>--- conflicted
+++ resolved
@@ -1,96 +1,3 @@
-<<<<<<< HEAD
-import BoundingSphere from '../Core/BoundingSphere.js';
-import Cartesian2 from '../Core/Cartesian2.js';
-import Cartesian3 from '../Core/Cartesian3.js';
-import Cartesian4 from '../Core/Cartesian4.js';
-import Cartographic from '../Core/Cartographic.js';
-import Check from '../Core/Check.js';
-import clone from '../Core/clone.js';
-import Color from '../Core/Color.js';
-import combine from '../Core/combine.js';
-import createGuid from '../Core/createGuid.js';
-import Credit from '../Core/Credit.js';
-import defaultValue from '../Core/defaultValue.js';
-import defined from '../Core/defined.js';
-import destroyObject from '../Core/destroyObject.js';
-import DeveloperError from '../Core/DeveloperError.js';
-import DistanceDisplayCondition from '../Core/DistanceDisplayCondition.js';
-import FeatureDetection from '../Core/FeatureDetection.js';
-import getAbsoluteUri from '../Core/getAbsoluteUri.js';
-import getMagic from '../Core/getMagic.js';
-import getStringFromTypedArray from '../Core/getStringFromTypedArray.js';
-import IndexDatatype from '../Core/IndexDatatype.js';
-import loadCRN from '../Core/loadCRN.js';
-import loadImageFromTypedArray from '../Core/loadImageFromTypedArray.js';
-import loadKTX from '../Core/loadKTX.js';
-import CesiumMath from '../Core/Math.js';
-import Matrix3 from '../Core/Matrix3.js';
-import Matrix4 from '../Core/Matrix4.js';
-import PixelFormat from '../Core/PixelFormat.js';
-import PrimitiveType from '../Core/PrimitiveType.js';
-import Quaternion from '../Core/Quaternion.js';
-import Resource from '../Core/Resource.js';
-import Transforms from '../Core/Transforms.js';
-import WebGLConstants from '../Core/WebGLConstants.js';
-import Buffer from '../Renderer/Buffer.js';
-import BufferUsage from '../Renderer/BufferUsage.js';
-import DrawCommand from '../Renderer/DrawCommand.js';
-import Pass from '../Renderer/Pass.js';
-import RenderState from '../Renderer/RenderState.js';
-import Sampler from '../Renderer/Sampler.js';
-import ShaderProgram from '../Renderer/ShaderProgram.js';
-import ShaderSource from '../Renderer/ShaderSource.js';
-import Texture from '../Renderer/Texture.js';
-import TextureMinificationFilter from '../Renderer/TextureMinificationFilter.js';
-import TextureWrap from '../Renderer/TextureWrap.js';
-import VertexArray from '../Renderer/VertexArray.js';
-import addDefaults from '../ThirdParty/GltfPipeline/addDefaults.js';
-import addPipelineExtras from '../ThirdParty/GltfPipeline/addPipelineExtras.js';
-import ForEach from '../ThirdParty/GltfPipeline/ForEach.js';
-import getAccessorByteStride from '../ThirdParty/GltfPipeline/getAccessorByteStride.js';
-import hasExtension from '../ThirdParty/GltfPipeline/hasExtension.js';
-import numberOfComponentsForType from '../ThirdParty/GltfPipeline/numberOfComponentsForType.js';
-import parseGlb from '../ThirdParty/GltfPipeline/parseGlb.js';
-import updateVersion from '../ThirdParty/GltfPipeline/updateVersion.js';
-import when from '../ThirdParty/when.js';
-import Axis from './Axis.js';
-import BlendingState from './BlendingState.js';
-import ClippingPlaneCollection from './ClippingPlaneCollection.js';
-import ColorBlendMode from './ColorBlendMode.js';
-import DepthFunction from './DepthFunction.js';
-import DracoLoader from './DracoLoader.js';
-import getClipAndStyleCode from './getClipAndStyleCode.js';
-import getClippingFunction from './getClippingFunction.js';
-import HeightReference from './HeightReference.js';
-import JobType from './JobType.js';
-import ModelAnimationCache from './ModelAnimationCache.js';
-import ModelAnimationCollection from './ModelAnimationCollection.js';
-import ModelLoadResources from './ModelLoadResources.js';
-import ModelMaterial from './ModelMaterial.js';
-import ModelMesh from './ModelMesh.js';
-import ModelNode from './ModelNode.js';
-import ModelOutlineLoader from './ModelOutlineLoader.js';
-import ModelUtility from './ModelUtility.js';
-import OctahedralProjectedCubeMap from './OctahedralProjectedCubeMap.js';
-import processModelMaterialsCommon from './processModelMaterialsCommon.js';
-import processPbrMaterials from './processPbrMaterials.js';
-import SceneMode from './SceneMode.js';
-import ShadowMode from './ShadowMode.js';
-
-    var boundingSphereCartesian3Scratch = new Cartesian3();
-
-    var ModelState = ModelUtility.ModelState;
-
-    // glTF MIME types discussed in https://github.com/KhronosGroup/glTF/issues/412 and https://github.com/KhronosGroup/glTF/issues/943
-    var defaultModelAccept = 'model/gltf-binary,model/gltf+json;q=0.8,application/json;q=0.2,*/*;q=0.01';
-
-    var articulationEpsilon = CesiumMath.EPSILON16;
-
-    ///////////////////////////////////////////////////////////////////////////
-
-    function setCachedGltf(model, cachedGltf) {
-        model._cachedGltf = cachedGltf;
-=======
 import BoundingSphere from "../Core/BoundingSphere.js";
 import Cartesian2 from "../Core/Cartesian2.js";
 import Cartesian3 from "../Core/Cartesian3.js";
@@ -161,6 +68,7 @@
 import ModelMaterial from "./ModelMaterial.js";
 import ModelMesh from "./ModelMesh.js";
 import ModelNode from "./ModelNode.js";
+import ModelOutlineLoader from "./ModelOutlineLoader.js";
 import ModelUtility from "./ModelUtility.js";
 import OctahedralProjectedCubeMap from "./OctahedralProjectedCubeMap.js";
 import processModelMaterialsCommon from "./processModelMaterialsCommon.js";
@@ -218,7 +126,6 @@
     var m = models[i];
     if (!m.isDestroyed()) {
       setCachedGltf(m, this);
->>>>>>> 2fd0e8f7
     }
   }
   this.modelsToLoad = undefined;
@@ -1894,206 +1801,6 @@
       type: type,
       bufferView: undefined,
     };
-<<<<<<< HEAD
-
-    function getUniformFunctionFromSource(source, model, semantic, uniformState) {
-        var runtimeNode = model._runtime.nodes[source];
-        return gltfUniformsFromNode[semantic](uniformState, model, runtimeNode);
-    }
-
-    function createUniformsForMaterial(model, material, technique, instanceValues, context, textures, defaultTexture) {
-        var uniformMap = {};
-        var uniformValues = {};
-        var jointMatrixUniformName;
-        var morphWeightsUniformName;
-
-        ForEach.techniqueUniform(technique, function(uniform, uniformName) {
-            // GLTF_SPEC: This does not take into account uniform arrays,
-            // indicated by uniforms with a count property.
-            //
-            // https://github.com/KhronosGroup/glTF/issues/258
-
-            // GLTF_SPEC: In this implementation, material parameters with a
-            // semantic or targeted via a source (for animation) are not
-            // targetable for material animations.  Is this too strict?
-            //
-            // https://github.com/KhronosGroup/glTF/issues/142
-
-            var uv;
-            if (defined(instanceValues) && defined(instanceValues[uniformName])) {
-                // Parameter overrides by the instance technique
-                uv = ModelUtility.createUniformFunction(uniform.type, instanceValues[uniformName], textures, defaultTexture);
-                uniformMap[uniformName] = uv.func;
-                uniformValues[uniformName] = uv;
-            } else if (defined(uniform.node)) {
-                uniformMap[uniformName] = getUniformFunctionFromSource(uniform.node, model, uniform.semantic, context.uniformState);
-            } else if (defined(uniform.semantic)) {
-                if (uniform.semantic === 'JOINTMATRIX') {
-                    jointMatrixUniformName = uniformName;
-                } else if (uniform.semantic === 'MORPHWEIGHTS') {
-                    morphWeightsUniformName = uniformName;
-                } else if (uniform.semantic === 'ALPHACUTOFF') {
-                    // The material's alphaCutoff value uses a uniform with semantic ALPHACUTOFF.
-                    // A uniform with this semantic will ignore the instance or default values.
-                    var alphaMode = material.alphaMode;
-                    if (defined(alphaMode) && alphaMode === 'MASK') {
-                        var alphaCutoffValue = defaultValue(material.alphaCutoff, 0.5);
-                        uv = ModelUtility.createUniformFunction(uniform.type, alphaCutoffValue, textures, defaultTexture);
-                        uniformMap[uniformName] = uv.func;
-                        uniformValues[uniformName] = uv;
-                    }
-                } else {
-                    // Map glTF semantic to Cesium automatic uniform
-                    uniformMap[uniformName] = ModelUtility.getGltfSemanticUniforms()[uniform.semantic](context.uniformState, model);
-                }
-            } else if (defined(uniform.value)) {
-                // Technique value that isn't overridden by a material
-                var uv2 = ModelUtility.createUniformFunction(uniform.type, uniform.value, textures, defaultTexture);
-                uniformMap[uniformName] = uv2.func;
-                uniformValues[uniformName] = uv2;
-            }
-        });
-
-        return {
-            map : uniformMap,
-            values : uniformValues,
-            jointMatrixUniformName : jointMatrixUniformName,
-            morphWeightsUniformName : morphWeightsUniformName
-        };
-    }
-
-    function createUniformMaps(model, context) {
-        var loadResources = model._loadResources;
-
-        if (!loadResources.finishedProgramCreation()) {
-            return;
-        }
-
-        if (!loadResources.createUniformMaps) {
-            return;
-        }
-        loadResources.createUniformMaps = false;
-
-        var gltf = model.gltf;
-        var techniques = model._sourceTechniques;
-        var uniformMaps = model._uniformMaps;
-
-        var textures = model._rendererResources.textures;
-        var defaultTexture = model._defaultTexture;
-
-        var outlineTexture = ModelOutlineLoader.createTexture(model, context);
-
-        ForEach.material(gltf, function (material, materialId) {
-            var modelMaterial = model._runtime.materialsById[materialId];
-            var technique = techniques[modelMaterial._technique];
-            var instanceValues = modelMaterial._values;
-
-            var uniforms = createUniformsForMaterial(model, material, technique, instanceValues, context, textures, defaultTexture);
-
-            var u = uniformMaps[materialId];
-            u.uniformMap = uniforms.map;                          // uniform name -> function for the renderer
-            u.uniformMap.u_outlineTexture = function() { return outlineTexture; };
-            u.values = uniforms.values;                           // material parameter name -> ModelMaterial for modifying the parameter at runtime
-            u.jointMatrixUniformName = uniforms.jointMatrixUniformName;
-            u.morphWeightsUniformName = uniforms.morphWeightsUniformName;
-        });
-    }
-
-    function createUniformsForDracoQuantizedAttributes(decodedData) {
-        return ModelUtility.createUniformsForDracoQuantizedAttributes(decodedData.attributes);
-    }
-
-    function createUniformsForQuantizedAttributes(model, primitive) {
-        var programId = getProgramForPrimitive(model, primitive);
-        var quantizedUniforms = model._quantizedUniforms[programId];
-        return ModelUtility.createUniformsForQuantizedAttributes(model.gltf, primitive, quantizedUniforms);
-    }
-
-    function createPickColorFunction(color) {
-        return function() {
-            return color;
-        };
-    }
-
-    function createJointMatricesFunction(runtimeNode) {
-        return function() {
-            return runtimeNode.computedJointMatrices;
-        };
-    }
-
-    function createMorphWeightsFunction(runtimeNode) {
-        return function() {
-            return runtimeNode.weights;
-        };
-    }
-
-    function createSilhouetteColorFunction(model) {
-        return function() {
-            return model.silhouetteColor;
-        };
-    }
-
-    function createSilhouetteSizeFunction(model) {
-        return function() {
-            return model.silhouetteSize;
-        };
-    }
-
-    function createColorFunction(model) {
-        return function() {
-            return model.color;
-        };
-    }
-
-    var scratchClippingPlaneMatrix = new Matrix4();
-    function createClippingPlanesMatrixFunction(model) {
-        return function() {
-            var clippingPlanes = model.clippingPlanes;
-            if (!defined(clippingPlanes) && !defined(model._sphericalHarmonicCoefficients) && !defined(model._specularEnvironmentMaps)) {
-                return Matrix4.IDENTITY;
-            }
-            var modelMatrix = defined(clippingPlanes) ? clippingPlanes.modelMatrix : Matrix4.IDENTITY;
-            return Matrix4.multiply(model._clippingPlaneModelViewMatrix, modelMatrix, scratchClippingPlaneMatrix);
-        };
-    }
-
-    function createClippingPlanesFunction(model) {
-        return function() {
-            var clippingPlanes = model.clippingPlanes;
-            return (!defined(clippingPlanes) || !clippingPlanes.enabled) ? model._defaultTexture : clippingPlanes.texture;
-        };
-    }
-
-    function createClippingPlanesEdgeStyleFunction(model) {
-        return function() {
-            var clippingPlanes = model.clippingPlanes;
-            if (!defined(clippingPlanes)) {
-                return Color.WHITE.withAlpha(0.0);
-            }
-
-            var style = Color.clone(clippingPlanes.edgeColor);
-            style.alpha = clippingPlanes.edgeWidth;
-            return style;
-        };
-    }
-
-    function createColorBlendFunction(model) {
-        return function() {
-            return ColorBlendMode.getColorBlend(model.colorBlendMode, model.colorBlendAmount);
-        };
-    }
-
-    function createIBLFactorFunction(model) {
-        return function() {
-            return model._imageBasedLightingFactor;
-        };
-    }
-
-    function createLightColorFunction(model) {
-        return function() {
-            return model._lightColor;
-        };
-=======
     --loadResources.pendingShaderLoads;
     model._rendererResources.sourceShaders[id] = source;
   };
@@ -2136,7 +1843,6 @@
             shaderResource.url
           )
         );
->>>>>>> 2fd0e8f7
     }
   });
 }
@@ -3878,6 +3584,8 @@
   var textures = model._rendererResources.textures;
   var defaultTexture = model._defaultTexture;
 
+  var outlineTexture = ModelOutlineLoader.createTexture(model, context);
+
   ForEach.material(gltf, function (material, materialId) {
     var modelMaterial = model._runtime.materialsById[materialId];
     var technique = techniques[modelMaterial._technique];
@@ -3895,6 +3603,9 @@
 
     var u = uniformMaps[materialId];
     u.uniformMap = uniforms.map; // uniform name -> function for the renderer
+    u.uniformMap.u_outlineTexture = function () {
+      return outlineTexture;
+    };
     u.values = uniforms.values; // material parameter name -> ModelMaterial for modifying the parameter at runtime
     u.jointMatrixUniformName = uniforms.jointMatrixUniformName;
     u.morphWeightsUniformName = uniforms.morphWeightsUniformName;
@@ -4217,96 +3928,6 @@
       }
     }
 
-<<<<<<< HEAD
-        var loadResources = this._loadResources;
-        var incrementallyLoadTextures = this._incrementallyLoadTextures;
-        var justLoaded = false;
-
-        if (this._state === ModelState.LOADING) {
-            // Transition from LOADING -> LOADED once resources are downloaded and created.
-            // Textures may continue to stream in while in the LOADED state.
-            if (loadResources.pendingBufferLoads === 0) {
-                if (!loadResources.initialized) {
-                    frameState.brdfLutGenerator.update(frameState);
-
-                    ModelUtility.checkSupportedExtensions(this.extensionsRequired, supportsWebP);
-                    ModelUtility.updateForwardAxis(this);
-
-                    // glTF pipeline updates, not needed if loading from cache
-                    if (!defined(this.gltf.extras.sourceVersion)) {
-                        var gltf = this.gltf;
-                        // Add the original version so it remains cached
-                        gltf.extras.sourceVersion = ModelUtility.getAssetVersion(gltf);
-                        gltf.extras.sourceKHRTechniquesWebGL = defined(ModelUtility.getUsedExtensions(gltf).KHR_techniques_webgl);
-
-                        this._sourceVersion = gltf.extras.sourceVersion;
-                        this._sourceKHRTechniquesWebGL = gltf.extras.sourceKHRTechniquesWebGL;
-
-                        updateVersion(gltf);
-                        addDefaults(gltf);
-
-                        var options = {
-                            addBatchIdToGeneratedShaders: this._addBatchIdToGeneratedShaders
-                        };
-
-                        processModelMaterialsCommon(gltf, options);
-                        processPbrMaterials(gltf, options);
-                    }
-
-                    this._sourceVersion = this.gltf.extras.sourceVersion;
-                    this._sourceKHRTechniquesWebGL = this.gltf.extras.sourceKHRTechniquesWebGL;
-
-                    // Skip dequantizing in the shader if not encoded
-                    this._dequantizeInShader = this._dequantizeInShader && DracoLoader.hasExtension(this);
-
-                    // We do this after to make sure that the ids don't change
-                    addBuffersToLoadResources(this);
-                    parseArticulations(this);
-                    parseTechniques(this);
-                    if (!this._loadRendererResourcesFromCache) {
-                        parseBufferViews(this);
-                        parseShaders(this);
-                        parsePrograms(this);
-                        parseTextures(this, context, supportsWebP);
-                    }
-                    parseMaterials(this);
-                    parseMeshes(this);
-                    parseNodes(this);
-
-                    // Start draco decoding
-                    DracoLoader.parse(this, context);
-
-                    // Start outline generation
-                    ModelOutlineLoader.parse(this, context);
-
-                    loadResources.initialized = true;
-                }
-
-                if (!loadResources.finishedDecoding()) {
-                    DracoLoader.decodeModel(this, context)
-                        .otherwise(ModelUtility.getFailedLoadFunction(this, 'model', this.basePath));
-                }
-
-                if (loadResources.finishedDecoding() && !loadResources.resourcesParsed) {
-                    this._boundingSphere = ModelUtility.computeBoundingSphere(this);
-                    this._initialRadius = this._boundingSphere.radius;
-
-                    DracoLoader.cacheDataForModel(this);
-
-                    loadResources.resourcesParsed = true;
-                }
-
-                if (loadResources.resourcesParsed && !loadResources.finishedOutlining()) {
-                    ModelOutlineLoader.outlinePrimitives(this, context);
-                }
-
-                if (//loadResources.finishedOutlining() &&
-                    loadResources.resourcesParsed &&
-                    loadResources.pendingShaderLoads === 0) {
-                    createResources(this, frameState);
-                }
-            }
-=======
     var command = new DrawCommand({
       boundingVolume: new BoundingSphere(), // updated in update()
       cull: model.cull,
@@ -4324,7 +3945,6 @@
       pass: isTranslucent ? Pass.TRANSLUCENT : model.opaquePass,
       pickId: pickId,
     });
->>>>>>> 2fd0e8f7
 
     var command2D;
     if (!scene3DOnly) {
@@ -5613,6 +5233,9 @@
         // Start draco decoding
         DracoLoader.parse(this, context);
 
+        // Start outline generation
+        ModelOutlineLoader.parse(this, context);
+
         loadResources.initialized = true;
       }
 
@@ -5631,7 +5254,12 @@
         loadResources.resourcesParsed = true;
       }
 
+      if (loadResources.resourcesParsed && !loadResources.finishedOutlining()) {
+        ModelOutlineLoader.outlinePrimitives(this, context);
+      }
+
       if (
+        //loadResources.finishedOutlining() &&
         loadResources.resourcesParsed &&
         loadResources.pendingShaderLoads === 0
       ) {
