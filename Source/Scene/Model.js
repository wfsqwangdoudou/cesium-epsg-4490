--- conflicted
+++ resolved
@@ -657,16 +657,14 @@
         this._rtcCenter3D = undefined;  // in world coordinates
         this._rtcCenter2D = undefined;  // in projected world coordinates
 
-<<<<<<< HEAD
+        this._keepPipelineExtras = options.keepPipelineExtras; // keep the buffers in memory for use in other applications
+
         this.diffuseIrradiance = undefined;
         this._diffuseIrradiance = undefined;
         this.sphericalHarmonicCoefficients = undefined;
         this._sphericalHarmonicCoefficients = undefined;
         this.specularEnvironmentMap = undefined;
         this._specularEnvironmentMap = undefined;
-=======
-        this._keepPipelineExtras = options.keepPipelineExtras; // keep the buffers in memory for use in other applications
->>>>>>> fb950f86
     }
 
     defineProperties(Model.prototype, {
@@ -1958,7 +1956,6 @@
                 '} \n';
         }
 
-<<<<<<< HEAD
         if (defined(model._sphericalHarmonicCoefficients)) {
             drawFS = '#define DIFFUSE_IBL \n' + '#define SPHERICAL_HARMONICS \n' + 'uniform vec3 gltf_sphericalHarmonicCoefficients[9]; \n' + drawFS;
         } else if (defined(model._diffuseIrradiance)) {
@@ -1968,10 +1965,7 @@
             drawFS = '#define SPECULAR_IBL \n' + 'uniform samplerCube gltf_specularMap; \n' + 'uniform float gltf_maxSpecularLOD; \n' + drawFS;
         }
 
-        createAttributesAndProgram(id, drawFS, drawVS, model, context);
-=======
         createAttributesAndProgram(programId, techniqueId, drawFS, drawVS, model, context);
->>>>>>> fb950f86
     }
 
     function recreateProgram(programToCreate, model, context) {
@@ -2024,7 +2018,6 @@
                 '} \n';
         }
 
-<<<<<<< HEAD
         if (defined(model._sphericalHarmonicCoefficients)) {
             drawFS = '#define DIFFUSE_IBL \n' + '#define SPHERICAL_HARMONICS \n' + 'uniform vec3 gltf_sphericalHarmonicCoefficients[9]; \n' + drawFS;
         } else if (defined(model._diffuseIrradiance)) {
@@ -2034,10 +2027,7 @@
             drawFS = '#define SPECULAR_IBL \n' + 'uniform samplerCube gltf_specularMap; \n' + 'uniform float gltf_maxSpecularLOD; \n' + drawFS;
         }
 
-        createAttributesAndProgram(id, drawFS, drawVS, model, context);
-=======
         createAttributesAndProgram(programId, techniqueId, drawFS, drawVS, model, context);
->>>>>>> fb950f86
     }
 
     function createAttributesAndProgram(programId, techniqueId, drawFS, drawVS, model, context) {
@@ -4458,16 +4448,12 @@
         var cachedRendererResources = model._cachedRendererResources;
         destroyIfNotCached(rendererResources, cachedRendererResources);
 
-<<<<<<< HEAD
+        var programId;
         if (isClippingEnabled(model) || isColorShadingEnabled(model) || model.diffuseIrradiance !== model._diffuseIrradiance || model.specularEnvironmentMap !== model._specularEnvironmentMap || model.sphericalHarmonicCoefficients !== model._sphericalHarmonicCoefficients) {
             model._diffuseIrradiance = model.diffuseIrradiance;
             model._specularEnvironmentMap = model.specularEnvironmentMap;
             model._sphericalHarmonicCoefficients = model.sphericalHarmonicCoefficients;
 
-=======
-        var programId;
-        if (isClippingEnabled(model) || isColorShadingEnabled(model)) {
->>>>>>> fb950f86
             rendererResources.programs = {};
             rendererResources.silhouettePrograms = {};
 
