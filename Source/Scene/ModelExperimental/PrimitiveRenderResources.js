--- conflicted
+++ resolved
@@ -87,18 +87,6 @@
   this.hasFeatureIds = false;
 
   /**
-<<<<<<< HEAD
-   * The ID of the feature table to use for picking and styling. Inherited from the node
-   * render resources.
-   *
-   * @type {String}
-   * @readonly
-   *
-   * @private
-   */
-  this.featureTableId = nodeRenderResources.featureTableId;
-
-  /**
    * A dictionary mapping uniform name to functions that return the uniform
    * values. Inherited from the node render resources.
    *
@@ -121,8 +109,6 @@
   this.alphaOptions = clone(nodeRenderResources.alphaOptions);
 
   /**
-=======
->>>>>>> 9503ed1a
    * The computed model matrix for this primitive. This is cloned from the
    * node render resources as the primitive may further modify it
    *
