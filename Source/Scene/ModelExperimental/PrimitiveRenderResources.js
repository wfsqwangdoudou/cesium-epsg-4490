--- conflicted
+++ resolved
@@ -109,35 +109,16 @@
    */
   this.alphaOptions = clone(nodeRenderResources.alphaOptions);
 
-  var instances = nodeRenderResources.runtimeNode.node.instances;
-  /**
-<<<<<<< HEAD
-   * The computed model matrix for this primitive. If the node's instances apply
-   * transforms in world space, the node's model matrix is stored with respect to
-   * the model and the primitive's model matrix needs to be applied to the primitive.
-   * If legacy instancing behaviour is not needed, we simply clone the node's model matrix.
-=======
+  /**
    * The model space transform for this primitive. This is cloned from the
    * node render resources as the primitive may further modify it
->>>>>>> 995ae002
    *
    * @type {Matrix4}
    *
    * @private
    */
-<<<<<<< HEAD
-  this.modelMatrix =
-    defined(instances) && instances.transformInWorldSpace
-      ? Matrix4.multiplyTransformation(
-          this.model.modelMatrix,
-          nodeRenderResources.modelMatrix,
-          new Matrix4()
-        )
-      : nodeRenderResources.modelMatrix.clone();
-=======
   this.transform = nodeRenderResources.runtimeNode.transform.clone();
 
->>>>>>> 995ae002
   /**
    * An object used to build a shader incrementally. This is cloned from the
    * node render resources because each primitive can compute a different shader.
