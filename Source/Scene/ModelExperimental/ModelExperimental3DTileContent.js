--- conflicted
+++ resolved
@@ -243,11 +243,7 @@
   return content;
 };
 
-<<<<<<< HEAD
 ModelExperimental3DTileContent.fromI3dm = function (
-=======
-ModelExperimental3DTileContent.fromPnts = function (
->>>>>>> 995ae002
   tileset,
   tile,
   resource,
@@ -272,10 +268,35 @@
     colorBlendMode: tileset.colorBlendMode,
     colorBlendAmount: tileset.colorBlendAmount,
   };
-<<<<<<< HEAD
   content._model = ModelExperimental.fromI3dm(modelOptions);
-=======
+  return content;
+};
+
+ModelExperimental3DTileContent.fromPnts = function (
+  tileset,
+  tile,
+  resource,
+  arrayBuffer,
+  byteOffset
+) {
+  var content = new ModelExperimental3DTileContent(tileset, tile, resource);
+
+  var modelOptions = {
+    arrayBuffer: arrayBuffer,
+    byteOffset: byteOffset,
+    resource: resource,
+    cull: false, // The model is already culled by 3D Tiles
+    releaseGltfJson: true, // Models are unique and will not benefit from caching so save memory
+    opaquePass: Pass.CESIUM_3D_TILE, // Draw opaque portions of the model during the 3D Tiles pass
+    modelMatrix: tile.computedTransform,
+    upAxis: tileset._gltfUpAxis,
+    forwardAxis: Axis.X,
+    incrementallyLoadTextures: false,
+    customShader: tileset.customShader,
+    content: content,
+    colorBlendMode: tileset.colorBlendMode,
+    colorBlendAmount: tileset.colorBlendAmount,
+  };
   content._model = ModelExperimental.fromPnts(modelOptions);
->>>>>>> 995ae002
   return content;
 };