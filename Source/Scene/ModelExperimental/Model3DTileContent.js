import Color from "../../Core/Color.js";
import combine from "../../Core/combine.js";
import defined from "../../Core/defined.js";
import destroyObject from "../../Core/destroyObject.js";
<<<<<<< HEAD
import Pass from "../../Renderer/Pass.js";
import ModelAnimationLoop from "../ModelAnimationLoop.js";
import ModelExperimental from "./ModelExperimental.js";
=======
import DeveloperError from "../../Core/DeveloperError.js";
import ModelAnimationLoop from "../ModelAnimationLoop.js";
import Model from "./Model.js";
import Pass from "../../Renderer/Pass.js";
>>>>>>> 9802240a

/**
 * Represents the contents of a glTF, glb or
 * {@link https://github.com/CesiumGS/3d-tiles/tree/main/specification/TileFormats/Batched3DModel|Batched 3D Model}
 * tile in a {@link https://github.com/CesiumGS/3d-tiles/tree/main/specification|3D Tiles} tileset.
 * <p>
 * Implements the {@link Cesium3DTileContent} interface.
 * </p>
 * @alias Model3DTileContent
 * @constructor
 * @private
 */
export default function Model3DTileContent(tileset, tile, resource) {
  this._tileset = tileset;
  this._tile = tile;
  this._resource = resource;

  this._model = undefined;
  this._readyPromise = undefined;
  this._metadata = undefined;
  this._group = undefined;
}

Object.defineProperties(Model3DTileContent.prototype, {
  featuresLength: {
    get: function () {
      const model = this._model;
      const featureTables = model.featureTables;
      const featureTableId = model.featureTableId;

      if (defined(featureTables) && defined(featureTables[featureTableId])) {
        return featureTables[featureTableId].featuresLength;
      }

      return 0;
    },
  },

  pointsLength: {
    get: function () {
      return this._model.statistics.pointsLength;
    },
  },

  trianglesLength: {
    get: function () {
      return this._model.statistics.trianglesLength;
    },
  },

  geometryByteLength: {
    get: function () {
      return this._model.statistics.geometryByteLength;
    },
  },

  texturesByteLength: {
    get: function () {
      return this._model.statistics.texturesByteLength;
    },
  },

  batchTableByteLength: {
    get: function () {
      const statistics = this._model.statistics;
      return (
        statistics.propertyTablesByteLength + statistics.batchTexturesByteLength
      );
    },
  },

  innerContents: {
    get: function () {
      return undefined;
    },
  },

  readyPromise: {
    get: function () {
      return this._readyPromise;
    },
  },

  tileset: {
    get: function () {
      return this._tileset;
    },
  },

  tile: {
    get: function () {
      return this._tile;
    },
  },

  url: {
    get: function () {
      return this._resource.getUrlComponent(true);
    },
  },

  batchTable: {
    get: function () {
      const model = this._model;
      const featureTables = model.featureTables;
      const featureTableId = model.featureTableId;

      if (defined(featureTables) && defined(featureTables[featureTableId])) {
        return featureTables[featureTableId];
      }

      return undefined;
    },
  },

  metadata: {
    get: function () {
      return this._metadata;
    },
    set: function (value) {
      this._metadata = value;
    },
  },

  group: {
    get: function () {
      return this._group;
    },
    set: function (value) {
      this._group = value;
    },
  },
});

Model3DTileContent.prototype.getFeature = function (featureId) {
  const model = this._model;
  const featureTableId = model.featureTableId;

  //>>includeStart('debug', pragmas.debug);
  if (!defined(featureTableId)) {
    throw new DeveloperError(
      "No feature ID set is selected. Make sure Cesium3DTileset.featureIdLabel or Cesium3DTileset.instanceFeatureIdLabel is defined"
    );
  }
  //>>includeEnd('debug');

  const featureTable = model.featureTables[featureTableId];

  //>>includeStart('debug', pragmas.debug);
  if (!defined(featureTable)) {
    throw new DeveloperError(
      "No feature table found for the selected feature ID set"
    );
  }
  //>>includeEnd('debug');

  //>>includeStart('debug', pragmas.debug);
  const featuresLength = featureTable.featuresLength;
  if (!defined(featureId) || featureId < 0 || featureId >= featuresLength) {
    throw new DeveloperError(
      `featureId is required and must be between 0 and featuresLength - 1 (${
        featuresLength - 1
      }).`
    );
  }
  //>>includeEnd('debug');
  return featureTable.getFeature(featureId);
};

Model3DTileContent.prototype.hasProperty = function (featureId, name) {
  const model = this._model;
  const featureTableId = model.featureTableId;
  if (!defined(featureTableId)) {
    return false;
  }

  const featureTable = model.featureTables[featureTableId];
  return featureTable.hasProperty(featureId, name);
};

Model3DTileContent.prototype.applyDebugSettings = function (enabled, color) {
  color = enabled ? color : Color.WHITE;
  if (this.featuresLength === 0) {
    this._model.color = color;
  } else if (defined(this.batchTable)) {
    this.batchTable.setAllColor(color);
  }
};

Model3DTileContent.prototype.applyStyle = function (style) {
  // the setter will call model.applyStyle()
  this._model.style = style;
};

Model3DTileContent.prototype.update = function (tileset, frameState) {
  const model = this._model;
  const tile = this._tile;

  model.colorBlendAmount = tileset.colorBlendAmount;
  model.colorBlendMode = tileset.colorBlendMode;
  model.modelMatrix = tile.computedTransform;
  model.customShader = tileset.customShader;
  model.featureIdLabel = tileset.featureIdLabel;
  model.instanceFeatureIdLabel = tileset.instanceFeatureIdLabel;
  model.lightColor = tileset.lightColor;
  model.imageBasedLighting = tileset.imageBasedLighting;
  model.backFaceCulling = tileset.backFaceCulling;
  model.shadows = tileset.shadows;
  model.showCreditsOnScreen = tileset.showCreditsOnScreen;
  model.splitDirection = tileset.splitDirection;
  model.debugWireframe = tileset.debugWireframe;
  model.showOutline = tileset.showOutline;
  model.outlineColor = tileset.outlineColor;
  model.pointCloudShading = tileset.pointCloudShading;

  // Updating clipping planes requires more effort because of ownership checks
  const tilesetClippingPlanes = tileset.clippingPlanes;
  model.referenceMatrix = tileset.clippingPlanesOriginMatrix;
  if (defined(tilesetClippingPlanes) && tile.clippingPlanesDirty) {
    // Dereference the clipping planes from the model if they are irrelevant.
    model._clippingPlanes =
      tilesetClippingPlanes.enabled && tile._isClipped
        ? tilesetClippingPlanes
        : undefined;
  }

  // If the model references a different ClippingPlaneCollection from the tileset,
  // update the model to use the new ClippingPlaneCollection.
  if (
    defined(tilesetClippingPlanes) &&
    defined(model._clippingPlanes) &&
    model._clippingPlanes !== tilesetClippingPlanes
  ) {
    model._clippingPlanes = tilesetClippingPlanes;
  }

  model.update(frameState);
};

Model3DTileContent.prototype.isDestroyed = function () {
  return false;
};

Model3DTileContent.prototype.destroy = function () {
  this._model = this._model && this._model.destroy();
  return destroyObject(this);
};

Model3DTileContent.fromGltf = function (tileset, tile, resource, gltf) {
  const content = new Model3DTileContent(tileset, tile, resource);

  const additionalOptions = {
    gltf: gltf,
    basePath: resource,
  };

  const modelOptions = makeModelOptions(
    tileset,
    tile,
    content,
    additionalOptions
  );

  const model = Model.fromGltf(modelOptions);
  content._model = model;
  // Include the animation setup in the ready promise to avoid an uncaught exception
  content._readyPromise = model.readyPromise.then(function (model) {
    model.activeAnimations.addAll({
      loop: ModelAnimationLoop.REPEAT,
    });
    return model;
  });

  return content;
};

Model3DTileContent.fromB3dm = function (
  tileset,
  tile,
  resource,
  arrayBuffer,
  byteOffset
) {
  const content = new Model3DTileContent(tileset, tile, resource);

  const additionalOptions = {
    arrayBuffer: arrayBuffer,
    byteOffset: byteOffset,
    resource: resource,
  };

  const modelOptions = makeModelOptions(
    tileset,
    tile,
    content,
    additionalOptions
  );

  const model = Model.fromB3dm(modelOptions);
  content._model = model;
  // Include the animation setup in the ready promise to avoid an uncaught exception
  content._readyPromise = model.readyPromise.then(function (model) {
    model.activeAnimations.addAll({
      loop: ModelAnimationLoop.REPEAT,
    });
    return model;
  });
<<<<<<< HEAD

  content._model = model;
=======
>>>>>>> 9802240a

  return content;
};

Model3DTileContent.fromI3dm = function (
  tileset,
  tile,
  resource,
  arrayBuffer,
  byteOffset
) {
  const content = new Model3DTileContent(tileset, tile, resource);

  const additionalOptions = {
    arrayBuffer: arrayBuffer,
    byteOffset: byteOffset,
    resource: resource,
  };

  const modelOptions = makeModelOptions(
    tileset,
    tile,
    content,
    additionalOptions
  );

  const model = Model.fromI3dm(modelOptions);
  content._model = model;
  // Include the animation setup in the ready promise to avoid an uncaught exception
  content._readyPromise = model.readyPromise.then(function (model) {
    model.activeAnimations.addAll({
      loop: ModelAnimationLoop.REPEAT,
    });
    return model;
  });

  return content;
};

Model3DTileContent.fromPnts = function (
  tileset,
  tile,
  resource,
  arrayBuffer,
  byteOffset
) {
  const content = new Model3DTileContent(tileset, tile, resource);

  const additionalOptions = {
    arrayBuffer: arrayBuffer,
    byteOffset: byteOffset,
    resource: resource,
  };

  const modelOptions = makeModelOptions(
    tileset,
    tile,
    content,
    additionalOptions
  );
  const model = Model.fromPnts(modelOptions);
  content._model = model;
  content._readyPromise = model.readyPromise;

  return content;
};

Model3DTileContent.fromGeoJson = function (tileset, tile, resource, geoJson) {
  const content = new Model3DTileContent(tileset, tile, resource);

  const additionalOptions = {
    geoJson: geoJson,
    resource: resource,
  };

  const modelOptions = makeModelOptions(
    tileset,
    tile,
    content,
    additionalOptions
  );
  const model = Model.fromGeoJson(modelOptions);
  content._model = model;
  content._readyPromise = model.readyPromise;

  return content;
};

function makeModelOptions(tileset, tile, content, additionalOptions) {
  const classificationType = tileset.vectorClassificationOnly
    ? undefined
    : tileset.classificationType;

  const mainOptions = {
    cull: false, // The model is already culled by 3D Tiles
    releaseGltfJson: true, // Models are unique and will not benefit from caching so save memory
    opaquePass: Pass.CESIUM_3D_TILE, // Draw opaque portions of the model during the 3D Tiles pass
    modelMatrix: tile.computedTransform,
    upAxis: tileset._modelUpAxis,
    forwardAxis: tileset._modelForwardAxis,
    incrementallyLoadTextures: false,
    customShader: tileset.customShader,
    content: content,
    colorBlendMode: tileset.colorBlendMode,
    colorBlendAmount: tileset.colorBlendAmount,
    lightColor: tileset.lightColor,
    imageBasedLighting: tileset.imageBasedLighting,
    featureIdLabel: tileset.featureIdLabel,
    instanceFeatureIdLabel: tileset.instanceFeatureIdLabel,
    pointCloudShading: tileset.pointCloudShading,
    clippingPlanes: tileset.clippingPlanes,
    backFaceCulling: tileset.backFaceCulling,
    shadows: tileset.shadows,
    showCreditsOnScreen: tileset.showCreditsOnScreen,
    splitDirection: tileset.splitDirection,
    enableDebugWireframe: tileset._enableDebugWireframe,
    debugWireframe: tileset.debugWireframe,
    projectTo2D: tileset._projectTo2D,
    enableShowOutline: tileset._enableShowOutline,
    showOutline: tileset.showOutline,
    outlineColor: tileset.outlineColor,
    classificationType: classificationType,
  };

  return combine(additionalOptions, mainOptions);
}<|MERGE_RESOLUTION|>--- conflicted
+++ resolved
@@ -2,16 +2,10 @@
 import combine from "../../Core/combine.js";
 import defined from "../../Core/defined.js";
 import destroyObject from "../../Core/destroyObject.js";
-<<<<<<< HEAD
+import DeveloperError from "../../Core/DeveloperError.js";
 import Pass from "../../Renderer/Pass.js";
 import ModelAnimationLoop from "../ModelAnimationLoop.js";
-import ModelExperimental from "./ModelExperimental.js";
-=======
-import DeveloperError from "../../Core/DeveloperError.js";
-import ModelAnimationLoop from "../ModelAnimationLoop.js";
 import Model from "./Model.js";
-import Pass from "../../Renderer/Pass.js";
->>>>>>> 9802240a
 
 /**
  * Represents the contents of a glTF, glb or
@@ -319,11 +313,6 @@
     });
     return model;
   });
-<<<<<<< HEAD
-
-  content._model = model;
-=======
->>>>>>> 9802240a
 
   return content;
 };
