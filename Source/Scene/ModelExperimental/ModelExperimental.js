import Check from "../../Core/Check.js";
import defined from "../../Core/defined.js";
import defaultValue from "../../Core/defaultValue.js";
import DeveloperError from "../../Core/DeveloperError.js";
import GltfLoader from "../GltfLoader.js";
import ModelExperimentalUtility from "./ModelExperimentalUtility.js";
import ModelExperimentalSceneGraph from "./ModelExperimentalSceneGraph.js";
import Pass from "../../Renderer/Pass.js";
import Resource from "../../Core/Resource.js";
import when from "../../ThirdParty/when.js";
import destroyObject from "../../Core/destroyObject.js";
import Matrix4 from "../../Core/Matrix4.js";
import ModelFeatureTable from "./ModelFeatureTable.js";

/**
 * A 3D model. This is a new architecture that is more decoupled than the older {@link Model}. This class is still experimental.
 *
 * Do not call this function directly, instead use the `from` functions to create
 * the Model from your source data type.
 *
 * @alias ModelExperimental
 * @constructor
 *
 * @param {Object} options Object with the following properties:
 * @param {ResourceLoader} options.loader The loader responsible for loading the 3D model.
 * @param {Resource} options.resource The Resource to the 3D model.
 * @param {Matrix4} [options.modelMatrix=Matrix4.IDENTITY]  The 4x4 transformation matrix that transforms the model from model to world coordinates.
 * @param {Boolean} [options.debugShowBoundingVolume=false] For debugging only. Draws the bounding sphere for each draw command in the model.
 * @param {Boolean} [options.cull=true]  Whether or not to cull the model using frustum/horizon culling. If the model is part of a 3D Tiles tileset, this property will always be false, since the 3D Tiles culling system is used.
 * @param {Boolean} [options.opaquePass=Pass.OPAQUE] The pass to use in the {@link DrawCommand} for the opaque portions of the model.
 * @param {Boolean} [options.allowPicking=true] When <code>true</code>, each primitive is pickable with {@link Scene#pick}.
 * @param {CustomShader} [options.customShader] A custom shader. This will add user-defined GLSL code to the vertex and fragment shaders.
<<<<<<< HEAD
 * @param {Cesium3DTileContent} [options.content] The tile content this model belongs to. This property will be undefined if model is not loaded as part of a tileset.
=======
 * @param {Boolean} [options.show=true] Whether or not to render the model.
>>>>>>> ad8de933
 *
 * @private
 * @experimental This feature is using part of the 3D Tiles spec that is not final and is subject to change without Cesium's standard deprecation policy.
 */
export default function ModelExperimental(options) {
  options = defaultValue(options, defaultValue.EMPTY_OBJECT);
  //>>includeStart('debug', pragmas.debug);
  Check.typeOf.object("options.loader", options.loader);
  Check.typeOf.object("options.resource", options.resource);
  //>>includeEnd('debug');

  /**
   * The loader used to load resources for this model.
   *
   * @type {ResourceLoader}
   *
   * @private
   */
  this._loader = options.loader;
  this._resource = options.resource;

  this._modelMatrix = defaultValue(options.modelMatrix, Matrix4.IDENTITY);

  this._resourcesLoaded = false;
  this._drawCommandsBuilt = false;

  this._ready = false;
  this._readyPromise = when.defer();
  this._customShader = options.customShader;
  this._content = options.content;

  this._texturesLoaded = false;

  this._cull = defaultValue(options.cull, true);
  this._opaquePass = defaultValue(options.opaquePass, Pass.OPAQUE);
  this._allowPicking = defaultValue(options.allowPicking, true);
  this._show = defaultValue(options.show, true);

  this._featureTable = undefined;

  // Keeps track of resources that need to be destroyed when the Model is destroyed.
  this._resources = [];

  this._boundingSphere = undefined;

  this._debugShowBoundingVolumeDirty = false;
  this._debugShowBoundingVolume = defaultValue(
    options.debugShowBoundingVolume,
    false
  );

  initialize(this);
}

function initialize(model) {
  var loader = model._loader;
  var resource = model._resource;
  var modelMatrix = model._modelMatrix;

  loader.load();

  loader.promise
    .then(function (loader) {
      var featureMetadata = loader.components.featureMetadata;
      if (defined(featureMetadata) && featureMetadata.featureTableCount > 0) {
        // Currently, only the first feature table is used.
        var featureTableKeys = Object.keys(featureMetadata._featureTables);
        var featureTable = new ModelFeatureTable({
          model: model,
          featureTable: featureMetadata._featureTables[featureTableKeys[0]],
          content: model._content,
        });
        model._featureTable = featureTable;
        model._resources.push(featureTable);
      }

      model._sceneGraph = new ModelExperimentalSceneGraph({
        model: model,
        modelComponents: loader.components,
        modelMatrix: modelMatrix,
      });
      model._resourcesLoaded = true;
    })
    .otherwise(function () {
      ModelExperimentalUtility.getFailedLoadFunction(this, "model", resource);
    });

  loader.texturesLoadedPromise
    .then(function () {
      model._texturesLoaded = true;
    })
    .otherwise(function () {
      ModelExperimentalUtility.getFailedLoadFunction(this, "model", resource);
    });
}

Object.defineProperties(ModelExperimental.prototype, {
  /**
   * When <code>true</code>, this model is ready to render, i.e., the external binary, image,
   * and shader files were downloaded and the WebGL resources were created.  This is set to
   * <code>true</code> right before {@link ModelExperimental#readyPromise} is resolved.
   *
   * @memberof ModelExperimental.prototype
   *
   * @type {Boolean}
   * @readonly
   *
   * @default false
   */
  ready: {
    get: function () {
      return this._ready;
    },
  },

  /**
   * Gets the promise that will be resolved when this model is ready to render, i.e. when the external resources
   * have been downloaded and the WebGL resources are created.
   * <p>
   * This promise is resolved at the end of the frame before the first frame the model is rendered in.
   * </p>
   *
   * @memberof ModelExperimental.prototype
   *
   * @type {Promise.<ModelExperimental>}
   * @readonly
   */
  readyPromise: {
    get: function () {
      return this._readyPromise.promise;
    },
  },

  /**
   * Whether or not to cull the model using frustum/horizon culling. If the model is part of a 3D Tiles tileset, this property
   * will always be false, since the 3D Tiles culling system is used.
   *
   * @type {Boolean}
   * @readonly
   *
   * @private
   */
  cull: {
    get: function () {
      return this._cull;
    },
  },

  /**
   * The pass to use in the {@link DrawCommand} for the opaque portions of the model.
   *
   * @type {Pass}
   * @readonly
   *
   * @private
   */
  opaquePass: {
    get: function () {
      return this._opaquePass;
    },
  },

  /**
   * The model's custom shader, if it exists.
   *
   * @memberof ModelExperimental.prototype
   *
   * @type {CustomShader}
   * @readonly
   *
   * @private
   */
  customShader: {
    get: function () {
      return this._customShader;
    },
  },

  /**
   * The tile content this model belongs to, if it is loaded as part of a {@link Cesium3DTileset}.
   *
   * @memberof ModelExperimental.prototype
   *
   * @type {Cesium3DTileContent}
   * @readonly
   *
   * @private
   */
  content: {
    get: function () {
      return this._content;
    },
  },

  /**
   * When <code>true</code>, each primitive is pickable with {@link Scene#pick}.  When <code>false</code>, GPU memory is saved.
   *
   * @type {Boolean}
   * @readonly
   *
   * @private
   */
  allowPicking: {
    get: function () {
      return this._allowPicking;
    },
  },

  /**
   * Gets the model's bounding sphere.
   *
   * @memberof ModelExperimental.prototype
   *
   * @type {BoundingSphere}
   * @readonly
   *
   * @private
   */
  boundingSphere: {
    get: function () {
      //>>includeStart('debug', pragmas.debug);
      if (!this._ready) {
        throw new DeveloperError(
          "The model is not loaded. Use ModelExperimental.readyPromise or wait for ModelExperimental.ready to be true."
        );
      }
      //>>includeEnd('debug');

      return this._sceneGraph._boundingSphere;
    },
  },

  /**
   * The 4x4 transformation matrix that transforms the model from model to world coordinates.
   * When this is the identity matrix, the model is drawn in world coordinates, i.e., Earth's Cartesian WGS84 coordinates.
   * Local reference frames can be used by providing a different transformation matrix, like that returned
   * by {@link Transforms.eastNorthUpToFixedFrame}.
   *
   * @type {Matrix4}

   * @default {@link Matrix4.IDENTITY}
   *
   * @example
   * var origin = Cesium.Cartesian3.fromDegrees(-95.0, 40.0, 200000.0);
   * m.modelMatrix = Cesium.Transforms.eastNorthUpToFixedFrame(origin);
   */
  modelMatrix: {
    get: function () {
      return this._modelMatrix;
    },
    set: function (value) {
      this._modelMatrix = value;
    },
  },

  /**
   * This property is for debugging only; it is not for production use nor is it optimized.
   * <p>
   * Draws the bounding sphere for each draw command in the model.
   * </p>
   *
   * @memberof ModelExperimental.prototype
   *
   * @type {Boolean}
   *
   * @default false
   */
  debugShowBoundingVolume: {
    get: function () {
      return this._debugShowBoundingVolume;
    },
    set: function (value) {
      if (this._debugShowBoundingVolume !== value) {
        this._debugShowBoundingVolumeDirty = true;
      }
      this._debugShowBoundingVolume = value;
    },
  },

  /**
   * Whether or not to render the model.
   *
   * @memberof ModelExperimental.prototype
   *
   * @type {Boolean}
   *
   * @default true
   */
  show: {
    get: function () {
      return this._show;
    },
    set: function (value) {
      this._show = value;
    },
  },
});

/**
 * Called when {@link Viewer} or {@link CesiumWidget} render the scene to
 * get the draw commands needed to render this primitive.
 * <p>
 * Do not call this function directly.  This is documented just to
 * list the exceptions that may be propagated when the scene is rendered:
 * </p>
 *
 * @exception {RuntimeError} Failed to load external reference.
 */
ModelExperimental.prototype.update = function (frameState) {
  // Keep processing the model every frame until the main resources
  // (buffer views) and textures (which may be loaded asynchronously)
  // are processed.
  if (!this._resourcesLoaded || !this._texturesLoaded) {
    this._loader.process(frameState);
  }

  // A custom shader may have to load texture uniforms.
  if (defined(this._customShader)) {
    this._customShader.update(frameState);
  }

  // short-circuit if the model resources aren't ready.
  if (!this._resourcesLoaded) {
    return;
  }

  if (!this._drawCommandsBuilt) {
    this._sceneGraph.buildDrawCommands(frameState);
    this._drawCommandsBuilt = true;

    var model = this;
    // Set the model as ready after the first frame render since the user might set up events subscribed to
    // the post render event, and the model may not be ready for those past the first frame.
    frameState.afterRender.push(function () {
      model._ready = true;
      model._readyPromise.resolve(model);
    });
  }

  if (defined(this._featureTable)) {
    this._featureTable.update(frameState);
  }

  if (this._debugShowBoundingVolumeDirty) {
    updateShowBoundingVolume(this._sceneGraph, this._debugShowBoundingVolume);
    this._debugShowBoundingVolumeDirty = false;
  }

  // Check for show here because we still want the draw commands to be built so user can instantly see the model
  // when show is set to true.
  if (this._show) {
    frameState.commandList.push.apply(
      frameState.commandList,
      this._sceneGraph._drawCommands
    );
  }
};

/**
 * Returns true if this object was destroyed; otherwise, false.
 * <br /><br />
 * If this object was destroyed, it should not be used; calling any function other than
 * <code>isDestroyed</code> will result in a {@link DeveloperError} exception.
 *
 * @returns {Boolean} <code>true</code> if this object was destroyed; otherwise, <code>false</code>.
 *
 * @see ModelExperimental#destroy
 */
ModelExperimental.prototype.isDestroyed = function () {
  return false;
};

/**
 * Destroys the WebGL resources held by this object.  Destroying an object allows for deterministic
 * release of WebGL resources, instead of relying on the garbage collector to destroy this object.
 * <br /><br />
 * Once an object is destroyed, it should not be used; calling any function other than
 * <code>isDestroyed</code> will result in a {@link DeveloperError} exception.  Therefore,
 * assign the return value (<code>undefined</code>) to the object as done in the example.
 *
 * @exception {DeveloperError} This object was destroyed, i.e., destroy() was called.
 *
 *
 * @example
 * model = model && model.destroy();
 *
 * @see ModelExperimental#isDestroyed
 */
ModelExperimental.prototype.destroy = function () {
  var loader = this._loader;
  if (defined(loader)) {
    loader.destroy();
  }

  var resources = this._resources;
  for (var i = 0; i < resources.length; i++) {
    resources[i].destroy();
  }

  destroyObject(this);
};

/**
 * <p>
 * Creates a model from a glTF asset.  When the model is ready to render, i.e., when the external binary, image,
 * and shader files are downloaded and the WebGL resources are created, the {@link Model#readyPromise} is resolved.
 * </p>
 * <p>
 * The model can be a traditional glTF asset with a .gltf extension or a Binary glTF using the .glb extension.
 *
 * @param {Object} options Object with the following properties:
 * @param {String|Resource|Uint8Array|Object} options.gltf A Resource/URL to a glTF/glb file, a binary glTF buffer, or a JSON object containing the glTF contents
 * @param {String|Resource} [options.basePath=''] The base path that paths in the glTF JSON are relative to.
 * @param {Matrix4} [options.modelMatrix=Matrix4.IDENTITY] The 4x4 transformation matrix that transforms the model from model to world coordinates.
 * @param {Boolean} [options.incrementallyLoadTextures=true] Determine if textures may continue to stream in after the model is loaded.
 * @param {Boolean} [options.releaseGltfJson=false] When true, the glTF JSON is released once the glTF is loaded. This is is especially useful for cases like 3D Tiles, where each .gltf model is unique and caching the glTF JSON is not effective.
 * @param {Boolean} [options.debugShowBoundingVolume=false] For debugging only. Draws the bounding sphere for each draw command in the model.
 * @param {Boolean} [options.cull=true]  Whether or not to cull the model using frustum/horizon culling. If the model is part of a 3D Tiles tileset, this property will always be false, since the 3D Tiles culling system is used.
 * @param {Boolean} [options.opaquePass=Pass.OPAQUE] The pass to use in the {@link DrawCommand} for the opaque portions of the model.
 * @param {Axis} [options.upAxis=Axis.Y] The up-axis of the glTF model.
 * @param {Axis} [options.forwardAxis=Axis.Z] The forward-axis of the glTF model.
 * @param {Boolean} [options.allowPicking=true] When <code>true</code>, each primitive is pickable with {@link Scene#pick}.
 * @param {CustomShader} [options.customShader] A custom shader. This will add user-defined GLSL code to the vertex and fragment shaders.
<<<<<<< HEAD
 * @param {Cesium3DTileContent} [options.content] The tile content this model belongs to. This property will be undefined if model is not loaded as part of a tileset.
=======
 * @param {Boolean} [options.show=true] Whether or not to render the model.
>>>>>>> ad8de933
 *
 * @returns {ModelExperimental} The newly created model.
 *
 * @private
 */
ModelExperimental.fromGltf = function (options) {
  options = defaultValue(options, defaultValue.EMPTY_OBJECT);
  //>>includeStart('debug', pragmas.debug);
  Check.defined("options.gltf", options.gltf);
  //>>includeEnd('debug');

  var loaderOptions = {
    releaseGltfJson: options.releaseGltfJson,
    incrementallyLoadTextures: options.incrementallyLoadTextures,
    upAxis: options.upAxis,
    forwardAxis: options.forwardAxis,
  };

  var gltf = options.gltf;

  var basePath = defaultValue(options.basePath, "");
  var baseResource = Resource.createIfNeeded(basePath);

  if (defined(gltf.asset)) {
    loaderOptions.gltfJson = gltf;
    loaderOptions.baseResource = baseResource;
    loaderOptions.gltfResource = baseResource;
  } else if (gltf instanceof Uint8Array) {
    loaderOptions.typedArray = gltf;
    loaderOptions.baseResource = baseResource;
    loaderOptions.gltfResource = baseResource;
  } else {
    loaderOptions.gltfResource = Resource.createIfNeeded(options.gltf);
  }

  var loader = new GltfLoader(loaderOptions);

  var modelOptions = {
    loader: loader,
    resource: loaderOptions.gltfResource,
    modelMatrix: options.modelMatrix,
    debugShowBoundingVolume: options.debugShowBoundingVolume,
    cull: options.cull,
    opaquePass: options.opaquePass,
    allowPicking: options.allowPicking,
    customShader: options.customShader,
<<<<<<< HEAD
    content: options.content,
=======
    show: options.show,
>>>>>>> ad8de933
  };
  var model = new ModelExperimental(modelOptions);

  return model;
};

function updateShowBoundingVolume(sceneGraph, debugShowBoundingVolume) {
  var drawCommands = sceneGraph._drawCommands;
  for (var i = 0; i < drawCommands.length; i++) {
    drawCommands[i].debugShowBoundingVolume = debugShowBoundingVolume;
  }
}<|MERGE_RESOLUTION|>--- conflicted
+++ resolved
@@ -30,11 +30,8 @@
  * @param {Boolean} [options.opaquePass=Pass.OPAQUE] The pass to use in the {@link DrawCommand} for the opaque portions of the model.
  * @param {Boolean} [options.allowPicking=true] When <code>true</code>, each primitive is pickable with {@link Scene#pick}.
  * @param {CustomShader} [options.customShader] A custom shader. This will add user-defined GLSL code to the vertex and fragment shaders.
-<<<<<<< HEAD
  * @param {Cesium3DTileContent} [options.content] The tile content this model belongs to. This property will be undefined if model is not loaded as part of a tileset.
-=======
  * @param {Boolean} [options.show=true] Whether or not to render the model.
->>>>>>> ad8de933
  *
  * @private
  * @experimental This feature is using part of the 3D Tiles spec that is not final and is subject to change without Cesium's standard deprecation policy.
@@ -458,11 +455,8 @@
  * @param {Axis} [options.forwardAxis=Axis.Z] The forward-axis of the glTF model.
  * @param {Boolean} [options.allowPicking=true] When <code>true</code>, each primitive is pickable with {@link Scene#pick}.
  * @param {CustomShader} [options.customShader] A custom shader. This will add user-defined GLSL code to the vertex and fragment shaders.
-<<<<<<< HEAD
  * @param {Cesium3DTileContent} [options.content] The tile content this model belongs to. This property will be undefined if model is not loaded as part of a tileset.
-=======
  * @param {Boolean} [options.show=true] Whether or not to render the model.
->>>>>>> ad8de933
  *
  * @returns {ModelExperimental} The newly created model.
  *
@@ -509,11 +503,8 @@
     opaquePass: options.opaquePass,
     allowPicking: options.allowPicking,
     customShader: options.customShader,
-<<<<<<< HEAD
     content: options.content,
-=======
     show: options.show,
->>>>>>> ad8de933
   };
   var model = new ModelExperimental(modelOptions);
 
