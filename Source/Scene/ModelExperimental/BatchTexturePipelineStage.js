--- conflicted
+++ resolved
@@ -29,14 +29,9 @@
   const shaderBuilder = renderResources.shaderBuilder;
   const batchTextureUniforms = {};
 
-<<<<<<< HEAD
-  var model = renderResources.model;
+  const model = renderResources.model;
 
-  var featureTable = model.featureTables[model.featureTableId];
-=======
-  const model = renderResources.model;
   const featureTable = model.featureTables[model.featureTableId];
->>>>>>> dc725e67
 
   // Number of features in the feature table.
   const featuresLength = featureTable.featuresLength;
