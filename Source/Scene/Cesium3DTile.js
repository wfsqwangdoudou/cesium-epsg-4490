/*global define*/
define([
        '../Core/BoxOutlineGeometry',
        '../Core/Cartesian3',
        '../Core/Color',
        '../Core/ColorGeometryInstanceAttribute',
        '../Core/defaultValue',
        '../Core/defined',
        '../Core/defineProperties',
        '../Core/destroyObject',
        '../Core/DeveloperError',
        '../Core/GeometryInstance',
        '../Core/Intersect',
        '../Core/Matrix3',
        '../Core/Matrix4',
        '../Core/OrientedBoundingBox',
        '../Core/Rectangle',
        '../Core/RectangleOutlineGeometry',
        '../Core/SphereOutlineGeometry',
        '../ThirdParty/Uri',
        '../ThirdParty/when',
        './Cesium3DTileContentProviderFactory',
        './Cesium3DTileContentState',
        './Cesium3DTileRefine',
        './Empty3DTileContentProvider',
        './PerInstanceColorAppearance',
        './Primitive',
<<<<<<< HEAD
        './TileBoundingRegion',
        './TileBoundingSphere',
        './Tileset3DTileContentProvider',
        './TileOrientedBoundingBox'
=======
        './TileBoundingBox'
>>>>>>> 302d8b3e
    ], function(
        BoxOutlineGeometry,
        Cartesian3,
        Color,
        ColorGeometryInstanceAttribute,
        defaultValue,
        defined,
        defineProperties,
        destroyObject,
        DeveloperError,
        GeometryInstance,
        Intersect,
        Matrix3,
        Matrix4,
        OrientedBoundingBox,
        Rectangle,
        RectangleOutlineGeometry,
        SphereOutlineGeometry,
        Uri,
        when,
        Cesium3DTileContentProviderFactory,
        Cesium3DTileContentState,
        Cesium3DTileRefine,
        Empty3DTileContentProvider,
        PerInstanceColorAppearance,
        Primitive,
<<<<<<< HEAD
        TileBoundingRegion,
        TileBoundingSphere,
        Tileset3DTileContentProvider,
        TileOrientedBoundingBox) {
=======
        TileBoundingBox) {
>>>>>>> 302d8b3e
    "use strict";

    /**
     * DOC_TBA
     */
    var Cesium3DTile = function(tileset, baseUrl, header, parent) {
        this._header = header;
        var contentHeader = header.content;

        this._boundingVolume = createBoundingVolume(header.boundingVolume);

// TODO: if the content type has pixel size, like points or billboards, the bounding volume needs
// to dynamic size bigger like BillboardCollection and PointCollection

        var contentBoundingVolume;

        if (defined(contentHeader) && defined(contentHeader.boundingVolume)) {
            // Non-leaf tiles may have a content-box bounding-volume, which is a tight-fit box
            // around only the models in the tile.  This box is useful for culling for rendering,
            // but not for culling for traversing the tree since it is not spatial coherence, i.e.,
            // since it only bounds models in the tile, not the entire tile, children may be
            // outside of this box.
            contentBoundingVolume = createBoundingVolume(contentHeader.boundingVolume);
        }
        this._contentBoundingVolume = contentBoundingVolume;

        /**
         * DOC_TBA
         *
         * @readonly
         */
        this.geometricError = header.geometricError;

// TODO: use default for a smaller tree.json?  Or inherit from parent.  Same for "type" and others.
        /**
         * DOC_TBA
         *
         * @readonly
         */
        this.refine = (header.refine === 'replace') ? Cesium3DTileRefine.REPLACE : Cesium3DTileRefine.ADD;

        /**
         * DOC_TBA
         *
         * @type {Array}
         * @readonly
         */
        this.children = [];

        /**
         * DOC_TBA
         *
         * @readonly
         */
        this.parent = parent;

        /**
         * DOC_TBA
         *
         * @readonly
         */
        this.numberOfChildrenWithoutContent = defined(header.children) ? header.children.length : 0;

        this._numberOfUnrefinableChildren = this.numberOfChildrenWithoutContent;

        /**
         * DOC_TBA
         *
         * @readonly
         */
        this.hasTilesetContent = false;

        /**
         * DOC_TBA
         *
         * @readonly
         */
        this.hasContent = true;

        /**
         * DOC_TBA
         *
         * @type {Promise}
         * @readonly
         */
        this.readyPromise = when.defer();

        var content;
        if (defined(contentHeader)) {
            var contentUrl = contentHeader.url;
            var url = (new Uri(contentUrl).isAbsolute()) ? contentUrl : baseUrl + contentUrl;
            var type = url.substring(url.lastIndexOf('.') + 1);
            var contentFactory = Cesium3DTileContentProviderFactory[type];

            if (type === 'json') {
                this.hasTilesetContent = true;
                this.hasContent = false;
                this._numberOfUnrefinableChildren = 1;
            }

            if (defined(contentFactory)) {
                content = contentFactory(tileset, this, url);
            } else {
                throw new DeveloperError('Unknown tile content type, ' + type + ', for ' + url);
            }
        } else {
            content = new Empty3DTileContentProvider();
            this.hasContent = false;
        }
        this._content = content;

        function setRefinable(tile) {
            var parent = tile.parent;
            if (defined(parent) && (tile.hasContent || tile.isRefinable())) {
                // When a tile with content is loaded, its parent can safely refine to it without any gaps in rendering
                // Since an empty tile doesn't have content of its own, its descendants with content need to be loaded
                // before the parent is able to refine to it.
                --parent._numberOfUnrefinableChildren;
                // If the parent is empty, traverse up the tree to update ancestor tiles.
                if (!parent.hasContent) {
                    setRefinable(parent);
                }
            }
        }

        var that = this;

        // Content enters the READY state
        when(content.readyPromise).then(function(content) {
            if (defined(that.parent)) {
                --that.parent.numberOfChildrenWithoutContent;
            }

            setRefinable(that);

            that.readyPromise.resolve(that);
        }).otherwise(function(error) {
            that.readyPromise.reject(error);
//TODO: that.parent.numberOfChildrenWithoutContent will never reach zero and therefore that.parent will never refine
        });

        // Members that are updated every frame for rendering optimizations:

        /**
         * @private
         */
        this.distanceToCamera = 0;

        /**
         * The plane mask of the parent for use with {@link CullingVolume#computeVisibilityWithPlaneMask}).
         *
         * @type {Number}
         * @private
         */
        this.parentPlaneMask = 0;

        this._debugBoundingVolume = undefined;
        this._debugContentBoundingVolume = undefined;
    };

    defineProperties(Cesium3DTile.prototype, {
        /**
         * DOC_TBA
         *
         * @readonly
         */
        content : {
            get : function() {
                return this._content;
            }
        },

        /**
         * Get the bounding volume of the tile
         *
         * @type {Object}
         * @readonly
         */
        contentsBoundingVolume : {
            get : function() {
                return defaultValue(this._contentBoundingVolume, this._boundingVolume);
            }
        },

        /**
         * DOC_TBA
         *
         * @type {Promise}
         * @readonly
         */
        processingPromise : {
            get : function() {
                return this._content.processingPromise;
            }
        }
    });

    /**
     * DOC_TBA
     */
    Cesium3DTile.prototype.isReady = function() {
        return this._content.state === Cesium3DTileContentState.READY;
    };

    /**
     * DOC_TBA
     */
    Cesium3DTile.prototype.isRefinable = function() {
        return this._numberOfUnrefinableChildren === 0;
    };

    /**
     * DOC_TBA
     */
    Cesium3DTile.prototype.isContentUnloaded = function() {
        return this._content.state === Cesium3DTileContentState.UNLOADED;
    };

    /**
     * DOC_TBA
     */
    Cesium3DTile.prototype.requestContent = function() {
        this._content.request();
    };

    /**
     * DOC_TBA
     */
    Cesium3DTile.prototype.visibility = function(cullingVolume) {
        return cullingVolume.computeVisibilityWithPlaneMask(this._boundingVolume, this.parentPlaneMask);
    };

    /**
     * DOC_TBA
     */
    Cesium3DTile.prototype.contentsVisibility = function(cullingVolume) {
        var boundingVolume = this._contentBoundingVolume;
        if (!defined(boundingVolume)) {
            return Intersect.INSIDE;
        }

        return cullingVolume.computeVisibility(boundingVolume);
    };

    /**
     * DOC_TBA
     */
    Cesium3DTile.prototype.distanceToTile = function(frameState) {
        return this._boundingVolume.distanceToCamera(frameState);
    };

    function createBoundingVolume(boundingVolumeHeader) {
        var volume;
        if (boundingVolumeHeader.box) {
            var box = boundingVolumeHeader.box;
            var center = new Cartesian3(box[0], box[1], box[2]);
            var halfAxes = Matrix3.fromArray(box, 3);

            volume = new TileOrientedBoundingBox({
                center: center,
                halfAxes: halfAxes
            });
        } else if (boundingVolumeHeader.region) {
            var region = boundingVolumeHeader.region;
            var rectangleRegion = new Rectangle(region[0], region[1], region[2], region[3]);

            volume = new TileBoundingRegion({
                rectangle : rectangleRegion,
                minimumHeight : region[4],
                maximumHeight : region[5]
            });
        } else if (boundingVolumeHeader.sphere) {
            var sphere = boundingVolumeHeader.sphere;

            volume = new TileBoundingSphere(
                new Cartesian3(sphere[0], sphere[1], sphere[2]),
                sphere[3]
            );
        }

        return volume;
    }

// TODO: remove workaround for https://github.com/AnalyticalGraphicsInc/cesium/issues/2657
    function workaround2657(boundingVolume) {
        if (defined(boundingVolume.region)) {
            var region = boundingVolume.region;
            return (region[1] !== region[3]) && (region[0] !== region[2]);
        } else {
            return true;
        }
    }

    function applyDebugSettings(tile, owner, frameState) {
        // Tiles do not have a content.box if it is the same as the tile's box.
        var hasContentBoundingVolume = defined(tile._header.content) && defined(tile._header.content.boundingVolume);

        var showVolume = owner.debugShowBoundingVolume || (owner.debugShowContentBoundingVolume && !hasContentBoundingVolume);
        if (showVolume && workaround2657(tile._header.boundingVolume)) {
            if (!defined(tile._debugBoundingVolume)) {
                tile._debugBoundingVolume = tile._boundingVolume.createDebugVolume(hasContentBoundingVolume ? Color.WHITE : Color.RED);
            }
            tile._debugBoundingVolume.update(frameState);
        } else if (!showVolume && defined(tile._debugBoundingVolume)) {
            tile._debugBoundingVolume = tile._debugBoundingVolume.destroy();
        }

        if (owner.debugShowContentBoundingVolume && hasContentBoundingVolume && workaround2657(tile._header.content.boundingVolume)) {
            if (!defined(tile._debugContentBoundingVolume)) {
                tile._debugContentBoundingVolume = tile._boundingVolume.createDebugVolume(Color.BLUE);
            }
            tile._debugContentBoundingVolume.update(frameState);
        } else if (!owner.debugShowContentBoundingVolume && defined(tile._debugContentBoundingVolume)) {
            tile._debugContentBoundingVolume = tile._debugContentBoundingVolume.destroy();
        }
    }

    /**
     * DOC_TBA
     */
    Cesium3DTile.prototype.update = function(owner, frameState) {
        applyDebugSettings(this, owner, frameState);
        this._content.update(owner, frameState);
    };

    var scratchCommandList = [];

    /**
     * DOC_TBA
     */
    Cesium3DTile.prototype.process = function(owner, frameState) {
        var savedCommandList = frameState.commandList;
        frameState.commandList = scratchCommandList;

        this._content.update(owner, frameState);

        scratchCommandList.length = 0;
        frameState.commandList = savedCommandList;
    };

    /**
     * DOC_TBA
     */
    Cesium3DTile.prototype.isDestroyed = function() {
        return false;
    };

    /**
     * DOC_TBA
     */
    Cesium3DTile.prototype.destroy = function() {
        this._content = this._content && this._content.destroy();
        this._debugBoundingVolume = this._debugBoundingVolume && this._debugBoundingVolume.destroy();
        this._debugContentBoundingVolume = this._debugContentBoundingVolume && this._debugContentBoundingVolume.destroy();
        this._boundingVolume = this._boundingVolume && this._boundingVolume.destroy();
        this._contentBoundingVolume = this._contentBoundingVolume && this._contentBoundingVolume.destroy();
        return destroyObject(this);
    };

    return Cesium3DTile;
});<|MERGE_RESOLUTION|>--- conflicted
+++ resolved
@@ -25,14 +25,10 @@
         './Empty3DTileContentProvider',
         './PerInstanceColorAppearance',
         './Primitive',
-<<<<<<< HEAD
         './TileBoundingRegion',
         './TileBoundingSphere',
         './Tileset3DTileContentProvider',
         './TileOrientedBoundingBox'
-=======
-        './TileBoundingBox'
->>>>>>> 302d8b3e
     ], function(
         BoxOutlineGeometry,
         Cartesian3,
@@ -59,14 +55,10 @@
         Empty3DTileContentProvider,
         PerInstanceColorAppearance,
         Primitive,
-<<<<<<< HEAD
         TileBoundingRegion,
         TileBoundingSphere,
         Tileset3DTileContentProvider,
         TileOrientedBoundingBox) {
-=======
-        TileBoundingBox) {
->>>>>>> 302d8b3e
     "use strict";
 
     /**
