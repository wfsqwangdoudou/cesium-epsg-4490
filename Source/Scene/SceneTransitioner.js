--- conflicted
+++ resolved
@@ -688,38 +688,6 @@
         addMorphTimeAnimations(transitioner, scene, 1.0, 0.0, duration, onComplete);
     }
 
-<<<<<<< HEAD
-    //immediately set the morph time of all objects in the scene
-    function setMorphTime(scene, morphTime) {
-        scene.morphTime = morphTime;
-
-        var primitives = scene.getPrimitives();
-        for ( var i = 0, len = primitives.getLength(); i < len; i++) {
-            var primitive = primitives.get(i);
-            if (typeof primitive.morphTime !== 'undefined') {
-                primitive.morphTime = morphTime;
-            }
-        }
-
-        var centralBody = primitives.getCentralBody();
-        centralBody.morphTime = morphTime;
-
-        if (typeof scene.skyBox !== 'undefined') {
-            scene.skyBox.morphTime = morphTime;
-        }
-
-        if (typeof scene.sun !== 'undefined') {
-            scene.sun.morphTime = morphTime;
-        }
-
-        if (typeof scene.skyAtmosphere !== 'undefined') {
-            scene.skyAtmosphere.morphTime = morphTime;
-        }
-    }
-
-    //in the future the animations will be more complicated
-=======
->>>>>>> cddb90cf
     function addMorphTimeAnimations(transitioner, scene, start, stop, duration, onComplete) {
         // Later, this will be linear and each object will adjust, if desired, in its vertex shader.
         var template = {
@@ -727,39 +695,6 @@
             easingFunction : Tween.Easing.Quartic.Out
         };
 
-<<<<<<< HEAD
-        var primitives = scene.getPrimitives();
-        var sceneAnimations = scene.getAnimations();
-        var animation;
-        for ( var i = 0, len = primitives.getLength(); i < len; i++) {
-            var primitive = primitives.get(i);
-            if (typeof primitive.morphTime !== 'undefined') {
-                animation = sceneAnimations.addProperty(primitive, 'morphTime', start, stop, template);
-                transitioner._currentAnimations.push(animation);
-            }
-        }
-
-        var centralBody = primitives.getCentralBody();
-        animation = sceneAnimations.addProperty(centralBody, 'morphTime', start, stop, template);
-        transitioner._currentAnimations.push(animation);
-
-        if (typeof scene.skyBox !== 'undefined') {
-            animation = sceneAnimations.addProperty(scene.skyBox, 'morphTime', start, stop, template);
-            transitioner._currentAnimations.push(animation);
-        }
-
-        if (typeof scene.sun !== 'undefined') {
-            animation = sceneAnimations.addProperty(scene.sun, 'morphTime', start, stop, template);
-            transitioner._currentAnimations.push(animation);
-        }
-
-        if (typeof scene.skyAtmosphere !== 'undefined') {
-            animation = sceneAnimations.addProperty(scene.skyAtmosphere, 'morphTime', start, stop, template);
-            transitioner._currentAnimations.push(animation);
-        }
-
-=======
->>>>>>> cddb90cf
         if (typeof onComplete !== 'undefined') {
             template.onComplete = function() {
                 onComplete(transitioner);
