import BoundingRectangle from "../Core/BoundingRectangle.js";
import BoundingSphere from "../Core/BoundingSphere.js";
import BoxGeometry from "../Core/BoxGeometry.js";
import Cartesian3 from "../Core/Cartesian3.js";
import Cartographic from "../Core/Cartographic.js";
import clone from "../Core/clone.js";
import Color from "../Core/Color.js";
import ColorGeometryInstanceAttribute from "../Core/ColorGeometryInstanceAttribute.js";
import createGuid from "../Core/createGuid.js";
import CullingVolume from "../Core/CullingVolume.js";
import defaultValue from "../Core/defaultValue.js";
import defined from "../Core/defined.js";
import destroyObject from "../Core/destroyObject.js";
import DeveloperError from "../Core/DeveloperError.js";
import EllipsoidGeometry from "../Core/EllipsoidGeometry.js";
import Event from "../Core/Event.js";
import GeographicProjection from "../Core/GeographicProjection.js";
import GeometryInstance from "../Core/GeometryInstance.js";
import GeometryPipeline from "../Core/GeometryPipeline.js";
import Intersect from "../Core/Intersect.js";
import JulianDate from "../Core/JulianDate.js";
import CesiumMath from "../Core/Math.js";
import Matrix4 from "../Core/Matrix4.js";
import mergeSort from "../Core/mergeSort.js";
import Occluder from "../Core/Occluder.js";
import OrthographicFrustum from "../Core/OrthographicFrustum.js";
import OrthographicOffCenterFrustum from "../Core/OrthographicOffCenterFrustum.js";
import PerspectiveFrustum from "../Core/PerspectiveFrustum.js";
import PerspectiveOffCenterFrustum from "../Core/PerspectiveOffCenterFrustum.js";
import RequestScheduler from "../Core/RequestScheduler.js";
import TaskProcessor from "../Core/TaskProcessor.js";
import Transforms from "../Core/Transforms.js";
import ClearCommand from "../Renderer/ClearCommand.js";
import ComputeEngine from "../Renderer/ComputeEngine.js";
import Context from "../Renderer/Context.js";
import ContextLimits from "../Renderer/ContextLimits.js";
import Pass from "../Renderer/Pass.js";
import RenderState from "../Renderer/RenderState.js";
import BrdfLutGenerator from "./BrdfLutGenerator.js";
import Camera from "./Camera.js";
import Cesium3DTilePass from "./Cesium3DTilePass.js";
import Cesium3DTilePassState from "./Cesium3DTilePassState.js";
import CreditDisplay from "./CreditDisplay.js";
import DebugCameraPrimitive from "./DebugCameraPrimitive.js";
import DepthPlane from "./DepthPlane.js";
import DerivedCommand from "./DerivedCommand.js";
import DeviceOrientationCameraController from "./DeviceOrientationCameraController.js";
import Fog from "./Fog.js";
import FrameState from "./FrameState.js";
import GlobeTranslucencyState from "./GlobeTranslucencyState.js";
import InvertClassification from "./InvertClassification.js";
import JobScheduler from "./JobScheduler.js";
import MapMode2D from "./MapMode2D.js";
import OctahedralProjectedCubeMap from "./OctahedralProjectedCubeMap.js";
import PerformanceDisplay from "./PerformanceDisplay.js";
import PerInstanceColorAppearance from "./PerInstanceColorAppearance.js";
import Picking from "./Picking.js";
import PostProcessStageCollection from "./PostProcessStageCollection.js";
import Primitive from "./Primitive.js";
import PrimitiveCollection from "./PrimitiveCollection.js";
import SceneMode from "./SceneMode.js";
import SceneTransforms from "./SceneTransforms.js";
import SceneTransitioner from "./SceneTransitioner.js";
import ScreenSpaceCameraController from "./ScreenSpaceCameraController.js";
import ShadowMap from "./ShadowMap.js";
import StencilConstants from "./StencilConstants.js";
import SunLight from "./SunLight.js";
import SunPostProcess from "./SunPostProcess.js";
import TweenCollection from "./TweenCollection.js";
import View from "./View.js";
import DebugInspector from "./DebugInspector.js";

const requestRenderAfterFrame = function (scene) {
  return function () {
    scene.frameState.afterRender.push(function () {
      scene.requestRender();
    });
  };
};

/**
 * The container for all 3D graphical objects and state in a Cesium virtual scene.  Generally,
 * a scene is not created directly; instead, it is implicitly created by {@link CesiumWidget}.
 * <p>
 * <em><code>contextOptions</code> parameter details:</em>
 * </p>
 * <p>
 * The default values are:
 * <code>
 * {
 *   webgl : {
 *     alpha : false,
 *     depth : true,
 *     stencil : false,
 *     antialias : true,
 *     powerPreference: 'high-performance',
 *     premultipliedAlpha : true,
 *     preserveDrawingBuffer : false,
 *     failIfMajorPerformanceCaveat : false
 *   },
 *   allowTextureFilterAnisotropic : true
 * }
 * </code>
 * </p>
 * <p>
 * The <code>webgl</code> property corresponds to the {@link http://www.khronos.org/registry/webgl/specs/latest/#5.2|WebGLContextAttributes}
 * object used to create the WebGL context.
 * </p>
 * <p>
 * <code>webgl.alpha</code> defaults to false, which can improve performance compared to the standard WebGL default
 * of true.  If an application needs to composite Cesium above other HTML elements using alpha-blending, set
 * <code>webgl.alpha</code> to true.
 * </p>
 * <p>
 * The other <code>webgl</code> properties match the WebGL defaults for {@link http://www.khronos.org/registry/webgl/specs/latest/#5.2|WebGLContextAttributes}.
 * </p>
 * <p>
 * <code>allowTextureFilterAnisotropic</code> defaults to true, which enables anisotropic texture filtering when the
 * WebGL extension is supported.  Setting this to false will improve performance, but hurt visual quality, especially for horizon views.
 * </p>
 *
 * @alias Scene
 * @constructor
 *
 * @param {Object} options Object with the following properties:
 * @param {HTMLCanvasElement} options.canvas The HTML canvas element to create the scene for.
 * @param {Object} [options.contextOptions] Context and WebGL creation properties.  See details above.
 * @param {Element} [options.creditContainer] The HTML element in which the credits will be displayed.
 * @param {Element} [options.creditViewport] The HTML element in which to display the credit popup.  If not specified, the viewport will be a added as a sibling of the canvas.
 * @param {MapProjection} [options.mapProjection=new GeographicProjection()] The map projection to use in 2D and Columbus View modes.
 * @param {Boolean} [options.orderIndependentTranslucency=true] If true and the configuration supports it, use order independent translucency.
 * @param {Boolean} [options.scene3DOnly=false] If true, optimizes memory use and performance for 3D mode but disables the ability to use 2D or Columbus View.
 * @param {Boolean} [options.shadows=false] Determines if shadows are cast by light sources.
 * @param {MapMode2D} [options.mapMode2D=MapMode2D.INFINITE_SCROLL] Determines if the 2D map is rotatable or can be scrolled infinitely in the horizontal direction.
 * @param {Boolean} [options.requestRenderMode=false] If true, rendering a frame will only occur when needed as determined by changes within the scene. Enabling improves performance of the application, but requires using {@link Scene#requestRender} to render a new frame explicitly in this mode. This will be necessary in many cases after making changes to the scene in other parts of the API. See {@link https://cesium.com/blog/2018/01/24/cesium-scene-rendering-performance/|Improving Performance with Explicit Rendering}.
 * @param {Number} [options.maximumRenderTimeChange=0.0] If requestRenderMode is true, this value defines the maximum change in simulation time allowed before a render is requested. See {@link https://cesium.com/blog/2018/01/24/cesium-scene-rendering-performance/|Improving Performance with Explicit Rendering}.
<<<<<<< HEAD
 * @param {Number} [options.msaaSamples=1] If provided, this value controls the rate of multisample antialiasing. Typical multisampling rates are 2, 4, and sometimes 8 samples per pixel. Higher sampling rates of MSAA may impact performance in exchange for improved visual quality. This value only applies to WebGL2 contexts that support multisample render targets.
=======
 * @param {Number} [depthPlaneEllipsoidOffset=0.0] Adjust the DepthPlane to address rendering artefacts below ellipsoid zero elevation.
>>>>>>> 68fd571b
 *
 * @see CesiumWidget
 * @see {@link http://www.khronos.org/registry/webgl/specs/latest/#5.2|WebGLContextAttributes}
 *
 * @exception {DeveloperError} options and options.canvas are required.
 *
 * @example
 * // Create scene without anisotropic texture filtering
 * const scene = new Cesium.Scene({
 *   canvas : canvas,
 *   contextOptions : {
 *     allowTextureFilterAnisotropic : false
 *   }
 * });
 */
function Scene(options) {
  options = defaultValue(options, defaultValue.EMPTY_OBJECT);
  const canvas = options.canvas;
  let creditContainer = options.creditContainer;
  let creditViewport = options.creditViewport;

  let contextOptions = clone(options.contextOptions);
  if (!defined(contextOptions)) {
    contextOptions = {};
  }
  if (!defined(contextOptions.webgl)) {
    contextOptions.webgl = {};
  }
  contextOptions.webgl.powerPreference = defaultValue(
    contextOptions.webgl.powerPreference,
    "high-performance"
  );

  //>>includeStart('debug', pragmas.debug);
  if (!defined(canvas)) {
    throw new DeveloperError("options and options.canvas are required.");
  }
  //>>includeEnd('debug');
  const hasCreditContainer = defined(creditContainer);
  const context = new Context(canvas, contextOptions);
  if (!hasCreditContainer) {
    creditContainer = document.createElement("div");
    creditContainer.style.position = "absolute";
    creditContainer.style.bottom = "0";
    creditContainer.style["text-shadow"] = "0 0 2px #000000";
    creditContainer.style.color = "#ffffff";
    creditContainer.style["font-size"] = "10px";
    creditContainer.style["padding-right"] = "5px";
    canvas.parentNode.appendChild(creditContainer);
  }
  if (!defined(creditViewport)) {
    creditViewport = canvas.parentNode;
  }

  this._id = createGuid();
  this._jobScheduler = new JobScheduler();
  this._frameState = new FrameState(
    context,
    new CreditDisplay(creditContainer, " • ", creditViewport),
    this._jobScheduler
  );
  this._frameState.scene3DOnly = defaultValue(options.scene3DOnly, false);
  this._removeCreditContainer = !hasCreditContainer;
  this._creditContainer = creditContainer;

  this._canvas = canvas;
  this._context = context;
  this._computeEngine = new ComputeEngine(context);
  this._globe = undefined;
  this._globeTranslucencyState = new GlobeTranslucencyState();
  this._primitives = new PrimitiveCollection();
  this._groundPrimitives = new PrimitiveCollection();

  this._globeHeight = undefined;
  this._cameraUnderground = false;

  this._logDepthBuffer = context.fragmentDepth;
  this._logDepthBufferDirty = true;

  this._tweens = new TweenCollection();

  this._shaderFrameCount = 0;

  this._sunPostProcess = undefined;

  this._computeCommandList = [];
  this._overlayCommandList = [];

  this._useOIT = defaultValue(options.orderIndependentTranslucency, true);
  this._executeOITFunction = undefined;

  this._depthPlane = new DepthPlane(options.depthPlaneEllipsoidOffset);

  this._clearColorCommand = new ClearCommand({
    color: new Color(),
    stencil: 0,
    owner: this,
  });
  this._depthClearCommand = new ClearCommand({
    depth: 1.0,
    owner: this,
  });
  this._stencilClearCommand = new ClearCommand({
    stencil: 0,
  });
  this._classificationStencilClearCommand = new ClearCommand({
    stencil: 0,
    renderState: RenderState.fromCache({
      stencilMask: StencilConstants.CLASSIFICATION_MASK,
    }),
  });

  this._depthOnlyRenderStateCache = {};

  this._transitioner = new SceneTransitioner(this);

  this._preUpdate = new Event();
  this._postUpdate = new Event();

  this._renderError = new Event();
  this._preRender = new Event();
  this._postRender = new Event();

  this._minimumDisableDepthTestDistance = 0.0;
  this._debugInspector = new DebugInspector();

  this._msaaSamples = defaultValue(options.msaaSamples, 1);

  /**
   * Exceptions occurring in <code>render</code> are always caught in order to raise the
   * <code>renderError</code> event.  If this property is true, the error is rethrown
   * after the event is raised.  If this property is false, the <code>render</code> function
   * returns normally after raising the event.
   *
   * @type {Boolean}
   * @default false
   */
  this.rethrowRenderErrors = false;

  /**
   * Determines whether or not to instantly complete the
   * scene transition animation on user input.
   *
   * @type {Boolean}
   * @default true
   */
  this.completeMorphOnUserInput = true;

  /**
   * The event fired at the beginning of a scene transition.
   * @type {Event}
   * @default Event()
   */
  this.morphStart = new Event();

  /**
   * The event fired at the completion of a scene transition.
   * @type {Event}
   * @default Event()
   */
  this.morphComplete = new Event();

  /**
   * The {@link SkyBox} used to draw the stars.
   *
   * @type {SkyBox}
   * @default undefined
   *
   * @see Scene#backgroundColor
   */
  this.skyBox = undefined;

  /**
   * The sky atmosphere drawn around the globe.
   *
   * @type {SkyAtmosphere}
   * @default undefined
   */
  this.skyAtmosphere = undefined;

  /**
   * The {@link Sun}.
   *
   * @type {Sun}
   * @default undefined
   */
  this.sun = undefined;

  /**
   * Uses a bloom filter on the sun when enabled.
   *
   * @type {Boolean}
   * @default true
   */
  this.sunBloom = true;
  this._sunBloom = undefined;

  /**
   * The {@link Moon}
   *
   * @type Moon
   * @default undefined
   */
  this.moon = undefined;

  /**
   * The background color, which is only visible if there is no sky box, i.e., {@link Scene#skyBox} is undefined.
   *
   * @type {Color}
   * @default {@link Color.BLACK}
   *
   * @see Scene#skyBox
   */
  this.backgroundColor = Color.clone(Color.BLACK);

  this._mode = SceneMode.SCENE3D;

  this._mapProjection = defined(options.mapProjection)
    ? options.mapProjection
    : new GeographicProjection();

  /**
   * The current morph transition time between 2D/Columbus View and 3D,
   * with 0.0 being 2D or Columbus View and 1.0 being 3D.
   *
   * @type {Number}
   * @default 1.0
   */
  this.morphTime = 1.0;

  /**
   * The far-to-near ratio of the multi-frustum when using a normal depth buffer.
   * <p>
   * This value is used to create the near and far values for each frustum of the multi-frustum. It is only used
   * when {@link Scene#logarithmicDepthBuffer} is <code>false</code>. When <code>logarithmicDepthBuffer</code> is
   * <code>true</code>, use {@link Scene#logarithmicDepthFarToNearRatio}.
   * </p>
   *
   * @type {Number}
   * @default 1000.0
   */
  this.farToNearRatio = 1000.0;

  /**
   * The far-to-near ratio of the multi-frustum when using a logarithmic depth buffer.
   * <p>
   * This value is used to create the near and far values for each frustum of the multi-frustum. It is only used
   * when {@link Scene#logarithmicDepthBuffer} is <code>true</code>. When <code>logarithmicDepthBuffer</code> is
   * <code>false</code>, use {@link Scene#farToNearRatio}.
   * </p>
   *
   * @type {Number}
   * @default 1e9
   */
  this.logarithmicDepthFarToNearRatio = 1e9;

  /**
   * Determines the uniform depth size in meters of each frustum of the multifrustum in 2D. If a primitive or model close
   * to the surface shows z-fighting, decreasing this will eliminate the artifact, but decrease performance. On the
   * other hand, increasing this will increase performance but may cause z-fighting among primitives close to the surface.
   *
   * @type {Number}
   * @default 1.75e6
   */
  this.nearToFarDistance2D = 1.75e6;

  /**
   * This property is for debugging only; it is not for production use.
   * <p>
   * A function that determines what commands are executed.  As shown in the examples below,
   * the function receives the command's <code>owner</code> as an argument, and returns a boolean indicating if the
   * command should be executed.
   * </p>
   * <p>
   * The default is <code>undefined</code>, indicating that all commands are executed.
   * </p>
   *
   * @type Function
   *
   * @default undefined
   *
   * @example
   * // Do not execute any commands.
   * scene.debugCommandFilter = function(command) {
   *     return false;
   * };
   *
   * // Execute only the billboard's commands.  That is, only draw the billboard.
   * const billboards = new Cesium.BillboardCollection();
   * scene.debugCommandFilter = function(command) {
   *     return command.owner === billboards;
   * };
   */
  this.debugCommandFilter = undefined;

  /**
   * This property is for debugging only; it is not for production use.
   * <p>
   * When <code>true</code>, commands are randomly shaded.  This is useful
   * for performance analysis to see what parts of a scene or model are
   * command-dense and could benefit from batching.
   * </p>
   *
   * @type Boolean
   *
   * @default false
   */
  this.debugShowCommands = false;

  /**
   * This property is for debugging only; it is not for production use.
   * <p>
   * When <code>true</code>, commands are shaded based on the frustums they
   * overlap.  Commands in the closest frustum are tinted red, commands in
   * the next closest are green, and commands in the farthest frustum are
   * blue.  If a command overlaps more than one frustum, the color components
   * are combined, e.g., a command overlapping the first two frustums is tinted
   * yellow.
   * </p>
   *
   * @type Boolean
   *
   * @default false
   */
  this.debugShowFrustums = false;

  /**
   * This property is for debugging only; it is not for production use.
   * <p>
   * Displays frames per second and time between frames.
   * </p>
   *
   * @type Boolean
   *
   * @default false
   */
  this.debugShowFramesPerSecond = false;

  /**
   * This property is for debugging only; it is not for production use.
   * <p>
   * Indicates which frustum will have depth information displayed.
   * </p>
   *
   * @type Number
   *
   * @default 1
   */
  this.debugShowDepthFrustum = 1;

  /**
   * This property is for debugging only; it is not for production use.
   * <p>
   * When <code>true</code>, draws outlines to show the boundaries of the camera frustums
   * </p>
   *
   * @type Boolean
   *
   * @default false
   */
  this.debugShowFrustumPlanes = false;
  this._debugShowFrustumPlanes = false;
  this._debugFrustumPlanes = undefined;

  /**
   * When <code>true</code>, enables picking using the depth buffer.
   *
   * @type Boolean
   * @default true
   */
  this.useDepthPicking = true;

  /**
   * When <code>true</code>, enables picking translucent geometry using the depth buffer. Note that {@link Scene#useDepthPicking} must also be true for enabling this to work.
   *
   * <p>
   * There is a decrease in performance when enabled. There are extra draw calls to write depth for
   * translucent geometry.
   * </p>
   *
   * @example
   * // picking the position of a translucent primitive
   * viewer.screenSpaceEventHandler.setInputAction(function onLeftClick(movement) {
   *      const pickedFeature = viewer.scene.pick(movement.position);
   *      if (!Cesium.defined(pickedFeature)) {
   *          // nothing picked
   *          return;
   *      }
   *      const worldPosition = viewer.scene.pickPosition(movement.position);
   * }, Cesium.ScreenSpaceEventType.LEFT_CLICK);
   *
   * @type {Boolean}
   * @default false
   */
  this.pickTranslucentDepth = false;

  /**
   * The time in milliseconds to wait before checking if the camera has not moved and fire the cameraMoveEnd event.
   * @type {Number}
   * @default 500.0
   * @private
   */
  this.cameraEventWaitTime = 500.0;

  /**
   * Blends the atmosphere to geometry far from the camera for horizon views. Allows for additional
   * performance improvements by rendering less geometry and dispatching less terrain requests.
   * @type {Fog}
   */
  this.fog = new Fog();

  this._shadowMapCamera = new Camera(this);

  /**
   * The shadow map for the scene's light source. When enabled, models, primitives, and the globe may cast and receive shadows.
   * @type {ShadowMap}
   */
  this.shadowMap = new ShadowMap({
    context: context,
    lightCamera: this._shadowMapCamera,
    enabled: defaultValue(options.shadows, false),
  });

  /**
   * When <code>false</code>, 3D Tiles will render normally. When <code>true</code>, classified 3D Tile geometry will render normally and
   * unclassified 3D Tile geometry will render with the color multiplied by {@link Scene#invertClassificationColor}.
   * @type {Boolean}
   * @default false
   */
  this.invertClassification = false;

  /**
   * The highlight color of unclassified 3D Tile geometry when {@link Scene#invertClassification} is <code>true</code>.
   * <p>When the color's alpha is less than 1.0, the unclassified portions of the 3D Tiles will not blend correctly with the classified positions of the 3D Tiles.</p>
   * <p>Also, when the color's alpha is less than 1.0, the WEBGL_depth_texture and EXT_frag_depth WebGL extensions must be supported.</p>
   * @type {Color}
   * @default Color.WHITE
   */
  this.invertClassificationColor = Color.clone(Color.WHITE);

  this._actualInvertClassificationColor = Color.clone(
    this._invertClassificationColor
  );
  this._invertClassification = new InvertClassification();

  /**
   * The focal length for use when with cardboard or WebVR.
   * @type {Number}
   */
  this.focalLength = undefined;

  /**
   * The eye separation distance in meters for use with cardboard or WebVR.
   * @type {Number}
   */
  this.eyeSeparation = undefined;

  /**
   * Post processing effects applied to the final render.
   * @type {PostProcessStageCollection}
   */
  this.postProcessStages = new PostProcessStageCollection();

  this._brdfLutGenerator = new BrdfLutGenerator();

  this._performanceDisplay = undefined;
  this._debugVolume = undefined;

  this._screenSpaceCameraController = new ScreenSpaceCameraController(this);
  this._cameraUnderground = false;
  this._mapMode2D = defaultValue(options.mapMode2D, MapMode2D.INFINITE_SCROLL);

  // Keeps track of the state of a frame. FrameState is the state across
  // the primitives of the scene. This state is for internally keeping track
  // of celestial and environment effects that need to be updated/rendered in
  // a certain order as well as updating/tracking framebuffer usage.
  this._environmentState = {
    skyBoxCommand: undefined,
    skyAtmosphereCommand: undefined,
    sunDrawCommand: undefined,
    sunComputeCommand: undefined,
    moonCommand: undefined,

    isSunVisible: false,
    isMoonVisible: false,
    isReadyForAtmosphere: false,
    isSkyAtmosphereVisible: false,

    clearGlobeDepth: false,
    useDepthPlane: false,
    renderTranslucentDepthForPick: false,

    originalFramebuffer: undefined,
    useGlobeDepthFramebuffer: false,
    useOIT: false,
    useInvertClassification: false,
    usePostProcess: false,
    usePostProcessSelected: false,
    useWebVR: false,
  };

  this._useWebVR = false;
  this._cameraVR = undefined;
  this._aspectRatioVR = undefined;

  /**
   * When <code>true</code>, rendering a frame will only occur when needed as determined by changes within the scene.
   * Enabling improves performance of the application, but requires using {@link Scene#requestRender}
   * to render a new frame explicitly in this mode. This will be necessary in many cases after making changes
   * to the scene in other parts of the API.
   *
   * @see {@link https://cesium.com/blog/2018/01/24/cesium-scene-rendering-performance/|Improving Performance with Explicit Rendering}
   * @see Scene#maximumRenderTimeChange
   * @see Scene#requestRender
   *
   * @type {Boolean}
   * @default false
   */
  this.requestRenderMode = defaultValue(options.requestRenderMode, false);
  this._renderRequested = true;

  /**
   * If {@link Scene#requestRenderMode} is <code>true</code>, this value defines the maximum change in
   * simulation time allowed before a render is requested. Lower values increase the number of frames rendered
   * and higher values decrease the number of frames rendered. If <code>undefined</code>, changes to
   * the simulation time will never request a render.
   * This value impacts the rate of rendering for changes in the scene like lighting, entity property updates,
   * and animations.
   *
   * @see {@link https://cesium.com/blog/2018/01/24/cesium-scene-rendering-performance/|Improving Performance with Explicit Rendering}
   * @see Scene#requestRenderMode
   *
   * @type {Number}
   * @default 0.0
   */
  this.maximumRenderTimeChange = defaultValue(
    options.maximumRenderTimeChange,
    0.0
  );
  this._lastRenderTime = undefined;
  this._frameRateMonitor = undefined;

  this._removeRequestListenerCallback = RequestScheduler.requestCompletedEvent.addEventListener(
    requestRenderAfterFrame(this)
  );
  this._removeTaskProcessorListenerCallback = TaskProcessor.taskCompletedEvent.addEventListener(
    requestRenderAfterFrame(this)
  );
  this._removeGlobeCallbacks = [];

  const viewport = new BoundingRectangle(
    0,
    0,
    context.drawingBufferWidth,
    context.drawingBufferHeight
  );
  const camera = new Camera(this);

  if (this._logDepthBuffer) {
    camera.frustum.near = 0.1;
    camera.frustum.far = 10000000000.0;
  }

  /**
   * The camera view for the scene camera flight destination. Used for preloading flight destination tiles.
   * @type {Camera}
   * @private
   */
  this.preloadFlightCamera = new Camera(this);

  /**
   * The culling volume for the scene camera flight destination. Used for preloading flight destination tiles.
   * @type {CullingVolume}
   * @private
   */
  this.preloadFlightCullingVolume = undefined;

  this._picking = new Picking(this);
  this._defaultView = new View(this, camera, viewport);
  this._view = this._defaultView;

  this._hdr = undefined;
  this._hdrDirty = undefined;
  this.highDynamicRange = false;
  this.gamma = 2.2;

  /**
   * The spherical harmonic coefficients for image-based lighting of PBR models.
   * @type {Cartesian3[]}
   */
  this.sphericalHarmonicCoefficients = undefined;

  /**
   * The url to the KTX2 file containing the specular environment map and convoluted mipmaps for image-based lighting of PBR models.
   * @type {String}
   */
  this.specularEnvironmentMaps = undefined;
  this._specularEnvironmentMapAtlas = undefined;

  /**
   * The light source for shading. Defaults to a directional light from the Sun.
   * @type {Light}
   */
  this.light = new SunLight();

  // Give frameState, camera, and screen space camera controller initial state before rendering
  updateFrameNumber(this, 0.0, JulianDate.now());
  this.updateFrameState();
  this.initializeFrame();
}

function updateGlobeListeners(scene, globe) {
  for (let i = 0; i < scene._removeGlobeCallbacks.length; ++i) {
    scene._removeGlobeCallbacks[i]();
  }
  scene._removeGlobeCallbacks.length = 0;

  const removeGlobeCallbacks = [];
  if (defined(globe)) {
    removeGlobeCallbacks.push(
      globe.imageryLayersUpdatedEvent.addEventListener(
        requestRenderAfterFrame(scene)
      )
    );
    removeGlobeCallbacks.push(
      globe.terrainProviderChanged.addEventListener(
        requestRenderAfterFrame(scene)
      )
    );
  }
  scene._removeGlobeCallbacks = removeGlobeCallbacks;
}

Object.defineProperties(Scene.prototype, {
  /**
   * Gets the canvas element to which this scene is bound.
   * @memberof Scene.prototype
   *
   * @type {HTMLCanvasElement}
   * @readonly
   */
  canvas: {
    get: function () {
      return this._canvas;
    },
  },

  /**
   * The drawingBufferHeight of the underlying GL context.
   * @memberof Scene.prototype
   *
   * @type {Number}
   * @readonly
   *
   * @see {@link https://www.khronos.org/registry/webgl/specs/1.0/#DOM-WebGLRenderingContext-drawingBufferHeight|drawingBufferHeight}
   */
  drawingBufferHeight: {
    get: function () {
      return this._context.drawingBufferHeight;
    },
  },

  /**
   * The drawingBufferHeight of the underlying GL context.
   * @memberof Scene.prototype
   *
   * @type {Number}
   * @readonly
   *
   * @see {@link https://www.khronos.org/registry/webgl/specs/1.0/#DOM-WebGLRenderingContext-drawingBufferHeight|drawingBufferHeight}
   */
  drawingBufferWidth: {
    get: function () {
      return this._context.drawingBufferWidth;
    },
  },

  /**
   * The maximum aliased line width, in pixels, supported by this WebGL implementation.  It will be at least one.
   * @memberof Scene.prototype
   *
   * @type {Number}
   * @readonly
   *
   * @see {@link https://www.khronos.org/opengles/sdk/docs/man/xhtml/glGet.xml|glGet} with <code>ALIASED_LINE_WIDTH_RANGE</code>.
   */
  maximumAliasedLineWidth: {
    get: function () {
      return ContextLimits.maximumAliasedLineWidth;
    },
  },

  /**
   * The maximum length in pixels of one edge of a cube map, supported by this WebGL implementation.  It will be at least 16.
   * @memberof Scene.prototype
   *
   * @type {Number}
   * @readonly
   *
   * @see {@link https://www.khronos.org/opengles/sdk/docs/man/xhtml/glGet.xml|glGet} with <code>GL_MAX_CUBE_MAP_TEXTURE_SIZE</code>.
   */
  maximumCubeMapSize: {
    get: function () {
      return ContextLimits.maximumCubeMapSize;
    },
  },

  /**
   * Returns <code>true</code> if the {@link Scene#pickPosition} function is supported.
   * @memberof Scene.prototype
   *
   * @type {Boolean}
   * @readonly
   *
   * @see Scene#pickPosition
   */
  pickPositionSupported: {
    get: function () {
      return this._context.depthTexture;
    },
  },

  /**
   * Returns <code>true</code> if the {@link Scene#sampleHeight} and {@link Scene#sampleHeightMostDetailed} functions are supported.
   * @memberof Scene.prototype
   *
   * @type {Boolean}
   * @readonly
   *
   * @see Scene#sampleHeight
   * @see Scene#sampleHeightMostDetailed
   */
  sampleHeightSupported: {
    get: function () {
      return this._context.depthTexture;
    },
  },

  /**
   * Returns <code>true</code> if the {@link Scene#clampToHeight} and {@link Scene#clampToHeightMostDetailed} functions are supported.
   * @memberof Scene.prototype
   *
   * @type {Boolean}
   * @readonly
   *
   * @see Scene#clampToHeight
   * @see Scene#clampToHeightMostDetailed
   */
  clampToHeightSupported: {
    get: function () {
      return this._context.depthTexture;
    },
  },

  /**
   * Returns <code>true</code> if the {@link Scene#invertClassification} is supported.
   * @memberof Scene.prototype
   *
   * @type {Boolean}
   * @readonly
   *
   * @see Scene#invertClassification
   */
  invertClassificationSupported: {
    get: function () {
      return this._context.depthTexture;
    },
  },

  /**
   * Returns <code>true</code> if specular environment maps are supported.
   * @memberof Scene.prototype
   *
   * @type {Boolean}
   * @readonly
   *
   * @see Scene#specularEnvironmentMaps
   */
  specularEnvironmentMapsSupported: {
    get: function () {
      return OctahedralProjectedCubeMap.isSupported(this._context);
    },
  },

  /**
   * Gets or sets the depth-test ellipsoid.
   * @memberof Scene.prototype
   *
   * @type {Globe}
   */
  globe: {
    get: function () {
      return this._globe;
    },

    set: function (globe) {
      this._globe = this._globe && this._globe.destroy();
      this._globe = globe;

      updateGlobeListeners(this, globe);
    },
  },

  /**
   * Gets the collection of primitives.
   * @memberof Scene.prototype
   *
   * @type {PrimitiveCollection}
   * @readonly
   */
  primitives: {
    get: function () {
      return this._primitives;
    },
  },

  /**
   * Gets the collection of ground primitives.
   * @memberof Scene.prototype
   *
   * @type {PrimitiveCollection}
   * @readonly
   */
  groundPrimitives: {
    get: function () {
      return this._groundPrimitives;
    },
  },

  /**
   * Gets or sets the camera.
   * @memberof Scene.prototype
   *
   * @type {Camera}
   * @readonly
   */
  camera: {
    get: function () {
      return this._view.camera;
    },
    set: function (camera) {
      // For internal use only. Documentation is still @readonly.
      this._view.camera = camera;
    },
  },

  /**
   * Gets or sets the view.
   * @memberof Scene.prototype
   *
   * @type {View}
   * @readonly
   *
   * @private
   */
  view: {
    get: function () {
      return this._view;
    },
    set: function (view) {
      // For internal use only. Documentation is still @readonly.
      this._view = view;
    },
  },

  /**
   * Gets the default view.
   * @memberof Scene.prototype
   *
   * @type {View}
   * @readonly
   *
   * @private
   */
  defaultView: {
    get: function () {
      return this._defaultView;
    },
  },

  /**
   * Gets picking functions and state
   * @memberof Scene.prototype
   *
   * @type {Picking}
   * @readonly
   *
   * @private
   */
  picking: {
    get: function () {
      return this._picking;
    },
  },

  /**
   * Gets the controller for camera input handling.
   * @memberof Scene.prototype
   *
   * @type {ScreenSpaceCameraController}
   * @readonly
   */
  screenSpaceCameraController: {
    get: function () {
      return this._screenSpaceCameraController;
    },
  },

  /**
   * Get the map projection to use in 2D and Columbus View modes.
   * @memberof Scene.prototype
   *
   * @type {MapProjection}
   * @readonly
   *
   * @default new GeographicProjection()
   */
  mapProjection: {
    get: function () {
      return this._mapProjection;
    },
  },

  /**
   * Gets the job scheduler
   * @memberof Scene.prototype
   * @type {JobScheduler}
   * @readonly
   *
   * @private
   */
  jobScheduler: {
    get: function () {
      return this._jobScheduler;
    },
  },

  /**
   * Gets state information about the current scene. If called outside of a primitive's <code>update</code>
   * function, the previous frame's state is returned.
   * @memberof Scene.prototype
   *
   * @type {FrameState}
   * @readonly
   *
   * @private
   */
  frameState: {
    get: function () {
      return this._frameState;
    },
  },

  /**
   * Gets the environment state.
   * @memberof Scene.prototype
   *
   * @type {EnvironmentState}
   * @readonly
   *
   * @private
   */
  environmentState: {
    get: function () {
      return this._environmentState;
    },
  },

  /**
   * Gets the collection of tweens taking place in the scene.
   * @memberof Scene.prototype
   *
   * @type {TweenCollection}
   * @readonly
   *
   * @private
   */
  tweens: {
    get: function () {
      return this._tweens;
    },
  },

  /**
   * Gets the collection of image layers that will be rendered on the globe.
   * @memberof Scene.prototype
   *
   * @type {ImageryLayerCollection}
   * @readonly
   */
  imageryLayers: {
    get: function () {
      if (!defined(this.globe)) {
        return undefined;
      }

      return this.globe.imageryLayers;
    },
  },

  /**
   * The terrain provider providing surface geometry for the globe.
   * @memberof Scene.prototype
   *
   * @type {TerrainProvider}
   */
  terrainProvider: {
    get: function () {
      if (!defined(this.globe)) {
        return undefined;
      }

      return this.globe.terrainProvider;
    },
    set: function (terrainProvider) {
      if (defined(this.globe)) {
        this.globe.terrainProvider = terrainProvider;
      }
    },
  },

  /**
   * Gets an event that's raised when the terrain provider is changed
   * @memberof Scene.prototype
   *
   * @type {Event}
   * @readonly
   */
  terrainProviderChanged: {
    get: function () {
      if (!defined(this.globe)) {
        return undefined;
      }

      return this.globe.terrainProviderChanged;
    },
  },

  /**
   * Gets the event that will be raised before the scene is updated or rendered.  Subscribers to the event
   * receive the Scene instance as the first parameter and the current time as the second parameter.
   * @memberof Scene.prototype
   *
   * @see {@link https://cesium.com/blog/2018/01/24/cesium-scene-rendering-performance/|Improving Performance with Explicit Rendering}
   * @see Scene#postUpdate
   * @see Scene#preRender
   * @see Scene#postRender
   *
   * @type {Event}
   * @readonly
   */
  preUpdate: {
    get: function () {
      return this._preUpdate;
    },
  },

  /**
   * Gets the event that will be raised immediately after the scene is updated and before the scene is rendered.
   * Subscribers to the event receive the Scene instance as the first parameter and the current time as the second
   * parameter.
   * @memberof Scene.prototype
   *
   * @see {@link https://cesium.com/blog/2018/01/24/cesium-scene-rendering-performance/|Improving Performance with Explicit Rendering}
   * @see Scene#preUpdate
   * @see Scene#preRender
   * @see Scene#postRender
   *
   * @type {Event}
   * @readonly
   */
  postUpdate: {
    get: function () {
      return this._postUpdate;
    },
  },

  /**
   * Gets the event that will be raised when an error is thrown inside the <code>render</code> function.
   * The Scene instance and the thrown error are the only two parameters passed to the event handler.
   * By default, errors are not rethrown after this event is raised, but that can be changed by setting
   * the <code>rethrowRenderErrors</code> property.
   * @memberof Scene.prototype
   *
   * @type {Event}
   * @readonly
   */
  renderError: {
    get: function () {
      return this._renderError;
    },
  },

  /**
   * Gets the event that will be raised after the scene is updated and immediately before the scene is rendered.
   * Subscribers to the event receive the Scene instance as the first parameter and the current time as the second
   * parameter.
   * @memberof Scene.prototype
   *
   * @see {@link https://cesium.com/blog/2018/01/24/cesium-scene-rendering-performance/|Improving Performance with Explicit Rendering}
   * @see Scene#preUpdate
   * @see Scene#postUpdate
   * @see Scene#postRender
   *
   * @type {Event}
   * @readonly
   */
  preRender: {
    get: function () {
      return this._preRender;
    },
  },

  /**
   * Gets the event that will be raised immediately after the scene is rendered.  Subscribers to the event
   * receive the Scene instance as the first parameter and the current time as the second parameter.
   * @memberof Scene.prototype
   *
   * @see {@link https://cesium.com/blog/2018/01/24/cesium-scene-rendering-performance/|Improving Performance with Explicit Rendering}
   * @see Scene#preUpdate
   * @see Scene#postUpdate
   * @see Scene#postRender
   *
   * @type {Event}
   * @readonly
   */
  postRender: {
    get: function () {
      return this._postRender;
    },
  },

  /**
   * Gets the simulation time when the scene was last rendered. Returns undefined if the scene has not yet been
   * rendered.
   * @memberof Scene.prototype
   *
   * @type {JulianDate}
   * @readonly
   */
  lastRenderTime: {
    get: function () {
      return this._lastRenderTime;
    },
  },

  /**
   * @memberof Scene.prototype
   * @private
   * @readonly
   */
  context: {
    get: function () {
      return this._context;
    },
  },

  /**
   * This property is for debugging only; it is not for production use.
   * <p>
   * When {@link Scene.debugShowFrustums} is <code>true</code>, this contains
   * properties with statistics about the number of command execute per frustum.
   * <code>totalCommands</code> is the total number of commands executed, ignoring
   * overlap. <code>commandsInFrustums</code> is an array with the number of times
   * commands are executed redundantly, e.g., how many commands overlap two or
   * three frustums.
   * </p>
   *
   * @memberof Scene.prototype
   *
   * @type {Object}
   * @readonly
   *
   * @default undefined
   */
  debugFrustumStatistics: {
    get: function () {
      return this._view.debugFrustumStatistics;
    },
  },

  /**
   * Gets whether or not the scene is optimized for 3D only viewing.
   * @memberof Scene.prototype
   * @type {Boolean}
   * @readonly
   */
  scene3DOnly: {
    get: function () {
      return this._frameState.scene3DOnly;
    },
  },

  /**
   * Gets whether or not the scene has order independent translucency enabled.
   * Note that this only reflects the original construction option, and there are
   * other factors that could prevent OIT from functioning on a given system configuration.
   * @memberof Scene.prototype
   * @type {Boolean}
   * @readonly
   */
  orderIndependentTranslucency: {
    get: function () {
      return this._useOIT;
    },
  },

  /**
   * Gets the unique identifier for this scene.
   * @memberof Scene.prototype
   * @type {String}
   * @readonly
   */
  id: {
    get: function () {
      return this._id;
    },
  },

  /**
   * Gets or sets the current mode of the scene.
   * @memberof Scene.prototype
   * @type {SceneMode}
   * @default {@link SceneMode.SCENE3D}
   */
  mode: {
    get: function () {
      return this._mode;
    },
    set: function (value) {
      //>>includeStart('debug', pragmas.debug);
      if (this.scene3DOnly && value !== SceneMode.SCENE3D) {
        throw new DeveloperError(
          "Only SceneMode.SCENE3D is valid when scene3DOnly is true."
        );
      }
      //>>includeEnd('debug');
      if (value === SceneMode.SCENE2D) {
        this.morphTo2D(0);
      } else if (value === SceneMode.SCENE3D) {
        this.morphTo3D(0);
      } else if (value === SceneMode.COLUMBUS_VIEW) {
        this.morphToColumbusView(0);
        //>>includeStart('debug', pragmas.debug);
      } else {
        throw new DeveloperError(
          "value must be a valid SceneMode enumeration."
        );
        //>>includeEnd('debug');
      }
      this._mode = value;
    },
  },

  /**
   * Gets the number of frustums used in the last frame.
   * @memberof Scene.prototype
   * @type {FrustumCommands[]}
   *
   * @private
   */
  frustumCommandsList: {
    get: function () {
      return this._view.frustumCommandsList;
    },
  },

  /**
   * Gets the number of frustums used in the last frame.
   * @memberof Scene.prototype
   * @type {Number}
   *
   * @private
   */
  numberOfFrustums: {
    get: function () {
      return this._view.frustumCommandsList.length;
    },
  },

  /**
   * When <code>true</code>, splits the scene into two viewports with steroscopic views for the left and right eyes.
   * Used for cardboard and WebVR.
   * @memberof Scene.prototype
   * @type {Boolean}
   * @default false
   */
  useWebVR: {
    get: function () {
      return this._useWebVR;
    },
    set: function (value) {
      //>>includeStart('debug', pragmas.debug);
      if (this.camera.frustum instanceof OrthographicFrustum) {
        throw new DeveloperError(
          "VR is unsupported with an orthographic projection."
        );
      }
      //>>includeEnd('debug');
      this._useWebVR = value;
      if (this._useWebVR) {
        this._frameState.creditDisplay.container.style.visibility = "hidden";
        this._cameraVR = new Camera(this);
        if (!defined(this._deviceOrientationCameraController)) {
          this._deviceOrientationCameraController = new DeviceOrientationCameraController(
            this
          );
        }

        this._aspectRatioVR = this.camera.frustum.aspectRatio;
      } else {
        this._frameState.creditDisplay.container.style.visibility = "visible";
        this._cameraVR = undefined;
        this._deviceOrientationCameraController =
          this._deviceOrientationCameraController &&
          !this._deviceOrientationCameraController.isDestroyed() &&
          this._deviceOrientationCameraController.destroy();

        this.camera.frustum.aspectRatio = this._aspectRatioVR;
        this.camera.frustum.xOffset = 0.0;
      }
    },
  },

  /**
   * Determines if the 2D map is rotatable or can be scrolled infinitely in the horizontal direction.
   * @memberof Scene.prototype
   * @type {MapMode2D}
   * @readonly
   */
  mapMode2D: {
    get: function () {
      return this._mapMode2D;
    },
  },

  /**
   * Gets or sets the position of the Imagery splitter within the viewport.  Valid values are between 0.0 and 1.0.
   * @memberof Scene.prototype
   *
   * @type {Number}
   */
  imagerySplitPosition: {
    get: function () {
      return this._frameState.imagerySplitPosition;
    },
    set: function (value) {
      this._frameState.imagerySplitPosition = value;
    },
  },

  /**
   * The distance from the camera at which to disable the depth test of billboards, labels and points
   * to, for example, prevent clipping against terrain. When set to zero, the depth test should always
   * be applied. When less than zero, the depth test should never be applied. Setting the disableDepthTestDistance
   * property of a billboard, label or point will override this value.
   * @memberof Scene.prototype
   * @type {Number}
   * @default 0.0
   */
  minimumDisableDepthTestDistance: {
    get: function () {
      return this._minimumDisableDepthTestDistance;
    },
    set: function (value) {
      //>>includeStart('debug', pragmas.debug);
      if (!defined(value) || value < 0.0) {
        throw new DeveloperError(
          "minimumDisableDepthTestDistance must be greater than or equal to 0.0."
        );
      }
      //>>includeEnd('debug');
      this._minimumDisableDepthTestDistance = value;
    },
  },

  /**
   * Whether or not to use a logarithmic depth buffer. Enabling this option will allow for less frustums in the multi-frustum,
   * increasing performance. This property relies on fragmentDepth being supported.
   * @memberof Scene.prototype
   * @type {Boolean}
   */
  logarithmicDepthBuffer: {
    get: function () {
      return this._logDepthBuffer;
    },
    set: function (value) {
      value = this._context.fragmentDepth && value;
      if (this._logDepthBuffer !== value) {
        this._logDepthBuffer = value;
        this._logDepthBufferDirty = true;
      }
    },
  },

  /**
   * The value used for gamma correction. This is only used when rendering with high dynamic range.
   * @memberof Scene.prototype
   * @type {Number}
   * @default 2.2
   */
  gamma: {
    get: function () {
      return this._context.uniformState.gamma;
    },
    set: function (value) {
      this._context.uniformState.gamma = value;
    },
  },

  /**
   * Whether or not to use high dynamic range rendering.
   * @memberof Scene.prototype
   * @type {Boolean}
   * @default true
   */
  highDynamicRange: {
    get: function () {
      return this._hdr;
    },
    set: function (value) {
      const context = this._context;
      const hdr =
        value &&
        context.depthTexture &&
        (context.colorBufferFloat || context.colorBufferHalfFloat);
      this._hdrDirty = hdr !== this._hdr;
      this._hdr = hdr;
    },
  },

  /**
   * Whether or not high dynamic range rendering is supported.
   * @memberof Scene.prototype
   * @type {Boolean}
   * @readonly
   * @default true
   */
  highDynamicRangeSupported: {
    get: function () {
      const context = this._context;
      return (
        context.depthTexture &&
        (context.colorBufferFloat || context.colorBufferHalfFloat)
      );
    },
  },

  /**
   * Whether or not the camera is underneath the globe.
   * @memberof Scene.prototype
   * @type {Boolean}
   * @readonly
   * @default false
   */
  cameraUnderground: {
    get: function () {
      return this._cameraUnderground;
    },
  },

  /**
   * Whether or not the camera is underneath the globe.
   * @memberof Scene.prototype
   * @type {Boolean}
   * @readonly
   * @default false
   */
   msaaSamples: {
    get: function () {
      return this._msaaSamples;
    },
    set: function (value) {
      value = Math.min(value, ContextLimits.maximumSamples);
      this._msaaSamples = value;
    },
  },

  /**
   * Returns <code>true</code> if the Scene's context supports MSAA.
   * @memberof Scene.prototype
   * @type {Boolean}
   * @readonly
   */
   msaaSupported: {
    get: function () {
      return this._context.msaa;
    },
  },

  /**
   * Ratio between a pixel and a density-independent pixel. Provides a standard unit of
   * measure for real pixel measurements appropriate to a particular device.
   *
   * @memberof Scene.prototype
   * @type {Number}
   * @default 1.0
   * @private
   */
  pixelRatio: {
    get: function () {
      return this._frameState.pixelRatio;
    },
    set: function (value) {
      this._frameState.pixelRatio = value;
    },
  },

  /**
   * @private
   */
  opaqueFrustumNearOffset: {
    get: function () {
      return 0.9999;
    },
  },

  /**
   * @private
   */
  globeHeight: {
    get: function () {
      return this._globeHeight;
    },
  },
});

/**
 * Determines if a compressed texture format is supported.
 * @param {String} format The texture format. May be the name of the format or the WebGL extension name, e.g. s3tc or WEBGL_compressed_texture_s3tc.
 * @return {boolean} Whether or not the format is supported.
 */
Scene.prototype.getCompressedTextureFormatSupported = function (format) {
  const context = this.context;
  return (
    ((format === "WEBGL_compressed_texture_s3tc" || format === "s3tc") &&
      context.s3tc) ||
    ((format === "WEBGL_compressed_texture_pvrtc" || format === "pvrtc") &&
      context.pvrtc) ||
    ((format === "WEBGL_compressed_texture_etc" || format === "etc") &&
      context.etc) ||
    ((format === "WEBGL_compressed_texture_etc1" || format === "etc1") &&
      context.etc1) ||
    ((format === "WEBGL_compressed_texture_astc" || format === "astc") &&
      context.astc) ||
    ((format === "EXT_texture_compression_bptc" || format === "bc7") &&
      context.bc7)
  );
};

function updateDerivedCommands(scene, command, shadowsDirty) {
  const frameState = scene._frameState;
  const context = scene._context;
  const oit = scene._view.oit;
  const lightShadowMaps = frameState.shadowState.lightShadowMaps;
  const lightShadowsEnabled = frameState.shadowState.lightShadowsEnabled;

  let derivedCommands = command.derivedCommands;

  if (defined(command.pickId)) {
    derivedCommands.picking = DerivedCommand.createPickDerivedCommand(
      scene,
      command,
      context,
      derivedCommands.picking
    );
  }

  if (!command.pickOnly) {
    derivedCommands.depth = DerivedCommand.createDepthOnlyDerivedCommand(
      scene,
      command,
      context,
      derivedCommands.depth
    );
  }

  derivedCommands.originalCommand = command;

  if (scene._hdr) {
    derivedCommands.hdr = DerivedCommand.createHdrCommand(
      command,
      context,
      derivedCommands.hdr
    );
    command = derivedCommands.hdr.command;
    derivedCommands = command.derivedCommands;
  }

  if (lightShadowsEnabled && command.receiveShadows) {
    derivedCommands.shadows = ShadowMap.createReceiveDerivedCommand(
      lightShadowMaps,
      command,
      shadowsDirty,
      context,
      derivedCommands.shadows
    );
  }

  if (command.pass === Pass.TRANSLUCENT && defined(oit) && oit.isSupported()) {
    if (lightShadowsEnabled && command.receiveShadows) {
      derivedCommands.oit = defined(derivedCommands.oit)
        ? derivedCommands.oit
        : {};
      derivedCommands.oit.shadows = oit.createDerivedCommands(
        derivedCommands.shadows.receiveCommand,
        context,
        derivedCommands.oit.shadows
      );
    } else {
      derivedCommands.oit = oit.createDerivedCommands(
        command,
        context,
        derivedCommands.oit
      );
    }
  }
}

/**
 * @private
 */
Scene.prototype.updateDerivedCommands = function (command) {
  if (!defined(command.derivedCommands)) {
    // Is not a DrawCommand
    return;
  }

  const frameState = this._frameState;
  const context = this._context;

  // Update derived commands when any shadow maps become dirty
  let shadowsDirty = false;
  const lastDirtyTime = frameState.shadowState.lastDirtyTime;
  if (command.lastDirtyTime !== lastDirtyTime) {
    command.lastDirtyTime = lastDirtyTime;
    command.dirty = true;
    shadowsDirty = true;
  }

  const useLogDepth = frameState.useLogDepth;
  const useHdr = this._hdr;
  const derivedCommands = command.derivedCommands;
  const hasLogDepthDerivedCommands = defined(derivedCommands.logDepth);
  const hasHdrCommands = defined(derivedCommands.hdr);
  const hasDerivedCommands = defined(derivedCommands.originalCommand);
  const needsLogDepthDerivedCommands =
    useLogDepth && !hasLogDepthDerivedCommands;
  const needsHdrCommands = useHdr && !hasHdrCommands;
  const needsDerivedCommands = (!useLogDepth || !useHdr) && !hasDerivedCommands;
  command.dirty =
    command.dirty ||
    needsLogDepthDerivedCommands ||
    needsHdrCommands ||
    needsDerivedCommands;

  if (command.dirty) {
    command.dirty = false;

    const shadowMaps = frameState.shadowState.shadowMaps;
    const shadowsEnabled = frameState.shadowState.shadowsEnabled;
    if (shadowsEnabled && command.castShadows) {
      derivedCommands.shadows = ShadowMap.createCastDerivedCommand(
        shadowMaps,
        command,
        shadowsDirty,
        context,
        derivedCommands.shadows
      );
    }

    if (hasLogDepthDerivedCommands || needsLogDepthDerivedCommands) {
      derivedCommands.logDepth = DerivedCommand.createLogDepthCommand(
        command,
        context,
        derivedCommands.logDepth
      );
      updateDerivedCommands(
        this,
        derivedCommands.logDepth.command,
        shadowsDirty
      );
    }
    if (hasDerivedCommands || needsDerivedCommands) {
      updateDerivedCommands(this, command, shadowsDirty);
    }
  }
};

const renderTilesetPassState = new Cesium3DTilePassState({
  pass: Cesium3DTilePass.RENDER,
});

const preloadTilesetPassState = new Cesium3DTilePassState({
  pass: Cesium3DTilePass.PRELOAD,
});

const preloadFlightTilesetPassState = new Cesium3DTilePassState({
  pass: Cesium3DTilePass.PRELOAD_FLIGHT,
});

const requestRenderModeDeferCheckPassState = new Cesium3DTilePassState({
  pass: Cesium3DTilePass.REQUEST_RENDER_MODE_DEFER_CHECK,
});

const scratchOccluderBoundingSphere = new BoundingSphere();
let scratchOccluder;

function getOccluder(scene) {
  // TODO: The occluder is the top-level globe. When we add
  //       support for multiple central bodies, this should be the closest one.
  const globe = scene.globe;
  if (
    scene._mode === SceneMode.SCENE3D &&
    defined(globe) &&
    globe.show &&
    !scene._cameraUnderground &&
    !scene._globeTranslucencyState.translucent
  ) {
    const ellipsoid = globe.ellipsoid;
    const minimumTerrainHeight = scene.frameState.minimumTerrainHeight;
    scratchOccluderBoundingSphere.radius =
      ellipsoid.minimumRadius + minimumTerrainHeight;
    scratchOccluder = Occluder.fromBoundingSphere(
      scratchOccluderBoundingSphere,
      scene.camera.positionWC,
      scratchOccluder
    );
    return scratchOccluder;
  }

  return undefined;
}

/**
 * @private
 */
Scene.prototype.clearPasses = function (passes) {
  passes.render = false;
  passes.pick = false;
  passes.depth = false;
  passes.postProcess = false;
  passes.offscreen = false;
};

function updateFrameNumber(scene, frameNumber, time) {
  const frameState = scene._frameState;
  frameState.frameNumber = frameNumber;
  frameState.time = JulianDate.clone(time, frameState.time);
}

/**
 * @private
 */
Scene.prototype.updateFrameState = function () {
  const camera = this.camera;

  const frameState = this._frameState;
  frameState.commandList.length = 0;
  frameState.shadowMaps.length = 0;
  frameState.brdfLutGenerator = this._brdfLutGenerator;
  frameState.environmentMap = this.skyBox && this.skyBox._cubeMap;
  frameState.mode = this._mode;
  frameState.morphTime = this.morphTime;
  frameState.mapProjection = this.mapProjection;
  frameState.camera = camera;
  frameState.cullingVolume = camera.frustum.computeCullingVolume(
    camera.positionWC,
    camera.directionWC,
    camera.upWC
  );
  frameState.occluder = getOccluder(this);
  frameState.minimumTerrainHeight = 0.0;
  frameState.minimumDisableDepthTestDistance = this._minimumDisableDepthTestDistance;
  frameState.invertClassification = this.invertClassification;
  frameState.useLogDepth =
    this._logDepthBuffer &&
    !(
      this.camera.frustum instanceof OrthographicFrustum ||
      this.camera.frustum instanceof OrthographicOffCenterFrustum
    );
  frameState.light = this.light;
  frameState.cameraUnderground = this._cameraUnderground;
  frameState.globeTranslucencyState = this._globeTranslucencyState;

  if (defined(this.globe)) {
    frameState.terrainExaggeration = this.globe.terrainExaggeration;
    frameState.terrainExaggerationRelativeHeight = this.globe.terrainExaggerationRelativeHeight;
  }

  if (
    defined(this._specularEnvironmentMapAtlas) &&
    this._specularEnvironmentMapAtlas.ready
  ) {
    frameState.specularEnvironmentMaps = this._specularEnvironmentMapAtlas.texture;
    frameState.specularEnvironmentMapsMaximumLOD = this._specularEnvironmentMapAtlas.maximumMipmapLevel;
  } else {
    frameState.specularEnvironmentMaps = undefined;
    frameState.specularEnvironmentMapsMaximumLOD = undefined;
  }

  frameState.sphericalHarmonicCoefficients = this.sphericalHarmonicCoefficients;

  this._actualInvertClassificationColor = Color.clone(
    this.invertClassificationColor,
    this._actualInvertClassificationColor
  );
  if (!InvertClassification.isTranslucencySupported(this._context)) {
    this._actualInvertClassificationColor.alpha = 1.0;
  }

  frameState.invertClassificationColor = this._actualInvertClassificationColor;

  if (defined(this.globe)) {
    frameState.maximumScreenSpaceError = this.globe.maximumScreenSpaceError;
  } else {
    frameState.maximumScreenSpaceError = 2;
  }

  this.clearPasses(frameState.passes);

  frameState.tilesetPassState = undefined;
};

/**
 * @private
 */
Scene.prototype.isVisible = function (command, cullingVolume, occluder) {
  return (
    defined(command) &&
    (!defined(command.boundingVolume) ||
      !command.cull ||
      (cullingVolume.computeVisibility(command.boundingVolume) !==
        Intersect.OUTSIDE &&
        (!defined(occluder) ||
          !command.occlude ||
          !command.boundingVolume.isOccluded(occluder))))
  );
};

let transformFrom2D = new Matrix4(
  0.0,
  0.0,
  1.0,
  0.0,
  1.0,
  0.0,
  0.0,
  0.0,
  0.0,
  1.0,
  0.0,
  0.0,
  0.0,
  0.0,
  0.0,
  1.0
);
transformFrom2D = Matrix4.inverseTransformation(
  transformFrom2D,
  transformFrom2D
);

function debugShowBoundingVolume(command, scene, passState, debugFramebuffer) {
  // Debug code to draw bounding volume for command.  Not optimized!
  // Assumes bounding volume is a bounding sphere or box
  const frameState = scene._frameState;
  const context = frameState.context;
  const boundingVolume = command.boundingVolume;

  if (defined(scene._debugVolume)) {
    scene._debugVolume.destroy();
  }

  let geometry;

  let center = Cartesian3.clone(boundingVolume.center);
  if (frameState.mode !== SceneMode.SCENE3D) {
    center = Matrix4.multiplyByPoint(transformFrom2D, center, center);
    const projection = frameState.mapProjection;
    const centerCartographic = projection.unproject(center);
    center = projection.ellipsoid.cartographicToCartesian(centerCartographic);
  }

  if (defined(boundingVolume.radius)) {
    const radius = boundingVolume.radius;

    geometry = GeometryPipeline.toWireframe(
      EllipsoidGeometry.createGeometry(
        new EllipsoidGeometry({
          radii: new Cartesian3(radius, radius, radius),
          vertexFormat: PerInstanceColorAppearance.FLAT_VERTEX_FORMAT,
        })
      )
    );

    scene._debugVolume = new Primitive({
      geometryInstances: new GeometryInstance({
        geometry: geometry,
        modelMatrix: Matrix4.fromTranslation(center),
        attributes: {
          color: new ColorGeometryInstanceAttribute(1.0, 0.0, 0.0, 1.0),
        },
      }),
      appearance: new PerInstanceColorAppearance({
        flat: true,
        translucent: false,
      }),
      asynchronous: false,
    });
  } else {
    const halfAxes = boundingVolume.halfAxes;

    geometry = GeometryPipeline.toWireframe(
      BoxGeometry.createGeometry(
        BoxGeometry.fromDimensions({
          dimensions: new Cartesian3(2.0, 2.0, 2.0),
          vertexFormat: PerInstanceColorAppearance.FLAT_VERTEX_FORMAT,
        })
      )
    );

    scene._debugVolume = new Primitive({
      geometryInstances: new GeometryInstance({
        geometry: geometry,
        modelMatrix: Matrix4.fromRotationTranslation(
          halfAxes,
          center,
          new Matrix4()
        ),
        attributes: {
          color: new ColorGeometryInstanceAttribute(1.0, 0.0, 0.0, 1.0),
        },
      }),
      appearance: new PerInstanceColorAppearance({
        flat: true,
        translucent: false,
      }),
      asynchronous: false,
    });
  }

  const savedCommandList = frameState.commandList;
  const commandList = (frameState.commandList = []);
  scene._debugVolume.update(frameState);

  command = commandList[0];

  if (frameState.useLogDepth) {
    const logDepth = DerivedCommand.createLogDepthCommand(command, context);
    command = logDepth.command;
  }

  let framebuffer;
  if (defined(debugFramebuffer)) {
    framebuffer = passState.framebuffer;
    passState.framebuffer = debugFramebuffer;
  }

  command.execute(context, passState);

  if (defined(framebuffer)) {
    passState.framebuffer = framebuffer;
  }

  frameState.commandList = savedCommandList;
}

function executeCommand(command, scene, context, passState, debugFramebuffer) {
  const frameState = scene._frameState;

  if (defined(scene.debugCommandFilter) && !scene.debugCommandFilter(command)) {
    return;
  }

  if (command instanceof ClearCommand) {
    command.execute(context, passState);
    return;
  }

  if (command.debugShowBoundingVolume && defined(command.boundingVolume)) {
    debugShowBoundingVolume(command, scene, passState, debugFramebuffer);
  }

  if (frameState.useLogDepth && defined(command.derivedCommands.logDepth)) {
    command = command.derivedCommands.logDepth.command;
  }

  const passes = frameState.passes;
  if (
    !passes.pick &&
    !passes.depth &&
    scene._hdr &&
    defined(command.derivedCommands) &&
    defined(command.derivedCommands.hdr)
  ) {
    command = command.derivedCommands.hdr.command;
  }

  if (passes.pick || passes.depth) {
    if (
      passes.pick &&
      !passes.depth &&
      defined(command.derivedCommands.picking)
    ) {
      command = command.derivedCommands.picking.pickCommand;
      command.execute(context, passState);
      return;
    } else if (defined(command.derivedCommands.depth)) {
      command = command.derivedCommands.depth.depthOnlyCommand;
      command.execute(context, passState);
      return;
    }
  }

  if (scene.debugShowCommands || scene.debugShowFrustums) {
    scene._debugInspector.executeDebugShowFrustumsCommand(
      scene,
      command,
      passState
    );
    return;
  }

  if (
    frameState.shadowState.lightShadowsEnabled &&
    command.receiveShadows &&
    defined(command.derivedCommands.shadows)
  ) {
    // If the command receives shadows, execute the derived shadows command.
    // Some commands, such as OIT derived commands, do not have derived shadow commands themselves
    // and instead shadowing is built-in. In this case execute the command regularly below.
    command.derivedCommands.shadows.receiveCommand.execute(context, passState);
  } else {
    command.execute(context, passState);
  }
}

function executeIdCommand(command, scene, context, passState) {
  const frameState = scene._frameState;
  let derivedCommands = command.derivedCommands;
  if (!defined(derivedCommands)) {
    return;
  }

  if (frameState.useLogDepth && defined(derivedCommands.logDepth)) {
    command = derivedCommands.logDepth.command;
  }

  derivedCommands = command.derivedCommands;
  if (defined(derivedCommands.picking)) {
    command = derivedCommands.picking.pickCommand;
    command.execute(context, passState);
  } else if (defined(derivedCommands.depth)) {
    command = derivedCommands.depth.depthOnlyCommand;
    command.execute(context, passState);
  }
}

function backToFront(a, b, position) {
  return (
    b.boundingVolume.distanceSquaredTo(position) -
    a.boundingVolume.distanceSquaredTo(position)
  );
}

function frontToBack(a, b, position) {
  // When distances are equal equal favor sorting b before a. This gives render priority to commands later in the list.
  return (
    a.boundingVolume.distanceSquaredTo(position) -
    b.boundingVolume.distanceSquaredTo(position) +
    CesiumMath.EPSILON12
  );
}

function executeTranslucentCommandsBackToFront(
  scene,
  executeFunction,
  passState,
  commands,
  invertClassification
) {
  const context = scene.context;

  mergeSort(commands, backToFront, scene.camera.positionWC);

  if (defined(invertClassification)) {
    executeFunction(
      invertClassification.unclassifiedCommand,
      scene,
      context,
      passState
    );
  }

  const length = commands.length;
  for (let i = 0; i < length; ++i) {
    executeFunction(commands[i], scene, context, passState);
  }
}

function executeTranslucentCommandsFrontToBack(
  scene,
  executeFunction,
  passState,
  commands,
  invertClassification
) {
  const context = scene.context;

  mergeSort(commands, frontToBack, scene.camera.positionWC);

  if (defined(invertClassification)) {
    executeFunction(
      invertClassification.unclassifiedCommand,
      scene,
      context,
      passState
    );
  }

  const length = commands.length;
  for (let i = 0; i < length; ++i) {
    executeFunction(commands[i], scene, context, passState);
  }
}

const scratchPerspectiveFrustum = new PerspectiveFrustum();
const scratchPerspectiveOffCenterFrustum = new PerspectiveOffCenterFrustum();
const scratchOrthographicFrustum = new OrthographicFrustum();
const scratchOrthographicOffCenterFrustum = new OrthographicOffCenterFrustum();

function executeCommands(scene, passState) {
  const camera = scene.camera;
  const context = scene.context;
  const frameState = scene.frameState;
  const us = context.uniformState;

  us.updateCamera(camera);

  // Create a working frustum from the original camera frustum.
  let frustum;
  if (defined(camera.frustum.fov)) {
    frustum = camera.frustum.clone(scratchPerspectiveFrustum);
  } else if (defined(camera.frustum.infiniteProjectionMatrix)) {
    frustum = camera.frustum.clone(scratchPerspectiveOffCenterFrustum);
  } else if (defined(camera.frustum.width)) {
    frustum = camera.frustum.clone(scratchOrthographicFrustum);
  } else {
    frustum = camera.frustum.clone(scratchOrthographicOffCenterFrustum);
  }

  // Ideally, we would render the sky box and atmosphere last for
  // early-z, but we would have to draw it in each frustum
  frustum.near = camera.frustum.near;
  frustum.far = camera.frustum.far;
  us.updateFrustum(frustum);
  us.updatePass(Pass.ENVIRONMENT);

  const passes = frameState.passes;
  const picking = passes.pick;
  const environmentState = scene._environmentState;
  const view = scene._view;
  const renderTranslucentDepthForPick =
    environmentState.renderTranslucentDepthForPick;
  const useWebVR = environmentState.useWebVR;

  // Do not render environment primitives during a pick pass since they do not generate picking commands.
  if (!picking) {
    const skyBoxCommand = environmentState.skyBoxCommand;
    if (defined(skyBoxCommand)) {
      executeCommand(skyBoxCommand, scene, context, passState);
    }

    if (environmentState.isSkyAtmosphereVisible) {
      executeCommand(
        environmentState.skyAtmosphereCommand,
        scene,
        context,
        passState
      );
    }

    if (environmentState.isSunVisible) {
      environmentState.sunDrawCommand.execute(context, passState);
      if (scene.sunBloom && !useWebVR) {
        let framebuffer;
        if (environmentState.useGlobeDepthFramebuffer) {
          framebuffer = view.globeDepth.framebuffer;
        } else if (environmentState.usePostProcess) {
          framebuffer = view.sceneFramebuffer.framebuffer;
        } else {
          framebuffer = environmentState.originalFramebuffer;
        }
        scene._sunPostProcess.execute(context);
        scene._sunPostProcess.copy(context, framebuffer);
        passState.framebuffer = framebuffer;
      }
    }

    // Moon can be seen through the atmosphere, since the sun is rendered after the atmosphere.
    if (environmentState.isMoonVisible) {
      environmentState.moonCommand.execute(context, passState);
    }
  }

  // Determine how translucent surfaces will be handled.
  let executeTranslucentCommands;
  if (environmentState.useOIT) {
    if (!defined(scene._executeOITFunction)) {
      scene._executeOITFunction = function (
        scene,
        executeFunction,
        passState,
        commands,
        invertClassification
      ) {
        view.globeDepth.prepareColorTextures(context);
        view.oit.executeCommands(
          scene,
          executeFunction,
          passState,
          commands,
          invertClassification
        );
      };
    }
    executeTranslucentCommands = scene._executeOITFunction;
  } else if (passes.render) {
    executeTranslucentCommands = executeTranslucentCommandsBackToFront;
  } else {
    executeTranslucentCommands = executeTranslucentCommandsFrontToBack;
  }

  const frustumCommandsList = view.frustumCommandsList;
  const numFrustums = frustumCommandsList.length;

  const clearGlobeDepth = environmentState.clearGlobeDepth;
  const useDepthPlane = environmentState.useDepthPlane;
  const globeTranslucencyState = scene._globeTranslucencyState;
  const globeTranslucent = globeTranslucencyState.translucent;
  const globeTranslucencyFramebuffer = scene._view.globeTranslucencyFramebuffer;
  const clearDepth = scene._depthClearCommand;
  const clearStencil = scene._stencilClearCommand;
  const clearClassificationStencil = scene._classificationStencilClearCommand;
  const depthPlane = scene._depthPlane;
  const usePostProcessSelected = environmentState.usePostProcessSelected;

  const height2D = camera.position.z;

  // Execute commands in each frustum in back to front order
  let j;
  for (let i = 0; i < numFrustums; ++i) {
    const index = numFrustums - i - 1;
    const frustumCommands = frustumCommandsList[index];

    if (scene.mode === SceneMode.SCENE2D) {
      // To avoid z-fighting in 2D, move the camera to just before the frustum
      // and scale the frustum depth to be in [1.0, nearToFarDistance2D].
      camera.position.z = height2D - frustumCommands.near + 1.0;
      frustum.far = Math.max(1.0, frustumCommands.far - frustumCommands.near);
      frustum.near = 1.0;
      us.update(frameState);
      us.updateFrustum(frustum);
    } else {
      // Avoid tearing artifacts between adjacent frustums in the opaque passes
      frustum.near =
        index !== 0
          ? frustumCommands.near * scene.opaqueFrustumNearOffset
          : frustumCommands.near;
      frustum.far = frustumCommands.far;
      us.updateFrustum(frustum);
    }

    clearDepth.execute(context, passState);

    if (context.stencilBuffer) {
      clearStencil.execute(context, passState);
    }

    us.updatePass(Pass.GLOBE);
    let commands = frustumCommands.commands[Pass.GLOBE];
    let length = frustumCommands.indices[Pass.GLOBE];

    if (globeTranslucent) {
      globeTranslucencyState.executeGlobeCommands(
        frustumCommands,
        executeCommand,
        globeTranslucencyFramebuffer,
        scene,
        passState
      );
    } else {
      for (j = 0; j < length; ++j) {
        executeCommand(commands[j], scene, context, passState);
      }
    }

    const globeDepth = view.globeDepth;
    if (defined(globeDepth) && environmentState.useGlobeDepthFramebuffer) {
      globeDepth.executeCopyDepth(context, passState);
    }

    // Draw terrain classification
    if (!environmentState.renderTranslucentDepthForPick) {
      us.updatePass(Pass.TERRAIN_CLASSIFICATION);
      commands = frustumCommands.commands[Pass.TERRAIN_CLASSIFICATION];
      length = frustumCommands.indices[Pass.TERRAIN_CLASSIFICATION];

      if (globeTranslucent) {
        globeTranslucencyState.executeGlobeClassificationCommands(
          frustumCommands,
          executeCommand,
          globeTranslucencyFramebuffer,
          scene,
          passState
        );
      } else {
        for (j = 0; j < length; ++j) {
          executeCommand(commands[j], scene, context, passState);
        }
      }
    }

    if (clearGlobeDepth) {
      clearDepth.execute(context, passState);
      if (useDepthPlane) {
        depthPlane.execute(context, passState);
      }
    }

    if (
      !environmentState.useInvertClassification ||
      picking ||
      environmentState.renderTranslucentDepthForPick
    ) {
      // Common/fastest path. Draw 3D Tiles and classification normally.

      // Draw 3D Tiles
      us.updatePass(Pass.CESIUM_3D_TILE);
      commands = frustumCommands.commands[Pass.CESIUM_3D_TILE];
      length = frustumCommands.indices[Pass.CESIUM_3D_TILE];
      for (j = 0; j < length; ++j) {
        executeCommand(commands[j], scene, context, passState);
      }

      if (length > 0) {
        if (defined(globeDepth) && environmentState.useGlobeDepthFramebuffer) {
          globeDepth.prepareColorTextures(context);
          globeDepth.executeUpdateDepth(
            context,
            passState,
            clearGlobeDepth,
            globeDepth.depthStencilTexture
          );
        }

        // Draw classifications. Modifies 3D Tiles color.
        if (!environmentState.renderTranslucentDepthForPick) {
          us.updatePass(Pass.CESIUM_3D_TILE_CLASSIFICATION);
          commands =
            frustumCommands.commands[Pass.CESIUM_3D_TILE_CLASSIFICATION];
          length = frustumCommands.indices[Pass.CESIUM_3D_TILE_CLASSIFICATION];
          for (j = 0; j < length; ++j) {
            executeCommand(commands[j], scene, context, passState);
          }
        }
      }
    } else {
      // When the invert classification color is opaque:
      //    Main FBO (FBO1):                   Main_Color   + Main_DepthStencil
      //    Invert classification FBO (FBO2) : Invert_Color + Main_DepthStencil
      //
      //    1. Clear FBO2 color to vec4(0.0) for each frustum
      //    2. Draw 3D Tiles to FBO2
      //    3. Draw classification to FBO2
      //    4. Fullscreen pass to FBO1, draw Invert_Color when:
      //           * Main_DepthStencil has the stencil bit set > 0 (classified)
      //    5. Fullscreen pass to FBO1, draw Invert_Color * czm_invertClassificationColor when:
      //           * Main_DepthStencil has stencil bit set to 0 (unclassified) and
      //           * Invert_Color !== vec4(0.0)
      //
      // When the invert classification color is translucent:
      //    Main FBO (FBO1):                  Main_Color         + Main_DepthStencil
      //    Invert classification FBO (FBO2): Invert_Color       + Invert_DepthStencil
      //    IsClassified FBO (FBO3):          IsClassified_Color + Invert_DepthStencil
      //
      //    1. Clear FBO2 and FBO3 color to vec4(0.0), stencil to 0, and depth to 1.0
      //    2. Draw 3D Tiles to FBO2
      //    3. Draw classification to FBO2
      //    4. Fullscreen pass to FBO3, draw any color when
      //           * Invert_DepthStencil has the stencil bit set > 0 (classified)
      //    5. Fullscreen pass to FBO1, draw Invert_Color when:
      //           * Invert_Color !== vec4(0.0) and
      //           * IsClassified_Color !== vec4(0.0)
      //    6. Fullscreen pass to FBO1, draw Invert_Color * czm_invertClassificationColor when:
      //           * Invert_Color !== vec4(0.0) and
      //           * IsClassified_Color === vec4(0.0)
      //
      // NOTE: Step six when translucent invert color occurs after the TRANSLUCENT pass
      //
      scene._invertClassification.clear(context, passState);

      const opaqueClassificationFramebuffer = passState.framebuffer;
      passState.framebuffer = scene._invertClassification._fbo.framebuffer;

      // Draw normally
      us.updatePass(Pass.CESIUM_3D_TILE);
      commands = frustumCommands.commands[Pass.CESIUM_3D_TILE];
      length = frustumCommands.indices[Pass.CESIUM_3D_TILE];
      for (j = 0; j < length; ++j) {
        executeCommand(commands[j], scene, context, passState);
      }

      if (defined(globeDepth) && environmentState.useGlobeDepthFramebuffer) {
        scene._invertClassification.prepareTextures(context);
        globeDepth.executeUpdateDepth(
          context,
          passState,
          clearGlobeDepth,
          scene._invertClassification._fbo.getDepthStencilTexture()
        );
      }

      // Set stencil
      us.updatePass(Pass.CESIUM_3D_TILE_CLASSIFICATION_IGNORE_SHOW);
      commands =
        frustumCommands.commands[
          Pass.CESIUM_3D_TILE_CLASSIFICATION_IGNORE_SHOW
        ];
      length =
        frustumCommands.indices[Pass.CESIUM_3D_TILE_CLASSIFICATION_IGNORE_SHOW];
      for (j = 0; j < length; ++j) {
        executeCommand(commands[j], scene, context, passState);
      }

      passState.framebuffer = opaqueClassificationFramebuffer;

      // Fullscreen pass to copy classified fragments
      scene._invertClassification.executeClassified(context, passState);
      if (frameState.invertClassificationColor.alpha === 1.0) {
        // Fullscreen pass to copy unclassified fragments when alpha == 1.0
        scene._invertClassification.executeUnclassified(context, passState);
      }

      // Clear stencil set by the classification for the next classification pass
      if (length > 0 && context.stencilBuffer) {
        clearClassificationStencil.execute(context, passState);
      }

      // Draw style over classification.
      us.updatePass(Pass.CESIUM_3D_TILE_CLASSIFICATION);
      commands = frustumCommands.commands[Pass.CESIUM_3D_TILE_CLASSIFICATION];
      length = frustumCommands.indices[Pass.CESIUM_3D_TILE_CLASSIFICATION];
      for (j = 0; j < length; ++j) {
        executeCommand(commands[j], scene, context, passState);
      }
    }

    if (length > 0 && context.stencilBuffer) {
      clearStencil.execute(context, passState);
    }

    us.updatePass(Pass.OPAQUE);
    commands = frustumCommands.commands[Pass.OPAQUE];
    length = frustumCommands.indices[Pass.OPAQUE];
    for (j = 0; j < length; ++j) {
      executeCommand(commands[j], scene, context, passState);
    }

    if (index !== 0 && scene.mode !== SceneMode.SCENE2D) {
      // Do not overlap frustums in the translucent pass to avoid blending artifacts
      frustum.near = frustumCommands.near;
      us.updateFrustum(frustum);
    }

    let invertClassification;
    if (
      !picking &&
      environmentState.useInvertClassification &&
      frameState.invertClassificationColor.alpha < 1.0
    ) {
      // Fullscreen pass to copy unclassified fragments when alpha < 1.0.
      // Not executed when undefined.
      invertClassification = scene._invertClassification;
    }

    us.updatePass(Pass.TRANSLUCENT);
    commands = frustumCommands.commands[Pass.TRANSLUCENT];
    commands.length = frustumCommands.indices[Pass.TRANSLUCENT];
    executeTranslucentCommands(
      scene,
      executeCommand,
      passState,
      commands,
      invertClassification
    );

    // Classification for translucent 3D Tiles
    const has3DTilesClassificationCommands =
      frustumCommands.indices[Pass.CESIUM_3D_TILE_CLASSIFICATION] > 0;
    if (
      has3DTilesClassificationCommands &&
      view.translucentTileClassification.isSupported()
    ) {
      view.translucentTileClassification.executeTranslucentCommands(
        scene,
        executeCommand,
        passState,
        commands,
        globeDepth.depthStencilTexture
      );
      view.translucentTileClassification.executeClassificationCommands(
        scene,
        executeCommand,
        passState,
        frustumCommands
      );
    }

    if (
      context.depthTexture &&
      scene.useDepthPicking &&
      (environmentState.useGlobeDepthFramebuffer ||
        renderTranslucentDepthForPick)
    ) {
      // PERFORMANCE_IDEA: Use MRT to avoid the extra copy.
      globeDepth.prepareColorTextures(context);
      const depthStencilTexture = globeDepth.depthStencilTexture;
      const pickDepth = scene._picking.getPickDepth(scene, index);
      pickDepth.update(context, depthStencilTexture);
      pickDepth.executeCopyDepth(context, passState);
    }

    if (picking || !usePostProcessSelected) {
      continue;
    }

    const originalFramebuffer = passState.framebuffer;
    passState.framebuffer = view.sceneFramebuffer.getIdFramebuffer();

    // reset frustum
    frustum.near =
      index !== 0
        ? frustumCommands.near * scene.opaqueFrustumNearOffset
        : frustumCommands.near;
    frustum.far = frustumCommands.far;
    us.updateFrustum(frustum);

    us.updatePass(Pass.GLOBE);
    commands = frustumCommands.commands[Pass.GLOBE];
    length = frustumCommands.indices[Pass.GLOBE];

    if (globeTranslucent) {
      globeTranslucencyState.executeGlobeCommands(
        frustumCommands,
        executeIdCommand,
        globeTranslucencyFramebuffer,
        scene,
        passState
      );
    } else {
      for (j = 0; j < length; ++j) {
        executeIdCommand(commands[j], scene, context, passState);
      }
    }

    if (clearGlobeDepth) {
      clearDepth.framebuffer = passState.framebuffer;
      clearDepth.execute(context, passState);
      clearDepth.framebuffer = undefined;
    }

    if (clearGlobeDepth && useDepthPlane) {
      depthPlane.execute(context, passState);
    }

    us.updatePass(Pass.CESIUM_3D_TILE);
    commands = frustumCommands.commands[Pass.CESIUM_3D_TILE];
    length = frustumCommands.indices[Pass.CESIUM_3D_TILE];
    for (j = 0; j < length; ++j) {
      executeIdCommand(commands[j], scene, context, passState);
    }

    us.updatePass(Pass.OPAQUE);
    commands = frustumCommands.commands[Pass.OPAQUE];
    length = frustumCommands.indices[Pass.OPAQUE];
    for (j = 0; j < length; ++j) {
      executeIdCommand(commands[j], scene, context, passState);
    }

    us.updatePass(Pass.TRANSLUCENT);
    commands = frustumCommands.commands[Pass.TRANSLUCENT];
    length = frustumCommands.indices[Pass.TRANSLUCENT];
    for (j = 0; j < length; ++j) {
      executeIdCommand(commands[j], scene, context, passState);
    }

    passState.framebuffer = originalFramebuffer;
  }
}

function executeComputeCommands(scene) {
  const us = scene.context.uniformState;
  us.updatePass(Pass.COMPUTE);

  const sunComputeCommand = scene._environmentState.sunComputeCommand;
  if (defined(sunComputeCommand)) {
    sunComputeCommand.execute(scene._computeEngine);
  }

  const commandList = scene._computeCommandList;
  const length = commandList.length;
  for (let i = 0; i < length; ++i) {
    commandList[i].execute(scene._computeEngine);
  }
}

function executeOverlayCommands(scene, passState) {
  const us = scene.context.uniformState;
  us.updatePass(Pass.OVERLAY);

  const context = scene.context;
  const commandList = scene._overlayCommandList;
  const length = commandList.length;
  for (let i = 0; i < length; ++i) {
    commandList[i].execute(context, passState);
  }
}

function insertShadowCastCommands(scene, commandList, shadowMap) {
  const shadowVolume = shadowMap.shadowMapCullingVolume;
  const isPointLight = shadowMap.isPointLight;
  const passes = shadowMap.passes;
  const numberOfPasses = passes.length;

  const length = commandList.length;
  for (let i = 0; i < length; ++i) {
    const command = commandList[i];
    scene.updateDerivedCommands(command);

    if (
      command.castShadows &&
      (command.pass === Pass.GLOBE ||
        command.pass === Pass.CESIUM_3D_TILE ||
        command.pass === Pass.OPAQUE ||
        command.pass === Pass.TRANSLUCENT)
    ) {
      if (scene.isVisible(command, shadowVolume)) {
        if (isPointLight) {
          for (let k = 0; k < numberOfPasses; ++k) {
            passes[k].commandList.push(command);
          }
        } else if (numberOfPasses === 1) {
          passes[0].commandList.push(command);
        } else {
          let wasVisible = false;
          // Loop over cascades from largest to smallest
          for (let j = numberOfPasses - 1; j >= 0; --j) {
            const cascadeVolume = passes[j].cullingVolume;
            if (scene.isVisible(command, cascadeVolume)) {
              passes[j].commandList.push(command);
              wasVisible = true;
            } else if (wasVisible) {
              // If it was visible in the previous cascade but now isn't
              // then there is no need to check any more cascades
              break;
            }
          }
        }
      }
    }
  }
}

function executeShadowMapCastCommands(scene) {
  const frameState = scene.frameState;
  const shadowMaps = frameState.shadowState.shadowMaps;
  const shadowMapLength = shadowMaps.length;

  if (!frameState.shadowState.shadowsEnabled) {
    return;
  }

  const context = scene.context;
  const uniformState = context.uniformState;

  for (let i = 0; i < shadowMapLength; ++i) {
    const shadowMap = shadowMaps[i];
    if (shadowMap.outOfView) {
      continue;
    }

    // Reset the command lists
    const passes = shadowMap.passes;
    const numberOfPasses = passes.length;
    for (let j = 0; j < numberOfPasses; ++j) {
      passes[j].commandList.length = 0;
    }

    // Insert the primitive/model commands into the command lists
    const sceneCommands = scene.frameState.commandList;
    insertShadowCastCommands(scene, sceneCommands, shadowMap);

    for (let j = 0; j < numberOfPasses; ++j) {
      const pass = shadowMap.passes[j];
      uniformState.updateCamera(pass.camera);
      shadowMap.updatePass(context, j);
      const numberOfCommands = pass.commandList.length;
      for (let k = 0; k < numberOfCommands; ++k) {
        const command = pass.commandList[k];
        // Set the correct pass before rendering into the shadow map because some shaders
        // conditionally render based on whether the pass is translucent or opaque.
        uniformState.updatePass(command.pass);
        executeCommand(
          command.derivedCommands.shadows.castCommands[i],
          scene,
          context,
          pass.passState
        );
      }
    }
  }
}

const scratchEyeTranslation = new Cartesian3();

/**
 * @private
 */
Scene.prototype.updateAndExecuteCommands = function (
  passState,
  backgroundColor
) {
  const frameState = this._frameState;
  const mode = frameState.mode;
  const useWebVR = this._environmentState.useWebVR;

  if (useWebVR) {
    executeWebVRCommands(this, passState, backgroundColor);
  } else if (
    mode !== SceneMode.SCENE2D ||
    this._mapMode2D === MapMode2D.ROTATE
  ) {
    executeCommandsInViewport(true, this, passState, backgroundColor);
  } else {
    updateAndClearFramebuffers(this, passState, backgroundColor);
    execute2DViewportCommands(this, passState);
  }
};

function executeWebVRCommands(scene, passState, backgroundColor) {
  const view = scene._view;
  const camera = view.camera;
  const environmentState = scene._environmentState;
  const renderTranslucentDepthForPick =
    environmentState.renderTranslucentDepthForPick;

  updateAndClearFramebuffers(scene, passState, backgroundColor);

  updateAndRenderPrimitives(scene);

  view.createPotentiallyVisibleSet(scene);

  executeComputeCommands(scene);

  if (!renderTranslucentDepthForPick) {
    executeShadowMapCastCommands(scene);
  }

  // Based on Calculating Stereo pairs by Paul Bourke
  // http://paulbourke.net/stereographics/stereorender/
  const viewport = passState.viewport;
  viewport.x = 0;
  viewport.y = 0;
  viewport.width = viewport.width * 0.5;

  const savedCamera = Camera.clone(camera, scene._cameraVR);
  savedCamera.frustum = camera.frustum;

  const near = camera.frustum.near;
  const fo = near * defaultValue(scene.focalLength, 5.0);
  const eyeSeparation = defaultValue(scene.eyeSeparation, fo / 30.0);
  const eyeTranslation = Cartesian3.multiplyByScalar(
    savedCamera.right,
    eyeSeparation * 0.5,
    scratchEyeTranslation
  );

  camera.frustum.aspectRatio = viewport.width / viewport.height;

  const offset = (0.5 * eyeSeparation * near) / fo;

  Cartesian3.add(savedCamera.position, eyeTranslation, camera.position);
  camera.frustum.xOffset = offset;

  executeCommands(scene, passState);

  viewport.x = viewport.width;

  Cartesian3.subtract(savedCamera.position, eyeTranslation, camera.position);
  camera.frustum.xOffset = -offset;

  executeCommands(scene, passState);

  Camera.clone(savedCamera, camera);
}

const scratch2DViewportCartographic = new Cartographic(
  Math.PI,
  CesiumMath.PI_OVER_TWO
);
const scratch2DViewportMaxCoord = new Cartesian3();
const scratch2DViewportSavedPosition = new Cartesian3();
const scratch2DViewportTransform = new Matrix4();
const scratch2DViewportCameraTransform = new Matrix4();
const scratch2DViewportEyePoint = new Cartesian3();
const scratch2DViewportWindowCoords = new Cartesian3();
const scratch2DViewport = new BoundingRectangle();

function execute2DViewportCommands(scene, passState) {
  const context = scene.context;
  const frameState = scene.frameState;
  const camera = scene.camera;

  const originalViewport = passState.viewport;
  const viewport = BoundingRectangle.clone(originalViewport, scratch2DViewport);
  passState.viewport = viewport;

  const maxCartographic = scratch2DViewportCartographic;
  const maxCoord = scratch2DViewportMaxCoord;

  const projection = scene.mapProjection;
  projection.project(maxCartographic, maxCoord);

  const position = Cartesian3.clone(
    camera.position,
    scratch2DViewportSavedPosition
  );
  const transform = Matrix4.clone(
    camera.transform,
    scratch2DViewportCameraTransform
  );
  const frustum = camera.frustum.clone();

  camera._setTransform(Matrix4.IDENTITY);

  const viewportTransformation = Matrix4.computeViewportTransformation(
    viewport,
    0.0,
    1.0,
    scratch2DViewportTransform
  );
  const projectionMatrix = camera.frustum.projectionMatrix;

  const x = camera.positionWC.y;
  const eyePoint = Cartesian3.fromElements(
    CesiumMath.sign(x) * maxCoord.x - x,
    0.0,
    -camera.positionWC.x,
    scratch2DViewportEyePoint
  );
  const windowCoordinates = Transforms.pointToGLWindowCoordinates(
    projectionMatrix,
    viewportTransformation,
    eyePoint,
    scratch2DViewportWindowCoords
  );

  windowCoordinates.x = Math.floor(windowCoordinates.x);

  const viewportX = viewport.x;
  const viewportWidth = viewport.width;

  if (
    x === 0.0 ||
    windowCoordinates.x <= viewportX ||
    windowCoordinates.x >= viewportX + viewportWidth
  ) {
    executeCommandsInViewport(true, scene, passState);
  } else if (
    Math.abs(viewportX + viewportWidth * 0.5 - windowCoordinates.x) < 1.0
  ) {
    viewport.width = windowCoordinates.x - viewport.x;

    camera.position.x *= CesiumMath.sign(camera.position.x);

    camera.frustum.right = 0.0;

    frameState.cullingVolume = camera.frustum.computeCullingVolume(
      camera.positionWC,
      camera.directionWC,
      camera.upWC
    );
    context.uniformState.update(frameState);

    executeCommandsInViewport(true, scene, passState);

    viewport.x = windowCoordinates.x;

    camera.position.x = -camera.position.x;

    camera.frustum.right = -camera.frustum.left;
    camera.frustum.left = 0.0;

    frameState.cullingVolume = camera.frustum.computeCullingVolume(
      camera.positionWC,
      camera.directionWC,
      camera.upWC
    );
    context.uniformState.update(frameState);

    executeCommandsInViewport(false, scene, passState);
  } else if (windowCoordinates.x > viewportX + viewportWidth * 0.5) {
    viewport.width = windowCoordinates.x - viewportX;

    const right = camera.frustum.right;
    camera.frustum.right = maxCoord.x - x;

    frameState.cullingVolume = camera.frustum.computeCullingVolume(
      camera.positionWC,
      camera.directionWC,
      camera.upWC
    );
    context.uniformState.update(frameState);

    executeCommandsInViewport(true, scene, passState);

    viewport.x = windowCoordinates.x;
    viewport.width = viewportX + viewportWidth - windowCoordinates.x;

    camera.position.x = -camera.position.x;

    camera.frustum.left = -camera.frustum.right;
    camera.frustum.right = right - camera.frustum.right * 2.0;

    frameState.cullingVolume = camera.frustum.computeCullingVolume(
      camera.positionWC,
      camera.directionWC,
      camera.upWC
    );
    context.uniformState.update(frameState);

    executeCommandsInViewport(false, scene, passState);
  } else {
    viewport.x = windowCoordinates.x;
    viewport.width = viewportX + viewportWidth - windowCoordinates.x;

    const left = camera.frustum.left;
    camera.frustum.left = -maxCoord.x - x;

    frameState.cullingVolume = camera.frustum.computeCullingVolume(
      camera.positionWC,
      camera.directionWC,
      camera.upWC
    );
    context.uniformState.update(frameState);

    executeCommandsInViewport(true, scene, passState);

    viewport.x = viewportX;
    viewport.width = windowCoordinates.x - viewportX;

    camera.position.x = -camera.position.x;

    camera.frustum.right = -camera.frustum.left;
    camera.frustum.left = left - camera.frustum.left * 2.0;

    frameState.cullingVolume = camera.frustum.computeCullingVolume(
      camera.positionWC,
      camera.directionWC,
      camera.upWC
    );
    context.uniformState.update(frameState);

    executeCommandsInViewport(false, scene, passState);
  }

  camera._setTransform(transform);
  Cartesian3.clone(position, camera.position);
  camera.frustum = frustum.clone();
  passState.viewport = originalViewport;
}

function executeCommandsInViewport(
  firstViewport,
  scene,
  passState,
  backgroundColor
) {
  const environmentState = scene._environmentState;
  const view = scene._view;
  const renderTranslucentDepthForPick =
    environmentState.renderTranslucentDepthForPick;

  if (!firstViewport) {
    scene.frameState.commandList.length = 0;
  }

  updateAndRenderPrimitives(scene);

  view.createPotentiallyVisibleSet(scene);

  if (firstViewport) {
    if (defined(backgroundColor)) {
      updateAndClearFramebuffers(scene, passState, backgroundColor);
    }
    executeComputeCommands(scene);
    if (!renderTranslucentDepthForPick) {
      executeShadowMapCastCommands(scene);
    }
  }

  executeCommands(scene, passState);
}

const scratchCullingVolume = new CullingVolume();

/**
 * @private
 */
Scene.prototype.updateEnvironment = function () {
  const frameState = this._frameState;
  const view = this._view;

  // Update celestial and terrestrial environment effects.
  const environmentState = this._environmentState;
  const renderPass = frameState.passes.render;
  const offscreenPass = frameState.passes.offscreen;
  const skyAtmosphere = this.skyAtmosphere;
  const globe = this.globe;
  const globeTranslucencyState = this._globeTranslucencyState;

  if (
    !renderPass ||
    (this._mode !== SceneMode.SCENE2D &&
      view.camera.frustum instanceof OrthographicFrustum) ||
    !globeTranslucencyState.environmentVisible
  ) {
    environmentState.skyAtmosphereCommand = undefined;
    environmentState.skyBoxCommand = undefined;
    environmentState.sunDrawCommand = undefined;
    environmentState.sunComputeCommand = undefined;
    environmentState.moonCommand = undefined;
  } else {
    if (defined(skyAtmosphere)) {
      if (defined(globe)) {
        skyAtmosphere.setDynamicAtmosphereColor(
          globe.enableLighting && globe.dynamicAtmosphereLighting,
          globe.dynamicAtmosphereLightingFromSun
        );
        environmentState.isReadyForAtmosphere =
          environmentState.isReadyForAtmosphere ||
          globe._surface._tilesToRender.length > 0;
      }
      environmentState.skyAtmosphereCommand = skyAtmosphere.update(
        frameState,
        globe
      );
      if (defined(environmentState.skyAtmosphereCommand)) {
        this.updateDerivedCommands(environmentState.skyAtmosphereCommand);
      }
    } else {
      environmentState.skyAtmosphereCommand = undefined;
    }

    environmentState.skyBoxCommand = defined(this.skyBox)
      ? this.skyBox.update(frameState, this._hdr)
      : undefined;
    const sunCommands = defined(this.sun)
      ? this.sun.update(frameState, view.passState, this._hdr)
      : undefined;
    environmentState.sunDrawCommand = defined(sunCommands)
      ? sunCommands.drawCommand
      : undefined;
    environmentState.sunComputeCommand = defined(sunCommands)
      ? sunCommands.computeCommand
      : undefined;
    environmentState.moonCommand = defined(this.moon)
      ? this.moon.update(frameState)
      : undefined;
  }

  const clearGlobeDepth = (environmentState.clearGlobeDepth =
    defined(globe) &&
    globe.show &&
    (!globe.depthTestAgainstTerrain || this.mode === SceneMode.SCENE2D));
  const useDepthPlane = (environmentState.useDepthPlane =
    clearGlobeDepth &&
    this.mode === SceneMode.SCENE3D &&
    globeTranslucencyState.useDepthPlane);
  if (useDepthPlane) {
    // Update the depth plane that is rendered in 3D when the primitives are
    // not depth tested against terrain so primitives on the backface
    // of the globe are not picked.
    this._depthPlane.update(frameState);
  }

  environmentState.renderTranslucentDepthForPick = false;
  environmentState.useWebVR =
    this._useWebVR && this.mode !== SceneMode.SCENE2D && !offscreenPass;

  const occluder =
    frameState.mode === SceneMode.SCENE3D &&
    !globeTranslucencyState.sunVisibleThroughGlobe
      ? frameState.occluder
      : undefined;
  let cullingVolume = frameState.cullingVolume;

  // get user culling volume minus the far plane.
  const planes = scratchCullingVolume.planes;
  for (let k = 0; k < 5; ++k) {
    planes[k] = cullingVolume.planes[k];
  }
  cullingVolume = scratchCullingVolume;

  // Determine visibility of celestial and terrestrial environment effects.
  environmentState.isSkyAtmosphereVisible =
    defined(environmentState.skyAtmosphereCommand) &&
    environmentState.isReadyForAtmosphere;
  environmentState.isSunVisible = this.isVisible(
    environmentState.sunDrawCommand,
    cullingVolume,
    occluder
  );
  environmentState.isMoonVisible = this.isVisible(
    environmentState.moonCommand,
    cullingVolume,
    occluder
  );

  const envMaps = this.specularEnvironmentMaps;
  let envMapAtlas = this._specularEnvironmentMapAtlas;
  if (
    defined(envMaps) &&
    (!defined(envMapAtlas) || envMapAtlas.url !== envMaps)
  ) {
    envMapAtlas = envMapAtlas && envMapAtlas.destroy();
    this._specularEnvironmentMapAtlas = new OctahedralProjectedCubeMap(envMaps);
  } else if (!defined(envMaps) && defined(envMapAtlas)) {
    envMapAtlas.destroy();
    this._specularEnvironmentMapAtlas = undefined;
  }

  if (defined(this._specularEnvironmentMapAtlas)) {
    this._specularEnvironmentMapAtlas.update(frameState);
  }
};

function updateDebugFrustumPlanes(scene) {
  const frameState = scene._frameState;
  if (scene.debugShowFrustumPlanes !== scene._debugShowFrustumPlanes) {
    if (scene.debugShowFrustumPlanes) {
      scene._debugFrustumPlanes = new DebugCameraPrimitive({
        camera: scene.camera,
        updateOnChange: false,
        frustumSplits: frameState.frustumSplits,
      });
    } else {
      scene._debugFrustumPlanes =
        scene._debugFrustumPlanes && scene._debugFrustumPlanes.destroy();
    }
    scene._debugShowFrustumPlanes = scene.debugShowFrustumPlanes;
  }

  if (defined(scene._debugFrustumPlanes)) {
    scene._debugFrustumPlanes.update(frameState);
  }
}

function updateShadowMaps(scene) {
  const frameState = scene._frameState;
  const shadowMaps = frameState.shadowMaps;
  const length = shadowMaps.length;

  const shadowsEnabled =
    length > 0 && !frameState.passes.pick && scene.mode === SceneMode.SCENE3D;
  if (shadowsEnabled !== frameState.shadowState.shadowsEnabled) {
    // Update derived commands when shadowsEnabled changes
    ++frameState.shadowState.lastDirtyTime;
    frameState.shadowState.shadowsEnabled = shadowsEnabled;
  }

  frameState.shadowState.lightShadowsEnabled = false;

  if (!shadowsEnabled) {
    return;
  }

  // Check if the shadow maps are different than the shadow maps last frame.
  // If so, the derived commands need to be updated.
  for (let j = 0; j < length; ++j) {
    if (shadowMaps[j] !== frameState.shadowState.shadowMaps[j]) {
      ++frameState.shadowState.lastDirtyTime;
      break;
    }
  }

  frameState.shadowState.shadowMaps.length = 0;
  frameState.shadowState.lightShadowMaps.length = 0;

  for (let i = 0; i < length; ++i) {
    const shadowMap = shadowMaps[i];
    shadowMap.update(frameState);

    frameState.shadowState.shadowMaps.push(shadowMap);

    if (shadowMap.fromLightSource) {
      frameState.shadowState.lightShadowMaps.push(shadowMap);
      frameState.shadowState.lightShadowsEnabled = true;
    }

    if (shadowMap.dirty) {
      ++frameState.shadowState.lastDirtyTime;
      shadowMap.dirty = false;
    }
  }
}

function updateAndRenderPrimitives(scene) {
  const frameState = scene._frameState;

  scene._groundPrimitives.update(frameState);
  scene._primitives.update(frameState);

  updateDebugFrustumPlanes(scene);
  updateShadowMaps(scene);

  if (scene._globe) {
    scene._globe.render(frameState);
  }
}

function updateAndClearFramebuffers(scene, passState, clearColor) {
  const context = scene._context;
  const frameState = scene._frameState;
  const environmentState = scene._environmentState;
  const view = scene._view;

  const passes = scene._frameState.passes;
  const picking = passes.pick;
  if (defined(view.globeDepth)) {
    view.globeDepth.picking = picking;
  }
  const useWebVR = environmentState.useWebVR;

  // Preserve the reference to the original framebuffer.
  environmentState.originalFramebuffer = passState.framebuffer;

  // Manage sun bloom post-processing effect.
  if (defined(scene.sun) && scene.sunBloom !== scene._sunBloom) {
    if (scene.sunBloom && !useWebVR) {
      scene._sunPostProcess = new SunPostProcess();
    } else if (defined(scene._sunPostProcess)) {
      scene._sunPostProcess = scene._sunPostProcess.destroy();
    }

    scene._sunBloom = scene.sunBloom;
  } else if (!defined(scene.sun) && defined(scene._sunPostProcess)) {
    scene._sunPostProcess = scene._sunPostProcess.destroy();
    scene._sunBloom = false;
  }

  // Clear the pass state framebuffer.
  const clear = scene._clearColorCommand;
  Color.clone(clearColor, clear.color);
  clear.execute(context, passState);

  // Update globe depth rendering based on the current context and clear the globe depth framebuffer.
  // Globe depth is copied for the pick pass to support picking batched geometries in GroundPrimitives.
  const useGlobeDepthFramebuffer = (environmentState.useGlobeDepthFramebuffer = defined(
    view.globeDepth
  ));
  if (useGlobeDepthFramebuffer) {
    view.globeDepth.update(
      context,
      passState,
      view.viewport,
      scene.msaaSamples,
      scene._hdr,
      environmentState.clearGlobeDepth
    );
    view.globeDepth.clear(context, passState, clearColor);
  }

  // If supported, configure OIT to use the globe depth framebuffer and clear the OIT framebuffer.
  const oit = view.oit;
  const useOIT = (environmentState.useOIT =
    !picking && defined(oit) && oit.isSupported());
  if (useOIT) {
    oit.update(
      context,
      passState,
      view.globeDepth.colorFramebufferManager,
      scene._hdr,
      scene.msaaSamples
    );
    oit.clear(context, passState, clearColor);
    environmentState.useOIT = oit.isSupported();
  }

  const postProcess = scene.postProcessStages;
  let usePostProcess = (environmentState.usePostProcess =
    !picking &&
    (scene._hdr ||
      postProcess.length > 0 ||
      postProcess.ambientOcclusion.enabled ||
      postProcess.fxaa.enabled ||
      postProcess.bloom.enabled));
  environmentState.usePostProcessSelected = false;
  if (usePostProcess) {
    view.sceneFramebuffer.update(
      context,
      view.viewport,
      scene._hdr,
      scene.msaaSamples
    );
    view.sceneFramebuffer.clear(context, passState, clearColor);

    postProcess.update(context, frameState.useLogDepth, scene._hdr);
    postProcess.clear(context);

    usePostProcess = environmentState.usePostProcess = postProcess.ready;
    environmentState.usePostProcessSelected =
      usePostProcess && postProcess.hasSelected;
  }

  if (environmentState.isSunVisible && scene.sunBloom && !useWebVR) {
    passState.framebuffer = scene._sunPostProcess.update(passState);
    scene._sunPostProcess.clear(context, passState, clearColor);
  } else if (useGlobeDepthFramebuffer) {
    passState.framebuffer = view.globeDepth.framebuffer;
  } else if (usePostProcess) {
    passState.framebuffer = view.sceneFramebuffer.framebuffer;
  }

  if (defined(passState.framebuffer)) {
    clear.execute(context, passState);
  }

  const useInvertClassification = (environmentState.useInvertClassification =
    !picking && defined(passState.framebuffer) && scene.invertClassification);
  if (useInvertClassification) {
    let depthFramebuffer;
    if (scene.frameState.invertClassificationColor.alpha === 1.0) {
      if (environmentState.useGlobeDepthFramebuffer) {
        depthFramebuffer = view.globeDepth.framebuffer;
      }
    }

    if (defined(depthFramebuffer) || context.depthTexture) {
      scene._invertClassification.previousFramebuffer = depthFramebuffer;
      scene._invertClassification.update(
        context,
        scene.msaaSamples,
        view.globeDepth.colorFramebufferManager
      );
      scene._invertClassification.clear(context, passState);

      if (scene.frameState.invertClassificationColor.alpha < 1.0 && useOIT) {
        const command = scene._invertClassification.unclassifiedCommand;
        const derivedCommands = command.derivedCommands;
        derivedCommands.oit = oit.createDerivedCommands(
          command,
          context,
          derivedCommands.oit
        );
      }
    } else {
      environmentState.useInvertClassification = false;
    }
  }

  if (scene._globeTranslucencyState.translucent) {
    view.globeTranslucencyFramebuffer.updateAndClear(
      scene._hdr,
      view.viewport,
      context,
      passState
    );
  }
}

/**
 * @private
 */
Scene.prototype.resolveFramebuffers = function (passState) {
  const context = this._context;
  const environmentState = this._environmentState;
  const view = this._view;
  const globeDepth = view.globeDepth;
  if (defined(globeDepth)) {
    globeDepth.prepareColorTextures(context);
  }

  const useOIT = environmentState.useOIT;
  const useGlobeDepthFramebuffer = environmentState.useGlobeDepthFramebuffer;
  const usePostProcess = environmentState.usePostProcess;

  const defaultFramebuffer = environmentState.originalFramebuffer;
  const globeFramebuffer = useGlobeDepthFramebuffer
    ? globeDepth.colorFramebufferManager
    : undefined;
  const sceneFramebuffer = view.sceneFramebuffer._colorFramebuffer;
  const idFramebuffer = view.sceneFramebuffer.idFramebuffer;

  if (useOIT) {
    passState.framebuffer = usePostProcess
      ? sceneFramebuffer.framebuffer
      : defaultFramebuffer;
    view.oit.execute(context, passState);
  }

  const translucentTileClassification = view.translucentTileClassification;
  if (
    translucentTileClassification.hasTranslucentDepth &&
    translucentTileClassification.isSupported()
  ) {
    translucentTileClassification.execute(this, passState);
  }

  if (usePostProcess) {
    view.sceneFramebuffer.prepareColorTextures(context);
    let inputFramebuffer = sceneFramebuffer;
    if (useGlobeDepthFramebuffer && !useOIT) {
      inputFramebuffer = globeFramebuffer;
    }

    const postProcess = this.postProcessStages;
    const colorTexture = inputFramebuffer.getColorTexture(0);
    const idTexture = idFramebuffer.getColorTexture(0);
    const depthTexture = defaultValue(
      globeFramebuffer,
      sceneFramebuffer
    ).getDepthStencilTexture();
    postProcess.execute(context, colorTexture, depthTexture, idTexture);
    postProcess.copy(context, defaultFramebuffer);
  }

  if (!useOIT && !usePostProcess && useGlobeDepthFramebuffer) {
    passState.framebuffer = defaultFramebuffer;
    globeDepth.executeCopyColor(context, passState);
  }
};

function callAfterRenderFunctions(scene) {
  // Functions are queued up during primitive update and executed here in case
  // the function modifies scene state that should remain constant over the frame.
  const functions = scene._frameState.afterRender;
  for (let i = 0, length = functions.length; i < length; ++i) {
    functions[i]();
    scene.requestRender();
  }

  functions.length = 0;
}

function getGlobeHeight(scene) {
  const globe = scene._globe;
  const camera = scene.camera;
  const cartographic = camera.positionCartographic;
  if (defined(globe) && globe.show && defined(cartographic)) {
    return globe.getHeight(cartographic);
  }
  return undefined;
}

function isCameraUnderground(scene) {
  const camera = scene.camera;
  const mode = scene._mode;
  const globe = scene.globe;
  const cameraController = scene._screenSpaceCameraController;
  const cartographic = camera.positionCartographic;

  if (!defined(cartographic)) {
    return false;
  }

  if (!cameraController.onMap() && cartographic.height < 0.0) {
    // The camera can go off the map while in Columbus View.
    // Make a best guess as to whether it's underground by checking if its height is less than zero.
    return true;
  }

  if (
    !defined(globe) ||
    !globe.show ||
    mode === SceneMode.SCENE2D ||
    mode === SceneMode.MORPHING
  ) {
    return false;
  }

  const globeHeight = scene._globeHeight;
  return defined(globeHeight) && cartographic.height < globeHeight;
}

/**
 * @private
 */
Scene.prototype.initializeFrame = function () {
  // Destroy released shaders and textures once every 120 frames to avoid thrashing the cache
  if (this._shaderFrameCount++ === 120) {
    this._shaderFrameCount = 0;
    this._context.shaderCache.destroyReleasedShaderPrograms();
    this._context.textureCache.destroyReleasedTextures();
  }

  this._tweens.update();

  this._globeHeight = getGlobeHeight(this);
  this._cameraUnderground = isCameraUnderground(this);
  this._globeTranslucencyState.update(this);

  this._screenSpaceCameraController.update();
  if (defined(this._deviceOrientationCameraController)) {
    this._deviceOrientationCameraController.update();
  }

  this.camera.update(this._mode);
  this.camera._updateCameraChanged();
};

function updateDebugShowFramesPerSecond(scene, renderedThisFrame) {
  if (scene.debugShowFramesPerSecond) {
    if (!defined(scene._performanceDisplay)) {
      const performanceContainer = document.createElement("div");
      performanceContainer.className =
        "cesium-performanceDisplay-defaultContainer";
      const container = scene._canvas.parentNode;
      container.appendChild(performanceContainer);
      const performanceDisplay = new PerformanceDisplay({
        container: performanceContainer,
      });
      scene._performanceDisplay = performanceDisplay;
      scene._performanceContainer = performanceContainer;
    }

    scene._performanceDisplay.throttled = scene.requestRenderMode;
    scene._performanceDisplay.update(renderedThisFrame);
  } else if (defined(scene._performanceDisplay)) {
    scene._performanceDisplay =
      scene._performanceDisplay && scene._performanceDisplay.destroy();
    scene._performanceContainer.parentNode.removeChild(
      scene._performanceContainer
    );
  }
}

function prePassesUpdate(scene) {
  scene._jobScheduler.resetBudgets();

  const frameState = scene._frameState;
  const primitives = scene.primitives;
  primitives.prePassesUpdate(frameState);

  if (defined(scene.globe)) {
    scene.globe.update(frameState);
  }

  scene._picking.update();
  frameState.creditDisplay.update();
}

function postPassesUpdate(scene) {
  const frameState = scene._frameState;
  const primitives = scene.primitives;
  primitives.postPassesUpdate(frameState);

  RequestScheduler.update();
}

const scratchBackgroundColor = new Color();

function render(scene) {
  const frameState = scene._frameState;

  const context = scene.context;
  const us = context.uniformState;

  const view = scene._defaultView;
  scene._view = view;

  scene.updateFrameState();
  frameState.passes.render = true;
  frameState.passes.postProcess = scene.postProcessStages.hasSelected;
  frameState.tilesetPassState = renderTilesetPassState;

  let backgroundColor = defaultValue(scene.backgroundColor, Color.BLACK);
  if (scene._hdr) {
    backgroundColor = Color.clone(backgroundColor, scratchBackgroundColor);
    backgroundColor.red = Math.pow(backgroundColor.red, scene.gamma);
    backgroundColor.green = Math.pow(backgroundColor.green, scene.gamma);
    backgroundColor.blue = Math.pow(backgroundColor.blue, scene.gamma);
  }
  frameState.backgroundColor = backgroundColor;

  scene.fog.update(frameState);

  us.update(frameState);

  const shadowMap = scene.shadowMap;
  if (defined(shadowMap) && shadowMap.enabled) {
    if (!defined(scene.light) || scene.light instanceof SunLight) {
      // Negate the sun direction so that it is from the Sun, not to the Sun
      Cartesian3.negate(us.sunDirectionWC, scene._shadowMapCamera.direction);
    } else {
      Cartesian3.clone(scene.light.direction, scene._shadowMapCamera.direction);
    }
    frameState.shadowMaps.push(shadowMap);
  }

  scene._computeCommandList.length = 0;
  scene._overlayCommandList.length = 0;

  const viewport = view.viewport;
  viewport.x = 0;
  viewport.y = 0;
  viewport.width = context.drawingBufferWidth;
  viewport.height = context.drawingBufferHeight;

  const passState = view.passState;
  passState.framebuffer = undefined;
  passState.blendingEnabled = undefined;
  passState.scissorTest = undefined;
  passState.viewport = BoundingRectangle.clone(viewport, passState.viewport);

  if (defined(scene.globe)) {
    scene.globe.beginFrame(frameState);
  }

  scene.updateEnvironment();
  scene.updateAndExecuteCommands(passState, backgroundColor);
  scene.resolveFramebuffers(passState);

  passState.framebuffer = undefined;
  executeOverlayCommands(scene, passState);

  if (defined(scene.globe)) {
    scene.globe.endFrame(frameState);

    if (!scene.globe.tilesLoaded) {
      scene._renderRequested = true;
    }
  }

  context.endFrame();
}

function tryAndCatchError(scene, functionToExecute) {
  try {
    functionToExecute(scene);
  } catch (error) {
    scene._renderError.raiseEvent(scene, error);

    if (scene.rethrowRenderErrors) {
      throw error;
    }
  }
}

function updateMostDetailedRayPicks(scene) {
  return scene._picking.updateMostDetailedRayPicks(scene);
}

/**
 * Update and render the scene. It is usually not necessary to call this function
 * directly because {@link CesiumWidget} or {@link Viewer} do it automatically.
 * @param {JulianDate} [time] The simulation time at which to render.
 */
Scene.prototype.render = function (time) {
  /**
   *
   * Pre passes update. Execute any pass invariant code that should run before the passes here.
   *
   */
  this._preUpdate.raiseEvent(this, time);

  const frameState = this._frameState;
  frameState.newFrame = false;

  if (!defined(time)) {
    time = JulianDate.now();
  }

  // Determine if shouldRender
  const cameraChanged = this._view.checkForCameraUpdates(this);
  let shouldRender =
    !this.requestRenderMode ||
    this._renderRequested ||
    cameraChanged ||
    this._logDepthBufferDirty ||
    this._hdrDirty ||
    this.mode === SceneMode.MORPHING;
  if (
    !shouldRender &&
    defined(this.maximumRenderTimeChange) &&
    defined(this._lastRenderTime)
  ) {
    const difference = Math.abs(
      JulianDate.secondsDifference(this._lastRenderTime, time)
    );
    shouldRender = shouldRender || difference > this.maximumRenderTimeChange;
  }

  if (shouldRender) {
    this._lastRenderTime = JulianDate.clone(time, this._lastRenderTime);
    this._renderRequested = false;
    this._logDepthBufferDirty = false;
    this._hdrDirty = false;

    const frameNumber = CesiumMath.incrementWrap(
      frameState.frameNumber,
      15000000.0,
      1.0
    );
    updateFrameNumber(this, frameNumber, time);
    frameState.newFrame = true;
  }

  tryAndCatchError(this, prePassesUpdate);

  /**
   *
   * Passes update. Add any passes here
   *
   */
  if (this.primitives.show) {
    tryAndCatchError(this, updateMostDetailedRayPicks);
    tryAndCatchError(this, updatePreloadPass);
    tryAndCatchError(this, updatePreloadFlightPass);
    if (!shouldRender) {
      tryAndCatchError(this, updateRequestRenderModeDeferCheckPass);
    }
  }

  this._postUpdate.raiseEvent(this, time);

  if (shouldRender) {
    this._preRender.raiseEvent(this, time);
    frameState.creditDisplay.beginFrame();
    tryAndCatchError(this, render);
  }

  /**
   *
   * Post passes update. Execute any pass invariant code that should run after the passes here.
   *
   */
  updateDebugShowFramesPerSecond(this, shouldRender);
  tryAndCatchError(this, postPassesUpdate);

  // Often used to trigger events (so don't want in trycatch) that the user might be subscribed to. Things like the tile load events, ready promises, etc.
  // We don't want those events to resolve during the render loop because the events might add new primitives
  callAfterRenderFunctions(this);

  if (shouldRender) {
    this._postRender.raiseEvent(this, time);
    frameState.creditDisplay.endFrame();
  }
};

/**
 * Update and render the scene. Always forces a new render frame regardless of whether a render was
 * previously requested.
 * @param {JulianDate} [time] The simulation time at which to render.
 *
 * @private
 */
Scene.prototype.forceRender = function (time) {
  this._renderRequested = true;
  this.render(time);
};

/**
 * Requests a new rendered frame when {@link Scene#requestRenderMode} is set to <code>true</code>.
 * The render rate will not exceed the {@link CesiumWidget#targetFrameRate}.
 *
 * @see Scene#requestRenderMode
 */
Scene.prototype.requestRender = function () {
  this._renderRequested = true;
};

/**
 * @private
 */
Scene.prototype.clampLineWidth = function (width) {
  return Math.max(
    ContextLimits.minimumAliasedLineWidth,
    Math.min(width, ContextLimits.maximumAliasedLineWidth)
  );
};

/**
 * Returns an object with a `primitive` property that contains the first (top) primitive in the scene
 * at a particular window coordinate or undefined if nothing is at the location. Other properties may
 * potentially be set depending on the type of primitive and may be used to further identify the picked object.
 * <p>
 * When a feature of a 3D Tiles tileset is picked, <code>pick</code> returns a {@link Cesium3DTileFeature} object.
 * </p>
 *
 * @example
 * // On mouse over, color the feature yellow.
 * handler.setInputAction(function(movement) {
 *     const feature = scene.pick(movement.endPosition);
 *     if (feature instanceof Cesium.Cesium3DTileFeature) {
 *         feature.color = Cesium.Color.YELLOW;
 *     }
 * }, Cesium.ScreenSpaceEventType.MOUSE_MOVE);
 *
 * @param {Cartesian2} windowPosition Window coordinates to perform picking on.
 * @param {Number} [width=3] Width of the pick rectangle.
 * @param {Number} [height=3] Height of the pick rectangle.
 * @returns {Object} Object containing the picked primitive.
 */
Scene.prototype.pick = function (windowPosition, width, height) {
  return this._picking.pick(this, windowPosition, width, height);
};

/**
 * Returns the cartesian position reconstructed from the depth buffer and window position.
 * The returned position is in world coordinates. Used internally by camera functions to
 * prevent conversion to projected 2D coordinates and then back.
 * <p>
 * Set {@link Scene#pickTranslucentDepth} to <code>true</code> to include the depth of
 * translucent primitives; otherwise, this essentially picks through translucent primitives.
 * </p>
 *
 * @private
 *
 * @param {Cartesian2} windowPosition Window coordinates to perform picking on.
 * @param {Cartesian3} [result] The object on which to restore the result.
 * @returns {Cartesian3} The cartesian position in world coordinates.
 *
 * @exception {DeveloperError} Picking from the depth buffer is not supported. Check pickPositionSupported.
 */
Scene.prototype.pickPositionWorldCoordinates = function (
  windowPosition,
  result
) {
  return this._picking.pickPositionWorldCoordinates(
    this,
    windowPosition,
    result
  );
};

/**
 * Returns the cartesian position reconstructed from the depth buffer and window position.
 * <p>
 * The position reconstructed from the depth buffer in 2D may be slightly different from those
 * reconstructed in 3D and Columbus view. This is caused by the difference in the distribution
 * of depth values of perspective and orthographic projection.
 * </p>
 * <p>
 * Set {@link Scene#pickTranslucentDepth} to <code>true</code> to include the depth of
 * translucent primitives; otherwise, this essentially picks through translucent primitives.
 * </p>
 *
 * @param {Cartesian2} windowPosition Window coordinates to perform picking on.
 * @param {Cartesian3} [result] The object on which to restore the result.
 * @returns {Cartesian3} The cartesian position.
 *
 * @exception {DeveloperError} Picking from the depth buffer is not supported. Check pickPositionSupported.
 */
Scene.prototype.pickPosition = function (windowPosition, result) {
  return this._picking.pickPosition(this, windowPosition, result);
};

/**
 * Returns a list of objects, each containing a `primitive` property, for all primitives at
 * a particular window coordinate position. Other properties may also be set depending on the
 * type of primitive and may be used to further identify the picked object. The primitives in
 * the list are ordered by their visual order in the scene (front to back).
 *
 * @param {Cartesian2} windowPosition Window coordinates to perform picking on.
 * @param {Number} [limit] If supplied, stop drilling after collecting this many picks.
 * @param {Number} [width=3] Width of the pick rectangle.
 * @param {Number} [height=3] Height of the pick rectangle.
 * @returns {Array.<*>} Array of objects, each containing 1 picked primitives.
 *
 * @exception {DeveloperError} windowPosition is undefined.
 *
 * @example
 * const pickedObjects = scene.drillPick(new Cesium.Cartesian2(100.0, 200.0));
 *
 * @see Scene#pick
 */
Scene.prototype.drillPick = function (windowPosition, limit, width, height) {
  return this._picking.drillPick(this, windowPosition, limit, width, height);
};

function updatePreloadPass(scene) {
  const frameState = scene._frameState;
  preloadTilesetPassState.camera = frameState.camera;
  preloadTilesetPassState.cullingVolume = frameState.cullingVolume;

  const primitives = scene.primitives;
  primitives.updateForPass(frameState, preloadTilesetPassState);
}

function updatePreloadFlightPass(scene) {
  const frameState = scene._frameState;
  const camera = frameState.camera;
  if (!camera.canPreloadFlight()) {
    return;
  }

  preloadFlightTilesetPassState.camera = scene.preloadFlightCamera;
  preloadFlightTilesetPassState.cullingVolume =
    scene.preloadFlightCullingVolume;

  const primitives = scene.primitives;
  primitives.updateForPass(frameState, preloadFlightTilesetPassState);
}

function updateRequestRenderModeDeferCheckPass(scene) {
  // Check if any ignored requests are ready to go (to wake rendering up again)
  scene.primitives.updateForPass(
    scene._frameState,
    requestRenderModeDeferCheckPassState
  );
}

/**
 * Returns an object containing the first object intersected by the ray and the position of intersection,
 * or <code>undefined</code> if there were no intersections. The intersected object has a <code>primitive</code>
 * property that contains the intersected primitive. Other properties may be set depending on the type of primitive
 * and may be used to further identify the picked object. The ray must be given in world coordinates.
 * <p>
 * This function only picks globe tiles and 3D Tiles that are rendered in the current view. Picks all other
 * primitives regardless of their visibility.
 * </p>
 *
 * @private
 *
 * @param {Ray} ray The ray.
 * @param {Object[]} [objectsToExclude] A list of primitives, entities, or 3D Tiles features to exclude from the ray intersection.
 * @param {Number} [width=0.1] Width of the intersection volume in meters.
 * @returns {Object} An object containing the object and position of the first intersection.
 *
 * @exception {DeveloperError} Ray intersections are only supported in 3D mode.
 */
Scene.prototype.pickFromRay = function (ray, objectsToExclude, width) {
  return this._picking.pickFromRay(this, ray, objectsToExclude, width);
};

/**
 * Returns a list of objects, each containing the object intersected by the ray and the position of intersection.
 * The intersected object has a <code>primitive</code> property that contains the intersected primitive. Other
 * properties may also be set depending on the type of primitive and may be used to further identify the picked object.
 * The primitives in the list are ordered by first intersection to last intersection. The ray must be given in
 * world coordinates.
 * <p>
 * This function only picks globe tiles and 3D Tiles that are rendered in the current view. Picks all other
 * primitives regardless of their visibility.
 * </p>
 *
 * @private
 *
 * @param {Ray} ray The ray.
 * @param {Number} [limit=Number.MAX_VALUE] If supplied, stop finding intersections after this many intersections.
 * @param {Object[]} [objectsToExclude] A list of primitives, entities, or 3D Tiles features to exclude from the ray intersection.
 * @param {Number} [width=0.1] Width of the intersection volume in meters.
 * @returns {Object[]} List of objects containing the object and position of each intersection.
 *
 * @exception {DeveloperError} Ray intersections are only supported in 3D mode.
 */
Scene.prototype.drillPickFromRay = function (
  ray,
  limit,
  objectsToExclude,
  width
) {
  return this._picking.drillPickFromRay(
    this,
    ray,
    limit,
    objectsToExclude,
    width
  );
};

/**
 * Initiates an asynchronous {@link Scene#pickFromRay} request using the maximum level of detail for 3D Tilesets
 * regardless of visibility.
 *
 * @private
 *
 * @param {Ray} ray The ray.
 * @param {Object[]} [objectsToExclude] A list of primitives, entities, or 3D Tiles features to exclude from the ray intersection.
 * @param {Number} [width=0.1] Width of the intersection volume in meters.
 * @returns {Promise.<Object>} A promise that resolves to an object containing the object and position of the first intersection.
 *
 * @exception {DeveloperError} Ray intersections are only supported in 3D mode.
 */
Scene.prototype.pickFromRayMostDetailed = function (
  ray,
  objectsToExclude,
  width
) {
  return this._picking.pickFromRayMostDetailed(
    this,
    ray,
    objectsToExclude,
    width
  );
};

/**
 * Initiates an asynchronous {@link Scene#drillPickFromRay} request using the maximum level of detail for 3D Tilesets
 * regardless of visibility.
 *
 * @private
 *
 * @param {Ray} ray The ray.
 * @param {Number} [limit=Number.MAX_VALUE] If supplied, stop finding intersections after this many intersections.
 * @param {Object[]} [objectsToExclude] A list of primitives, entities, or 3D Tiles features to exclude from the ray intersection.
 * @param {Number} [width=0.1] Width of the intersection volume in meters.
 * @returns {Promise.<Object[]>} A promise that resolves to a list of objects containing the object and position of each intersection.
 *
 * @exception {DeveloperError} Ray intersections are only supported in 3D mode.
 */
Scene.prototype.drillPickFromRayMostDetailed = function (
  ray,
  limit,
  objectsToExclude,
  width
) {
  return this._picking.drillPickFromRayMostDetailed(
    this,
    ray,
    limit,
    objectsToExclude,
    width
  );
};

/**
 * Returns the height of scene geometry at the given cartographic position or <code>undefined</code> if there was no
 * scene geometry to sample height from. The height of the input position is ignored. May be used to clamp objects to
 * the globe, 3D Tiles, or primitives in the scene.
 * <p>
 * This function only samples height from globe tiles and 3D Tiles that are rendered in the current view. Samples height
 * from all other primitives regardless of their visibility.
 * </p>
 *
 * @param {Cartographic} position The cartographic position to sample height from.
 * @param {Object[]} [objectsToExclude] A list of primitives, entities, or 3D Tiles features to not sample height from.
 * @param {Number} [width=0.1] Width of the intersection volume in meters.
 * @returns {Number} The height. This may be <code>undefined</code> if there was no scene geometry to sample height from.
 *
 * @example
 * const position = new Cesium.Cartographic(-1.31968, 0.698874);
 * const height = viewer.scene.sampleHeight(position);
 * console.log(height);
 *
 * @see Scene#clampToHeight
 * @see Scene#clampToHeightMostDetailed
 * @see Scene#sampleHeightMostDetailed
 *
 * @exception {DeveloperError} sampleHeight is only supported in 3D mode.
 * @exception {DeveloperError} sampleHeight requires depth texture support. Check sampleHeightSupported.
 */
Scene.prototype.sampleHeight = function (position, objectsToExclude, width) {
  return this._picking.sampleHeight(this, position, objectsToExclude, width);
};

/**
 * Clamps the given cartesian position to the scene geometry along the geodetic surface normal. Returns the
 * clamped position or <code>undefined</code> if there was no scene geometry to clamp to. May be used to clamp
 * objects to the globe, 3D Tiles, or primitives in the scene.
 * <p>
 * This function only clamps to globe tiles and 3D Tiles that are rendered in the current view. Clamps to
 * all other primitives regardless of their visibility.
 * </p>
 *
 * @param {Cartesian3} cartesian The cartesian position.
 * @param {Object[]} [objectsToExclude] A list of primitives, entities, or 3D Tiles features to not clamp to.
 * @param {Number} [width=0.1] Width of the intersection volume in meters.
 * @param {Cartesian3} [result] An optional object to return the clamped position.
 * @returns {Cartesian3} The modified result parameter or a new Cartesian3 instance if one was not provided. This may be <code>undefined</code> if there was no scene geometry to clamp to.
 *
 * @example
 * // Clamp an entity to the underlying scene geometry
 * const position = entity.position.getValue(Cesium.JulianDate.now());
 * entity.position = viewer.scene.clampToHeight(position);
 *
 * @see Scene#sampleHeight
 * @see Scene#sampleHeightMostDetailed
 * @see Scene#clampToHeightMostDetailed
 *
 * @exception {DeveloperError} clampToHeight is only supported in 3D mode.
 * @exception {DeveloperError} clampToHeight requires depth texture support. Check clampToHeightSupported.
 */
Scene.prototype.clampToHeight = function (
  cartesian,
  objectsToExclude,
  width,
  result
) {
  return this._picking.clampToHeight(
    this,
    cartesian,
    objectsToExclude,
    width,
    result
  );
};

/**
 * Initiates an asynchronous {@link Scene#sampleHeight} query for an array of {@link Cartographic} positions
 * using the maximum level of detail for 3D Tilesets in the scene. The height of the input positions is ignored.
 * Returns a promise that is resolved when the query completes. Each point height is modified in place.
 * If a height cannot be determined because no geometry can be sampled at that location, or another error occurs,
 * the height is set to undefined.
 *
 * @param {Cartographic[]} positions The cartographic positions to update with sampled heights.
 * @param {Object[]} [objectsToExclude] A list of primitives, entities, or 3D Tiles features to not sample height from.
 * @param {Number} [width=0.1] Width of the intersection volume in meters.
 * @returns {Promise.<Cartographic[]>} A promise that resolves to the provided list of positions when the query has completed.
 *
 * @example
 * const positions = [
 *     new Cesium.Cartographic(-1.31968, 0.69887),
 *     new Cesium.Cartographic(-1.10489, 0.83923)
 * ];
 * const promise = viewer.scene.sampleHeightMostDetailed(positions);
 * promise.then(function(updatedPosition) {
 *     // positions[0].height and positions[1].height have been updated.
 *     // updatedPositions is just a reference to positions.
 * }
 *
 * @see Scene#sampleHeight
 *
 * @exception {DeveloperError} sampleHeightMostDetailed is only supported in 3D mode.
 * @exception {DeveloperError} sampleHeightMostDetailed requires depth texture support. Check sampleHeightSupported.
 */
Scene.prototype.sampleHeightMostDetailed = function (
  positions,
  objectsToExclude,
  width
) {
  return this._picking.sampleHeightMostDetailed(
    this,
    positions,
    objectsToExclude,
    width
  );
};

/**
 * Initiates an asynchronous {@link Scene#clampToHeight} query for an array of {@link Cartesian3} positions
 * using the maximum level of detail for 3D Tilesets in the scene. Returns a promise that is resolved when
 * the query completes. Each position is modified in place. If a position cannot be clamped because no geometry
 * can be sampled at that location, or another error occurs, the element in the array is set to undefined.
 *
 * @param {Cartesian3[]} cartesians The cartesian positions to update with clamped positions.
 * @param {Object[]} [objectsToExclude] A list of primitives, entities, or 3D Tiles features to not clamp to.
 * @param {Number} [width=0.1] Width of the intersection volume in meters.
 * @returns {Promise.<Cartesian3[]>} A promise that resolves to the provided list of positions when the query has completed.
 *
 * @example
 * const cartesians = [
 *     entities[0].position.getValue(Cesium.JulianDate.now()),
 *     entities[1].position.getValue(Cesium.JulianDate.now())
 * ];
 * const promise = viewer.scene.clampToHeightMostDetailed(cartesians);
 * promise.then(function(updatedCartesians) {
 *     entities[0].position = updatedCartesians[0];
 *     entities[1].position = updatedCartesians[1];
 * }
 *
 * @see Scene#clampToHeight
 *
 * @exception {DeveloperError} clampToHeightMostDetailed is only supported in 3D mode.
 * @exception {DeveloperError} clampToHeightMostDetailed requires depth texture support. Check clampToHeightSupported.
 */
Scene.prototype.clampToHeightMostDetailed = function (
  cartesians,
  objectsToExclude,
  width
) {
  return this._picking.clampToHeightMostDetailed(
    this,
    cartesians,
    objectsToExclude,
    width
  );
};

/**
 * Transforms a position in cartesian coordinates to canvas coordinates.  This is commonly used to place an
 * HTML element at the same screen position as an object in the scene.
 *
 * @param {Cartesian3} position The position in cartesian coordinates.
 * @param {Cartesian2} [result] An optional object to return the input position transformed to canvas coordinates.
 * @returns {Cartesian2} The modified result parameter or a new Cartesian2 instance if one was not provided.  This may be <code>undefined</code> if the input position is near the center of the ellipsoid.
 *
 * @example
 * // Output the canvas position of longitude/latitude (0, 0) every time the mouse moves.
 * const scene = widget.scene;
 * const ellipsoid = scene.globe.ellipsoid;
 * const position = Cesium.Cartesian3.fromDegrees(0.0, 0.0);
 * const handler = new Cesium.ScreenSpaceEventHandler(scene.canvas);
 * handler.setInputAction(function(movement) {
 *     console.log(scene.cartesianToCanvasCoordinates(position));
 * }, Cesium.ScreenSpaceEventType.MOUSE_MOVE);
 */
Scene.prototype.cartesianToCanvasCoordinates = function (position, result) {
  return SceneTransforms.wgs84ToWindowCoordinates(this, position, result);
};

/**
 * Instantly completes an active transition.
 */
Scene.prototype.completeMorph = function () {
  this._transitioner.completeMorph();
};

/**
 * Asynchronously transitions the scene to 2D.
 * @param {Number} [duration=2.0] The amount of time, in seconds, for transition animations to complete.
 */
Scene.prototype.morphTo2D = function (duration) {
  let ellipsoid;
  const globe = this.globe;
  if (defined(globe)) {
    ellipsoid = globe.ellipsoid;
  } else {
    ellipsoid = this.mapProjection.ellipsoid;
  }
  duration = defaultValue(duration, 2.0);
  this._transitioner.morphTo2D(duration, ellipsoid);
};

/**
 * Asynchronously transitions the scene to Columbus View.
 * @param {Number} [duration=2.0] The amount of time, in seconds, for transition animations to complete.
 */
Scene.prototype.morphToColumbusView = function (duration) {
  let ellipsoid;
  const globe = this.globe;
  if (defined(globe)) {
    ellipsoid = globe.ellipsoid;
  } else {
    ellipsoid = this.mapProjection.ellipsoid;
  }
  duration = defaultValue(duration, 2.0);
  this._transitioner.morphToColumbusView(duration, ellipsoid);
};

/**
 * Asynchronously transitions the scene to 3D.
 * @param {Number} [duration=2.0] The amount of time, in seconds, for transition animations to complete.
 */
Scene.prototype.morphTo3D = function (duration) {
  let ellipsoid;
  const globe = this.globe;
  if (defined(globe)) {
    ellipsoid = globe.ellipsoid;
  } else {
    ellipsoid = this.mapProjection.ellipsoid;
  }
  duration = defaultValue(duration, 2.0);
  this._transitioner.morphTo3D(duration, ellipsoid);
};

/**
 * Returns true if this object was destroyed; otherwise, false.
 * <br /><br />
 * If this object was destroyed, it should not be used; calling any function other than
 * <code>isDestroyed</code> will result in a {@link DeveloperError} exception.
 *
 * @returns {Boolean} <code>true</code> if this object was destroyed; otherwise, <code>false</code>.
 *
 * @see Scene#destroy
 */
Scene.prototype.isDestroyed = function () {
  return false;
};

/**
 * Destroys the WebGL resources held by this object.  Destroying an object allows for deterministic
 * release of WebGL resources, instead of relying on the garbage collector to destroy this object.
 * <br /><br />
 * Once an object is destroyed, it should not be used; calling any function other than
 * <code>isDestroyed</code> will result in a {@link DeveloperError} exception.  Therefore,
 * assign the return value (<code>undefined</code>) to the object as done in the example.
 *
 * @exception {DeveloperError} This object was destroyed, i.e., destroy() was called.
 *
 *
 * @example
 * scene = scene && scene.destroy();
 *
 * @see Scene#isDestroyed
 */
Scene.prototype.destroy = function () {
  this._tweens.removeAll();
  this._computeEngine = this._computeEngine && this._computeEngine.destroy();
  this._screenSpaceCameraController =
    this._screenSpaceCameraController &&
    this._screenSpaceCameraController.destroy();
  this._deviceOrientationCameraController =
    this._deviceOrientationCameraController &&
    !this._deviceOrientationCameraController.isDestroyed() &&
    this._deviceOrientationCameraController.destroy();
  this._primitives = this._primitives && this._primitives.destroy();
  this._groundPrimitives =
    this._groundPrimitives && this._groundPrimitives.destroy();
  this._globe = this._globe && this._globe.destroy();
  this.skyBox = this.skyBox && this.skyBox.destroy();
  this.skyAtmosphere = this.skyAtmosphere && this.skyAtmosphere.destroy();
  this._debugSphere = this._debugSphere && this._debugSphere.destroy();
  this.sun = this.sun && this.sun.destroy();
  this._sunPostProcess = this._sunPostProcess && this._sunPostProcess.destroy();
  this._depthPlane = this._depthPlane && this._depthPlane.destroy();
  this._transitioner = this._transitioner && this._transitioner.destroy();
  this._debugFrustumPlanes =
    this._debugFrustumPlanes && this._debugFrustumPlanes.destroy();
  this._brdfLutGenerator =
    this._brdfLutGenerator && this._brdfLutGenerator.destroy();
  this._picking = this._picking && this._picking.destroy();

  this._defaultView = this._defaultView && this._defaultView.destroy();
  this._view = undefined;

  if (this._removeCreditContainer) {
    this._canvas.parentNode.removeChild(this._creditContainer);
  }

  this.postProcessStages =
    this.postProcessStages && this.postProcessStages.destroy();

  this._context = this._context && this._context.destroy();
  this._frameState.creditDisplay =
    this._frameState.creditDisplay && this._frameState.creditDisplay.destroy();

  if (defined(this._performanceDisplay)) {
    this._performanceDisplay =
      this._performanceDisplay && this._performanceDisplay.destroy();
    this._performanceContainer.parentNode.removeChild(
      this._performanceContainer
    );
  }

  this._removeRequestListenerCallback();
  this._removeTaskProcessorListenerCallback();
  for (let i = 0; i < this._removeGlobeCallbacks.length; ++i) {
    this._removeGlobeCallbacks[i]();
  }
  this._removeGlobeCallbacks.length = 0;

  return destroyObject(this);
};
export default Scene;<|MERGE_RESOLUTION|>--- conflicted
+++ resolved
@@ -134,11 +134,8 @@
  * @param {MapMode2D} [options.mapMode2D=MapMode2D.INFINITE_SCROLL] Determines if the 2D map is rotatable or can be scrolled infinitely in the horizontal direction.
  * @param {Boolean} [options.requestRenderMode=false] If true, rendering a frame will only occur when needed as determined by changes within the scene. Enabling improves performance of the application, but requires using {@link Scene#requestRender} to render a new frame explicitly in this mode. This will be necessary in many cases after making changes to the scene in other parts of the API. See {@link https://cesium.com/blog/2018/01/24/cesium-scene-rendering-performance/|Improving Performance with Explicit Rendering}.
  * @param {Number} [options.maximumRenderTimeChange=0.0] If requestRenderMode is true, this value defines the maximum change in simulation time allowed before a render is requested. See {@link https://cesium.com/blog/2018/01/24/cesium-scene-rendering-performance/|Improving Performance with Explicit Rendering}.
-<<<<<<< HEAD
+ * @param {Number} [depthPlaneEllipsoidOffset=0.0] Adjust the DepthPlane to address rendering artefacts below ellipsoid zero elevation.
  * @param {Number} [options.msaaSamples=1] If provided, this value controls the rate of multisample antialiasing. Typical multisampling rates are 2, 4, and sometimes 8 samples per pixel. Higher sampling rates of MSAA may impact performance in exchange for improved visual quality. This value only applies to WebGL2 contexts that support multisample render targets.
-=======
- * @param {Number} [depthPlaneEllipsoidOffset=0.0] Adjust the DepthPlane to address rendering artefacts below ellipsoid zero elevation.
->>>>>>> 68fd571b
  *
  * @see CesiumWidget
  * @see {@link http://www.khronos.org/registry/webgl/specs/latest/#5.2|WebGLContextAttributes}
