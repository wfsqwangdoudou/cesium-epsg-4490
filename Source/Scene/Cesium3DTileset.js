--- conflicted
+++ resolved
@@ -219,7 +219,7 @@
 
         this._tilesLoaded = false;
 
-        this._tileInfoLabels = undefined;
+        this._tileDebugLabels = undefined;
 
         this._readyPromise = when.defer();
 
@@ -399,10 +399,6 @@
          * @default false
          */
         this.debugShowGeometricError = defaultValue(options.debugShowGeometricError, false);
-<<<<<<< HEAD
-=======
-        this._tileDebugLabels = undefined;
->>>>>>> 87545a10
 
         /**
          * This property is for debugging only; it is not optimized for production use.
