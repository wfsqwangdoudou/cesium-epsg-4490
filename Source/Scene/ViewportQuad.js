--- conflicted
+++ resolved
@@ -61,16 +61,9 @@
         /**
          * Determines if the viewport quad primitive will be shown.
          *
-<<<<<<< HEAD
-         * @type Boolean
-         *
+         * @type {Boolean}
          * @default true
          */
-=======
-         * @type {Boolean}
-         * @default true
-        */
->>>>>>> 28e8edbf
         this.show = true;
 
         if (typeof rectangle === 'undefined') {
