--- conflicted
+++ resolved
@@ -6,13 +6,12 @@
 
     position = processGeometry(position);
 
-<<<<<<< HEAD
+    #ifdef HAS_INSTANCING
+    position = instancingStage(position);
+    #endif
+
     #ifdef CUSTOM_VERTEX_SHADER
     position = customShaderStage(position);
-=======
-    #ifdef HAS_INSTANCING
-    position = instancingStage(position);
->>>>>>> 0590a512
     #endif
 
     gl_Position = czm_modelViewProjection * vec4(position, 1.0);
