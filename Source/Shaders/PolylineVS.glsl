attribute vec3 position3DHigh;
attribute vec3 position3DLow;
attribute vec3 position2DHigh;
attribute vec3 position2DLow;
attribute vec3 prevPosition3DHigh;
attribute vec3 prevPosition3DLow;
attribute vec3 prevPosition2DHigh;
attribute vec3 prevPosition2DLow;
attribute vec3 nextPosition3DHigh;
attribute vec3 nextPosition3DLow;
attribute vec3 nextPosition2DHigh;
attribute vec3 nextPosition2DLow;
attribute vec4 texCoordExpandAndBatchIndex;

varying vec2  v_st;
varying float v_width;
varying vec4  czm_pickColor;
varying float v_angle;

void main()
{
    float texCoord = texCoordExpandAndBatchIndex.x;
    float expandDir = texCoordExpandAndBatchIndex.y;
    bool usePrev = texCoordExpandAndBatchIndex.z < 0.0;
    float batchTableIndex = texCoordExpandAndBatchIndex.w;

    vec2 widthAndShow = batchTable_getWidthAndShow(batchTableIndex);
    float width = widthAndShow.x + 0.5;
    float show = widthAndShow.y;

    if (width < 1.0)
    {
        show = 0.0;
    }

    vec4 pickColor = batchTable_getPickColor(batchTableIndex);

    vec4 p, prev, next;
    if (czm_morphTime == 1.0)
    {
        p = czm_translateRelativeToEye(position3DHigh.xyz, position3DLow.xyz);
        prev = czm_translateRelativeToEye(prevPosition3DHigh.xyz, prevPosition3DLow.xyz);
        next = czm_translateRelativeToEye(nextPosition3DHigh.xyz, nextPosition3DLow.xyz);
    }
    else if (czm_morphTime == 0.0)
    {
        p = czm_translateRelativeToEye(position2DHigh.zxy, position2DLow.zxy);
        prev = czm_translateRelativeToEye(prevPosition2DHigh.zxy, prevPosition2DLow.zxy);
        next = czm_translateRelativeToEye(nextPosition2DHigh.zxy, nextPosition2DLow.zxy);
    }
    else
    {
        p = czm_columbusViewMorph(
                czm_translateRelativeToEye(position2DHigh.zxy, position2DLow.zxy),
                czm_translateRelativeToEye(position3DHigh.xyz, position3DLow.xyz),
                czm_morphTime);
        prev = czm_columbusViewMorph(
                czm_translateRelativeToEye(prevPosition2DHigh.zxy, prevPosition2DLow.zxy),
                czm_translateRelativeToEye(prevPosition3DHigh.xyz, prevPosition3DLow.xyz),
                czm_morphTime);
        next = czm_columbusViewMorph(
                czm_translateRelativeToEye(nextPosition2DHigh.zxy, nextPosition2DLow.zxy),
                czm_translateRelativeToEye(nextPosition3DHigh.xyz, nextPosition3DLow.xyz),
                czm_morphTime);
    }

    #ifdef DISTANCE_DISPLAY_CONDITION
        vec3 centerHigh = batchTable_getCenterHigh(batchTableIndex);
        vec4 centerLowAndRadius = batchTable_getCenterLowAndRadius(batchTableIndex);
        vec3 centerLow = centerLowAndRadius.xyz;
        float radius = centerLowAndRadius.w;
        vec2 distanceDisplayCondition = batchTable_getDistanceDisplayCondition(batchTableIndex);

        float lengthSq;
        if (czm_sceneMode == czm_sceneMode2D)
        {
            lengthSq = czm_eyeHeight2D.y;
        }
        else
        {
            vec4 center = czm_translateRelativeToEye(centerHigh.xyz, centerLow.xyz);
            lengthSq = max(0.0, dot(center.xyz, center.xyz) - radius * radius);
        }

        float nearSq = distanceDisplayCondition.x * distanceDisplayCondition.x;
        float farSq = distanceDisplayCondition.y * distanceDisplayCondition.y;
        if (lengthSq < nearSq || lengthSq > farSq)
        {
            show = 0.0;
        }
    #endif

<<<<<<< HEAD
    vec4 positionWC = getPolylineWindowCoordinates(p, prev, next, expandDir, width, usePrev);
=======
    vec4 positionWC = getPolylineWindowCoordinates(p, prev, next, expandDir, width, usePrev, v_angle);
>>>>>>> 3a5d2699
    gl_Position = czm_viewportOrthographic * positionWC * show;

    v_st = vec2(texCoord, clamp(expandDir, 0.0, 1.0));
    v_width = width;
    czm_pickColor = pickColor;
}<|MERGE_RESOLUTION|>--- conflicted
+++ resolved
@@ -90,11 +90,7 @@
         }
     #endif
 
-<<<<<<< HEAD
-    vec4 positionWC = getPolylineWindowCoordinates(p, prev, next, expandDir, width, usePrev);
-=======
     vec4 positionWC = getPolylineWindowCoordinates(p, prev, next, expandDir, width, usePrev, v_angle);
->>>>>>> 3a5d2699
     gl_Position = czm_viewportOrthographic * positionWC * show;
 
     v_st = vec2(texCoord, clamp(expandDir, 0.0, 1.0));
