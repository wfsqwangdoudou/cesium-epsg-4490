import {
  BoundingSphere,
  BoxGeometry,
  Cartesian3,
  ColorGeometryInstanceAttribute,
  ComponentDatatype,
  CylinderGeometry,
  defined,
  DistanceDisplayConditionGeometryInstanceAttribute,
  Ellipsoid,
  Geometry,
  GeometryAttribute,
  GeometryInstance,
  GeometryInstanceAttribute,
  HeadingPitchRange,
  Matrix4,
  PerspectiveFrustum,
  PolygonGeometry,
  PrimitiveType,
  Rectangle,
  RectangleGeometry,
  ShowGeometryInstanceAttribute,
  Transforms,
  Camera,
  MaterialAppearance,
  PerInstanceColorAppearance,
  Primitive,
  SceneMode,
} from "../../index.js";

import { Math as CesiumMath } from "../../index.js";

import BadGeometry from "../../../../Specs/BadGeometry.js";
import createContext from "../../../../Specs/createContext.js";
import createFrameState from "../../../../Specs/createFrameState.js";
import createScene from "../../../../Specs/createScene.js";
import pollToPromise from "../../../../Specs/pollToPromise.js";

describe(
  "Scene/Primitive",
  function () {
    let scene;
    let context;

    let frameStateContext;
    let frameState;

    let ellipsoid;

    let rectangle1;
    let rectangle2;

    let rectangleInstance1;
    let rectangleInstance2;

    let primitive;

    beforeAll(function () {
      scene = createScene();
      scene.primitives.destroyPrimitives = false;
      context = scene.context;
      ellipsoid = Ellipsoid.WGS84;

      frameStateContext = createContext();
    });

    afterAll(function () {
      scene.destroyForSpecs();
      frameStateContext.destroyForSpecs();
    });

    beforeEach(function () {
      scene.morphTo3D(0);

      const camera = scene.camera;
      camera.frustum = new PerspectiveFrustum();
      camera.frustum.aspectRatio =
        scene.drawingBufferWidth / scene.drawingBufferHeight;
      camera.frustum.fov = CesiumMath.toRadians(60.0);

      scene.frameState.passes.render = true;
      scene.frameState.passes.pick = false;

      // Mock frameState, separate from scene.frameState, used for test that call primitive.update directly
      frameState = createFrameState(frameStateContext);

      rectangle1 = Rectangle.fromDegrees(-80.0, 20.0, -70.0, 30.0);
      rectangle2 = Rectangle.fromDegrees(70.0, 20.0, 80.0, 30.0);

      let translation = Cartesian3.multiplyByScalar(
        Cartesian3.normalize(
          ellipsoid.cartographicToCartesian(Rectangle.center(rectangle1)),
          new Cartesian3()
        ),
        2.0,
        new Cartesian3()
      );
      rectangleInstance1 = new GeometryInstance({
        geometry: new RectangleGeometry({
          vertexFormat: PerInstanceColorAppearance.VERTEX_FORMAT,
          ellipsoid: ellipsoid,
          rectangle: rectangle1,
        }),
        modelMatrix: Matrix4.fromTranslation(translation, new Matrix4()),
        id: "rectangle1",
        attributes: {
          color: new ColorGeometryInstanceAttribute(1.0, 1.0, 0.0, 1.0),
          show: new ShowGeometryInstanceAttribute(true),
        },
      });

      translation = Cartesian3.multiplyByScalar(
        Cartesian3.normalize(
          ellipsoid.cartographicToCartesian(Rectangle.center(rectangle2)),
          new Cartesian3()
        ),
        3.0,
        new Cartesian3()
      );
      rectangleInstance2 = new GeometryInstance({
        geometry: new RectangleGeometry({
          vertexFormat: PerInstanceColorAppearance.VERTEX_FORMAT,
          ellipsoid: ellipsoid,
          rectangle: rectangle2,
        }),
        modelMatrix: Matrix4.fromTranslation(translation, new Matrix4()),
        id: "rectangle2",
        attributes: {
          color: new ColorGeometryInstanceAttribute(0.0, 1.0, 1.0, 1.0),
          show: new ShowGeometryInstanceAttribute(true),
        },
      });
    });

    afterEach(function () {
      scene.primitives.removeAll();
      primitive = primitive && !primitive.isDestroyed() && primitive.destroy();
    });

    it("default constructs", function () {
      primitive = new Primitive();
      expect(primitive.geometryInstances).not.toBeDefined();
      expect(primitive.appearance).not.toBeDefined();
      expect(primitive.depthFailAppearance).not.toBeDefined();
      expect(primitive.modelMatrix).toEqual(Matrix4.IDENTITY);
      expect(primitive.show).toEqual(true);
      expect(primitive.vertexCacheOptimize).toEqual(false);
      expect(primitive.interleave).toEqual(false);
      expect(primitive.compressVertices).toEqual(true);
      expect(primitive.releaseGeometryInstances).toEqual(true);
      expect(primitive.allowPicking).toEqual(true);
      expect(primitive.cull).toEqual(true);
      expect(primitive.asynchronous).toEqual(true);
      expect(primitive.debugShowBoundingVolume).toEqual(false);
    });

    it("Constructs with options", function () {
      const geometryInstances = {};
      const appearance = {};
      const depthFailAppearance = {};
      const modelMatrix = Matrix4.fromUniformScale(5.0);

      primitive = new Primitive({
        geometryInstances: geometryInstances,
        appearance: appearance,
        depthFailAppearance: depthFailAppearance,
        modelMatrix: modelMatrix,
        show: false,
        vertexCacheOptimize: true,
        interleave: true,
        compressVertices: false,
        releaseGeometryInstances: false,
        allowPicking: false,
        cull: false,
        asynchronous: false,
        debugShowBoundingVolume: true,
      });

      expect(primitive.geometryInstances).toEqual(geometryInstances);
      expect(primitive.appearance).toEqual(appearance);
      expect(primitive.depthFailAppearance).toEqual(depthFailAppearance);
      expect(primitive.modelMatrix).toEqual(modelMatrix);
      expect(primitive.show).toEqual(false);
      expect(primitive.vertexCacheOptimize).toEqual(true);
      expect(primitive.interleave).toEqual(true);
      expect(primitive.compressVertices).toEqual(false);
      expect(primitive.releaseGeometryInstances).toEqual(false);
      expect(primitive.allowPicking).toEqual(false);
      expect(primitive.cull).toEqual(false);
      expect(primitive.asynchronous).toEqual(false);
      expect(primitive.debugShowBoundingVolume).toEqual(true);
    });

    it("releases geometry instances when releaseGeometryInstances is true", function () {
      primitive = new Primitive({
        geometryInstances: [rectangleInstance1, rectangleInstance2],
        appearance: new PerInstanceColorAppearance(),
        releaseGeometryInstances: true,
        asynchronous: false,
      });

      expect(primitive.geometryInstances).toBeDefined();
      scene.primitives.add(primitive);
      scene.renderForSpecs();
      expect(primitive.geometryInstances).not.toBeDefined();
    });

    it("does not release geometry instances when releaseGeometryInstances is false", function () {
      primitive = new Primitive({
        geometryInstances: [rectangleInstance1, rectangleInstance2],
        appearance: new PerInstanceColorAppearance(),
        releaseGeometryInstances: false,
        asynchronous: false,
      });

      expect(primitive.geometryInstances).toBeDefined();
      scene.primitives.add(primitive);
      scene.renderForSpecs();
      expect(primitive.geometryInstances).toBeDefined();
    });

    it("does not render when geometryInstances is an empty array", function () {
      primitive = new Primitive({
        geometryInstances: [],
        appearance: new PerInstanceColorAppearance(),
        asynchronous: false,
      });

      frameState.commandList.length = 0;
      primitive.update(frameState);
      expect(frameState.commandList.length).toEqual(0);
    });

    it("does not render when show is false", function () {
      primitive = new Primitive({
        geometryInstances: [rectangleInstance1, rectangleInstance2],
        appearance: new PerInstanceColorAppearance(),
        asynchronous: false,
      });

      primitive.update(frameState);
      expect(frameState.commandList.length).toBeGreaterThan(0);

      frameState.commandList.length = 0;
      primitive.show = false;
      primitive.update(frameState);
      expect(frameState.commandList.length).toEqual(0);
    });

    it("does not render other than for the color or pick pass", function () {
      primitive = new Primitive({
        geometryInstances: [rectangleInstance1, rectangleInstance2],
        appearance: new PerInstanceColorAppearance(),
        asynchronous: false,
      });

      frameState.passes.render = false;
      frameState.passes.pick = false;

      primitive.update(frameState);
      expect(frameState.commandList.length).toEqual(0);
    });

    it("does not render when scene3DOnly is true and the scene mode is SCENE2D", function () {
      primitive = new Primitive({
        geometryInstances: [rectangleInstance1, rectangleInstance2],
        appearance: new PerInstanceColorAppearance(),
        asynchronous: false,
      });

      frameState.mode = SceneMode.SCENE2D;
      frameState.scene3DOnly = true;

      primitive.update(frameState);
      expect(frameState.commandList.length).toEqual(0);
    });

    it("does not render when scene3DOnly is true and the scene mode is COLUMBUS_VIEW", function () {
      primitive = new Primitive({
        geometryInstances: [rectangleInstance1, rectangleInstance2],
        appearance: new PerInstanceColorAppearance(),
        asynchronous: false,
      });

      frameState.mode = SceneMode.COLUMBUS_VIEW;
      frameState.scene3DOnly = true;

      primitive.update(frameState);
      expect(frameState.commandList.length).toEqual(0);
    });

    it("renders in two passes for closed, translucent geometry", function () {
      primitive = new Primitive({
        geometryInstances: new GeometryInstance({
          geometry: BoxGeometry.fromDimensions({
            vertexFormat: PerInstanceColorAppearance.VERTEX_FORMAT,
            dimensions: new Cartesian3(500000.0, 500000.0, 500000.0),
          }),
          id: "box",
          attributes: {
            color: new ColorGeometryInstanceAttribute(1.0, 1.0, 0.0, 0.5),
          },
        }),
        appearance: new PerInstanceColorAppearance({
          closed: true,
          translucent: true,
        }),
        asynchronous: false,
      });

      const frameState = scene.frameState;
      frameState.commandList.length = 0;

      // set scene3DOnly to true so that the geometry is not split due to the IDL
      frameState.scene3DOnly = true;
      scene.primitives.add(primitive);
      scene.render();
      expect(frameState.commandList.length).toEqual(2);
    });

    function verifyPrimitiveRender(primitive, rectangle) {
      scene.primitives.removeAll();
      if (defined(rectangle)) {
        scene.camera.setView({ destination: rectangle });
      }
      expect(scene).toRender([0, 0, 0, 255]);

      scene.primitives.add(primitive);
      expect(scene).notToRender([0, 0, 0, 255]);
    }

    it("renders in Columbus view when scene3DOnly is false", function () {
      scene.frameState.scene3DOnly = false;
      primitive = new Primitive({
        geometryInstances: [rectangleInstance1, rectangleInstance2],
        appearance: new PerInstanceColorAppearance(),
        asynchronous: false,
      });

      scene.morphToColumbusView(0);
      verifyPrimitiveRender(primitive, rectangle1);
      verifyPrimitiveRender(primitive, rectangle2);
    });

    it("renders in 2D when scene3DOnly is false", function () {
      scene.frameState.scene3DOnly = false;
      primitive = new Primitive({
        geometryInstances: [rectangleInstance1, rectangleInstance2],
        appearance: new PerInstanceColorAppearance(),
        asynchronous: false,
      });

      scene.morphTo2D(0);
      verifyPrimitiveRender(primitive, rectangle1);
      verifyPrimitiveRender(primitive, rectangle2);
    });

    it("renders RTC", function () {
      const dimensions = new Cartesian3(400.0, 300.0, 500.0);
      const positionOnEllipsoid = Cartesian3.fromDegrees(-105.0, 45.0);
      const boxModelMatrix = Matrix4.multiplyByTranslation(
        Transforms.eastNorthUpToFixedFrame(positionOnEllipsoid),
        new Cartesian3(0.0, 0.0, dimensions.z * 0.5),
        new Matrix4()
      );

      const boxGeometry = BoxGeometry.createGeometry(
        BoxGeometry.fromDimensions({
          vertexFormat: PerInstanceColorAppearance.VERTEX_FORMAT,
          dimensions: dimensions,
        })
      );

      const positions = boxGeometry.attributes.position.values;
      const newPositions = new Float32Array(positions.length);
      for (let i = 0; i < positions.length; ++i) {
        newPositions[i] = positions[i];
      }
      boxGeometry.attributes.position.values = newPositions;
      boxGeometry.attributes.position.componentDatatype =
        ComponentDatatype.FLOAT;

      BoundingSphere.transform(
        boxGeometry.boundingSphere,
        boxModelMatrix,
        boxGeometry.boundingSphere
      );

      const boxGeometryInstance = new GeometryInstance({
        geometry: boxGeometry,
        attributes: {
          color: new ColorGeometryInstanceAttribute(1.0, 0.0, 0.0, 0.5),
        },
      });

      const primitive = new Primitive({
        geometryInstances: boxGeometryInstance,
        appearance: new PerInstanceColorAppearance({
          closed: true,
        }),
        asynchronous: false,
        allowPicking: false,
        rtcCenter: boxGeometry.boundingSphere.center,
      });

      // create test camera
      const camera = scene.camera;
      const testCamera = new Camera(scene);
      testCamera.viewBoundingSphere(boxGeometry.boundingSphere);
      scene.camera = testCamera;

      scene.frameState.scene3DOnly = true;
      verifyPrimitiveRender(primitive);

      scene.camera = camera;
    });

    it("renders with depth fail appearance", function () {
      const rect = Rectangle.fromDegrees(-1.0, -1.0, 1.0, 1.0);
      const translation = Cartesian3.multiplyByScalar(
        Cartesian3.normalize(
          ellipsoid.cartographicToCartesian(Rectangle.center(rect)),
          new Cartesian3()
        ),
        100.0,
        new Cartesian3()
      );
      const rectInstance = new GeometryInstance({
        geometry: new RectangleGeometry({
          vertexFormat: PerInstanceColorAppearance.VERTEX_FORMAT,
          ellipsoid: ellipsoid,
          rectangle: rect,
        }),
        modelMatrix: Matrix4.fromTranslation(translation, new Matrix4()),
        id: "rect",
        attributes: {
          color: new ColorGeometryInstanceAttribute(1.0, 1.0, 0.0, 1.0),
        },
      });
      const p0 = new Primitive({
        geometryInstances: rectInstance,
        appearance: new PerInstanceColorAppearance({
          translucent: false,
        }),
        asynchronous: false,
      });

      const rectInstance2 = new GeometryInstance({
        geometry: new RectangleGeometry({
          vertexFormat: PerInstanceColorAppearance.VERTEX_FORMAT,
          ellipsoid: ellipsoid,
          rectangle: rect,
        }),
        id: "rect2",
        attributes: {
          color: new ColorGeometryInstanceAttribute(1.0, 0.0, 0.0, 1.0),
          depthFailColor: new ColorGeometryInstanceAttribute(
            1.0,
            0.0,
            1.0,
            1.0
          ),
        },
      });
      const p1 = new Primitive({
        geometryInstances: rectInstance2,
        appearance: new PerInstanceColorAppearance({
          translucent: false,
        }),
        depthFailAppearance: new PerInstanceColorAppearance({
          translucent: false,
        }),
        asynchronous: false,
      });

      scene.primitives.add(p0);
      scene.primitives.add(p1);
      scene.camera.setView({ destination: rect });
      scene.renderForSpecs();

      expect(scene).toRender([255, 0, 255, 255]);
    });

    it("pick with depth fail appearance", function () {
      const rect = Rectangle.fromDegrees(-1.0, -1.0, 1.0, 1.0);
      const translation = Cartesian3.multiplyByScalar(
        Cartesian3.normalize(
          ellipsoid.cartographicToCartesian(Rectangle.center(rect)),
          new Cartesian3()
        ),
        100.0,
        new Cartesian3()
      );
      const rectInstance = new GeometryInstance({
        geometry: new RectangleGeometry({
          vertexFormat: PerInstanceColorAppearance.VERTEX_FORMAT,
          ellipsoid: ellipsoid,
          rectangle: rect,
        }),
        modelMatrix: Matrix4.fromTranslation(translation, new Matrix4()),
        id: "rect",
        attributes: {
          color: new ColorGeometryInstanceAttribute(1.0, 1.0, 0.0, 1.0),
        },
      });
      const p0 = new Primitive({
        geometryInstances: rectInstance,
        appearance: new PerInstanceColorAppearance({
          translucent: false,
        }),
        asynchronous: false,
      });

      const rectInstance2 = new GeometryInstance({
        geometry: new RectangleGeometry({
          vertexFormat: PerInstanceColorAppearance.VERTEX_FORMAT,
          ellipsoid: ellipsoid,
          rectangle: rect,
        }),
        id: "rect2",
        attributes: {
          color: new ColorGeometryInstanceAttribute(1.0, 0.0, 0.0, 1.0),
          depthFailColor: new ColorGeometryInstanceAttribute(
            1.0,
            0.0,
            1.0,
            1.0
          ),
        },
      });
      const p1 = new Primitive({
        geometryInstances: rectInstance2,
        appearance: new PerInstanceColorAppearance({
          translucent: false,
        }),
        depthFailAppearance: new PerInstanceColorAppearance({
          translucent: false,
        }),
        asynchronous: false,
      });

      scene.primitives.add(p0);
      scene.primitives.add(p1);
      scene.camera.setView({ destination: rect });
      scene.renderForSpecs();

      expect(scene).toPickAndCall(function (result) {
        expect(result.primitive).toEqual(p1);
        expect(result.id).toEqual("rect2");
      });
    });

    it("RTC throws with more than one instance", function () {
      expect(function () {
        return new Primitive({
          geometryInstances: [rectangleInstance1, rectangleInstance2],
          appearance: new PerInstanceColorAppearance({
            closed: true,
          }),
          asynchronous: false,
          allowPicking: false,
          rtcCenter: Cartesian3.ZERO,
        });
      }).toThrowDeveloperError();
    });

    it("RTC throws if the scene is not 3D only", function () {
      scene.frameState.scene3DOnly = false;
      const primitive = new Primitive({
        geometryInstances: rectangleInstance1,
        appearance: new PerInstanceColorAppearance({
          closed: true,
        }),
        asynchronous: false,
        allowPicking: false,
        rtcCenter: Cartesian3.ZERO,
      });

      expect(function () {
        verifyPrimitiveRender(primitive);
      }).toThrowDeveloperError();
    });

    it("updates model matrix for one instance in 3D", function () {
      primitive = new Primitive({
        geometryInstances: rectangleInstance1,
        appearance: new PerInstanceColorAppearance(),
        asynchronous: false,
      });

      primitive.update(frameState);
      const commands = frameState.commandList;
      expect(commands.length).toEqual(1);
      expect(commands[0].modelMatrix).toEqual(primitive.modelMatrix);

      const modelMatrix = Matrix4.fromUniformScale(10.0);
      primitive.modelMatrix = modelMatrix;

      commands.length = 0;
      primitive.update(frameState);
      expect(commands.length).toEqual(1);
      expect(commands[0].modelMatrix).toEqual(modelMatrix);
    });

    it("updates model matrix for more than one instance in 3D with equal model matrices in 3D only scene", function () {
      let modelMatrix = Matrix4.fromUniformScale(2.0);
      rectangleInstance1.modelMatrix = modelMatrix;
      rectangleInstance2.modelMatrix = modelMatrix;

      primitive = new Primitive({
        geometryInstances: [rectangleInstance1, rectangleInstance2],
        appearance: new PerInstanceColorAppearance(),
        asynchronous: false,
      });

      frameState.scene3DOnly = true;

      const commands = frameState.commandList;
      commands.length = 0;
      primitive.update(frameState);
      expect(commands.length).toEqual(1);
      expect(commands[0].modelMatrix).toEqual(modelMatrix);

      modelMatrix = Matrix4.fromUniformScale(10.0);
      primitive.modelMatrix = modelMatrix;

      commands.length = 0;
      primitive.update(frameState);
      expect(commands.length).toEqual(1);
      expect(commands[0].modelMatrix).toEqual(modelMatrix);
    });

    it("computes model matrix when given one for a single instance and for the primitive in 3D only", function () {
      const instanceModelMatrix = Matrix4.fromUniformScale(2.0);

      const dimensions = new Cartesian3(400000.0, 300000.0, 500000.0);
      const positionOnEllipsoid = Cartesian3.fromDegrees(-105.0, 45.0);
      const primitiveModelMatrix = Matrix4.multiplyByTranslation(
        Transforms.eastNorthUpToFixedFrame(positionOnEllipsoid),
        new Cartesian3(0.0, 0.0, dimensions.z * 0.5),
        new Matrix4()
      );

      const boxGeometry = BoxGeometry.fromDimensions({
        vertexFormat: PerInstanceColorAppearance.VERTEX_FORMAT,
        dimensions: dimensions,
      });
      const boxGeometryInstance = new GeometryInstance({
        geometry: boxGeometry,
        modelMatrix: instanceModelMatrix,
        attributes: {
          color: new ColorGeometryInstanceAttribute(1.0, 0.0, 0.0, 1.0),
        },
      });
      primitive = new Primitive({
        geometryInstances: boxGeometryInstance,
        modelMatrix: primitiveModelMatrix,
        appearance: new PerInstanceColorAppearance({
          translucent: false,
          closed: true,
        }),
        asynchronous: false,
      });

      const expectedModelMatrix = Matrix4.multiplyTransformation(
        primitiveModelMatrix,
        instanceModelMatrix,
        new Matrix4()
      );

      frameState.scene3DOnly = true;

      const commands = frameState.commandList;
      commands.length = 0;
      primitive.update(frameState);
      expect(commands.length).toEqual(1);
      expect(commands[0].modelMatrix).toEqual(expectedModelMatrix);
    });

    it("update model matrix throws in Columbus view", function () {
      primitive = new Primitive({
        geometryInstances: [rectangleInstance1, rectangleInstance2],
        appearance: new PerInstanceColorAppearance(),
        asynchronous: false,
      });

      frameState.mode = SceneMode.COLUMBUS_VIEW;
      frameState.scene3DOnly = false;

      const commands = frameState.commandList;
      commands.length = 0;
      primitive.update(frameState);
      expect(commands.length).toEqual(1);
      expect(commands[0].modelMatrix).toEqual(Matrix4.IDENTITY);

      const modelMatrix = Matrix4.fromUniformScale(10.0);
      primitive.modelMatrix = modelMatrix;

      commands.length = 0;
      expect(function () {
        primitive.update(frameState);
      }).toThrowDeveloperError();
    });

    it("update model matrix throws in 2D", function () {
      primitive = new Primitive({
        geometryInstances: [rectangleInstance1, rectangleInstance2],
        appearance: new PerInstanceColorAppearance(),
        asynchronous: false,
      });

      frameState.mode = SceneMode.SCENE2D;
      frameState.scene3DOnly = false;

      const commands = frameState.commandList;
      primitive.update(frameState);
      expect(commands.length).toEqual(1);
      expect(commands[0].modelMatrix).toEqual(Matrix4.IDENTITY);

      const modelMatrix = Matrix4.fromUniformScale(10.0);
      primitive.modelMatrix = modelMatrix;

      commands.length = 0;
      expect(function () {
        primitive.update(frameState);
      }).toThrowDeveloperError();
    });

    it("renders bounding volume with debugShowBoundingVolume", function () {
      primitive = new Primitive({
        geometryInstances: rectangleInstance1,
        appearance: new PerInstanceColorAppearance(),
        asynchronous: false,
        debugShowBoundingVolume: true,
      });

      scene.primitives.add(primitive);
      scene.camera.setView({ destination: rectangle1 });
      expect(scene).toRenderAndCall(function (rgba) {
        expect(rgba[0]).not.toEqual(0);
        expect(rgba[1]).toBeGreaterThanOrEqual(0);
        expect(rgba[2]).toBeGreaterThanOrEqual(0);
        expect(rgba[3]).toEqual(255);
      });
    });

    it("transforms to world coordinates", function () {
      primitive = new Primitive({
        geometryInstances: [rectangleInstance1, rectangleInstance2],
        appearance: new PerInstanceColorAppearance(),
        asynchronous: false,
      });

      verifyPrimitiveRender(primitive, rectangle1);
      verifyPrimitiveRender(primitive, rectangle2);
      expect(primitive.modelMatrix).toEqual(Matrix4.IDENTITY);
    });

    it("does not transform to world coordinates", function () {
      rectangleInstance2.modelMatrix = Matrix4.clone(
        rectangleInstance1.modelMatrix
      );
      primitive = new Primitive({
        geometryInstances: [rectangleInstance1, rectangleInstance2],
        appearance: new PerInstanceColorAppearance(),
        asynchronous: false,
      });

      scene.frameState.scene3DOnly = true;
      verifyPrimitiveRender(primitive, rectangle1);
      verifyPrimitiveRender(primitive, rectangle2);
      expect(primitive.modelMatrix).not.toEqual(Matrix4.IDENTITY);
      scene.frameState.scene3DOnly = true;
    });

    it("get common per instance attributes", function () {
      rectangleInstance2.attributes.not_used = new GeometryInstanceAttribute({
        componentDatatype: ComponentDatatype.FLOAT,
        componentsPerAttribute: 1,
        value: [0.5],
      });

      primitive = new Primitive({
        geometryInstances: [rectangleInstance1, rectangleInstance2],
        appearance: new PerInstanceColorAppearance(),
        asynchronous: false,
      });

      scene.primitives.add(primitive);
      scene.renderForSpecs();

      let attributes = primitive.getGeometryInstanceAttributes("rectangle1");
      expect(attributes.color).toBeDefined();
      expect(attributes.show).toBeDefined();

      attributes = primitive.getGeometryInstanceAttributes("rectangle2");
      expect(attributes.color).toBeDefined();
      expect(attributes.show).toBeDefined();
      expect(attributes.not_used).not.toBeDefined();
    });

    it("modify color instance attribute", function () {
      primitive = new Primitive({
        geometryInstances: rectangleInstance1,
        appearance: new PerInstanceColorAppearance(),
        asynchronous: false,
      });

      scene.camera.setView({ destination: rectangle1 });
      scene.primitives.add(primitive);
      let pixels;
      expect(scene).toRenderAndCall(function (rgba) {
        pixels = rgba;
        expect(rgba).not.toEqual([0, 0, 0, 255]);
      });

      const attributes = primitive.getGeometryInstanceAttributes("rectangle1");
      expect(attributes.color).toBeDefined();
      attributes.color = [255, 255, 255, 255];

      expect(scene).toRenderAndCall(function (rgba) {
        expect(rgba).not.toEqual([0, 0, 0, 255]);
        expect(rgba).not.toEqual(pixels);
      });
    });

    it("modify show instance attribute", function () {
      primitive = new Primitive({
        geometryInstances: rectangleInstance1,
        appearance: new PerInstanceColorAppearance(),
        asynchronous: false,
      });

      scene.primitives.add(primitive);
      scene.camera.setView({ destination: rectangle1 });
      expect(scene).notToRender([0, 0, 0, 255]);

      const attributes = primitive.getGeometryInstanceAttributes("rectangle1");
      expect(attributes.show).toBeDefined();
      attributes.show = [0];

      expect(scene).toRender([0, 0, 0, 255]);
    });

    it("get bounding sphere from per instance attribute", function () {
      primitive = new Primitive({
        geometryInstances: rectangleInstance1,
        appearance: new PerInstanceColorAppearance(),
        asynchronous: false,
      });

      verifyPrimitiveRender(primitive, rectangle1);

      const attributes = primitive.getGeometryInstanceAttributes("rectangle1");
      expect(attributes.boundingSphere).toBeDefined();
    });

    it("renders with distance display condition per instance attribute", function () {
      if (!context.floatingPointTexture) {
        return;
      }

      const near = 10000.0;
      const far = 1000000.0;
      const rect = Rectangle.fromDegrees(-1.0, -1.0, 1.0, 1.0);
      const translation = Cartesian3.multiplyByScalar(
        Cartesian3.normalize(
          ellipsoid.cartographicToCartesian(Rectangle.center(rect)),
          new Cartesian3()
        ),
        2.0,
        new Cartesian3()
      );
      const rectInstance = new GeometryInstance({
        geometry: new RectangleGeometry({
          vertexFormat: PerInstanceColorAppearance.VERTEX_FORMAT,
          ellipsoid: ellipsoid,
          rectangle: rect,
        }),
        modelMatrix: Matrix4.fromTranslation(translation, new Matrix4()),
        id: "rect",
        attributes: {
          color: new ColorGeometryInstanceAttribute(1.0, 1.0, 0.0, 1.0),
          distanceDisplayCondition: new DistanceDisplayConditionGeometryInstanceAttribute(
            near,
            far
          ),
        },
      });

      primitive = new Primitive({
        geometryInstances: rectInstance,
        appearance: new PerInstanceColorAppearance(),
        asynchronous: false,
      });

      scene.primitives.add(primitive);
      scene.camera.setView({ destination: rect });
      scene.renderForSpecs();

      const boundingSphere = primitive.getGeometryInstanceAttributes("rect")
        .boundingSphere;
      const center = boundingSphere.center;
      const radius = boundingSphere.radius;

      scene.camera.lookAt(
        center,
        new HeadingPitchRange(0.0, -CesiumMath.PI_OVER_TWO, radius)
      );
      expect(scene).toRender([0, 0, 0, 255]);

      scene.camera.lookAt(
        center,
        new HeadingPitchRange(0.0, -CesiumMath.PI_OVER_TWO, radius + near + 1.0)
      );
      expect(scene).notToRender([0, 0, 0, 255]);

      scene.camera.lookAt(
        center,
        new HeadingPitchRange(0.0, -CesiumMath.PI_OVER_TWO, radius + far + 1.0)
      );
      expect(scene).toRender([0, 0, 0, 255]);
    });

    it("primitive with display condition properly transforms boundingSphere", function () {
      const near = 10000.0;
      const far = 1000000.0;
      const translation = new Cartesian3(10, 20, 30);

      const cylinder = new GeometryInstance({
        id: "cylinder",
        vertexFormat: PerInstanceColorAppearance.VERTEX_FORMAT,
        geometry: new CylinderGeometry({
          length: 10,
          topRadius: 10,
          bottomRadius: 10,
        }),
        attributes: {
          color: new ColorGeometryInstanceAttribute(1.0, 1.0, 0.0, 1.0),
          show: new ShowGeometryInstanceAttribute(true),
          distanceDisplayCondition: new DistanceDisplayConditionGeometryInstanceAttribute(
            near,
            far
          ),
        },
      });

      primitive = new Primitive({
        geometryInstances: cylinder,
        appearance: new PerInstanceColorAppearance(),
        modelMatrix: Matrix4.fromTranslation(translation, new Matrix4()),
        asynchronous: false,
      });

      scene.primitives.add(primitive);
      scene.frameState.scene3DOnly = true;
      scene.renderForSpecs();

      const boundingSphere = primitive.getGeometryInstanceAttributes("cylinder")
        .boundingSphere;
      const center = boundingSphere.center;
      expect(center).toEqual(translation);
    });

    it("primitive without display condition properly transforms boundingSphere", function () {
      const translation = new Cartesian3(10, 20, 30);

      const cylinder = new GeometryInstance({
        id: "cylinder",
        vertexFormat: PerInstanceColorAppearance.VERTEX_FORMAT,
        geometry: new CylinderGeometry({
          length: 10,
          topRadius: 10,
          bottomRadius: 10,
        }),
        attributes: {
          color: new ColorGeometryInstanceAttribute(1.0, 1.0, 0.0, 1.0),
          show: new ShowGeometryInstanceAttribute(true),
        },
      });

      primitive = new Primitive({
        geometryInstances: cylinder,
        appearance: new PerInstanceColorAppearance(),
        modelMatrix: Matrix4.fromTranslation(translation, new Matrix4()),
        asynchronous: false,
      });

      scene.primitives.add(primitive);
      scene.frameState.scene3DOnly = true;
      scene.renderForSpecs();

      const boundingSphere = primitive.getGeometryInstanceAttributes("cylinder")
        .boundingSphere;
      const center = boundingSphere.center;
      expect(center).toEqual(translation);
    });

    it("getGeometryInstanceAttributes returns same object each time", function () {
      primitive = new Primitive({
        geometryInstances: rectangleInstance1,
        appearance: new PerInstanceColorAppearance(),
        asynchronous: false,
      });

      verifyPrimitiveRender(primitive, rectangle1);

      const attributes = primitive.getGeometryInstanceAttributes("rectangle1");
      const attributes2 = primitive.getGeometryInstanceAttributes("rectangle1");
      expect(attributes).toBe(attributes2);
    });

    it("picking", function () {
      primitive = new Primitive({
        geometryInstances: [rectangleInstance1, rectangleInstance2],
        appearance: new PerInstanceColorAppearance(),
        asynchronous: false,
      });

      verifyPrimitiveRender(primitive, rectangle1);

      expect(scene).toPickAndCall(function (result) {
        expect(result.primitive).toEqual(primitive);
        expect(result.id).toEqual("rectangle1");
      });

      verifyPrimitiveRender(primitive, rectangle2);

      expect(scene).toPickAndCall(function (result) {
        expect(result.primitive).toEqual(primitive);
        expect(result.id).toEqual("rectangle2");
      });
    });

    it("does not pick when allowPicking is false", function () {
      primitive = new Primitive({
        geometryInstances: [rectangleInstance1],
        appearance: new PerInstanceColorAppearance(),
        allowPicking: false,
        asynchronous: false,
      });

      verifyPrimitiveRender(primitive, rectangle1);

      expect(scene).notToPick();
    });

    it("does not cull when cull is false", function () {
      primitive = new Primitive({
        geometryInstances: rectangleInstance1,
        appearance: new PerInstanceColorAppearance(),
        asynchronous: false,
        cull: false,
      });

      frameState.commandList.length = 0;
      primitive.update(frameState);
      expect(frameState.commandList[0].cull).toEqual(false);
    });

    it("update throws when geometry primitive types are different", function () {
      primitive = new Primitive({
        geometryInstances: [
          new GeometryInstance({
            geometry: new Geometry({
              attributes: {
                position: new GeometryAttribute({
                  componentDatatype: ComponentDatatype.FLOAT,
                  componentsPerAttribute: 3,
                  values: new Float32Array([1.0, 2.0, 3.0, 4.0]),
                }),
              },
              primitiveType: PrimitiveType.LINES,
            }),
          }),
          new GeometryInstance({
            geometry: new Geometry({
              attributes: {
                position: new GeometryAttribute({
                  componentDatatype: ComponentDatatype.FLOAT,
                  componentsPerAttribute: 3,
                  values: new Float32Array([1.0, 2.0, 3.0, 4.0, 5.0, 6.0]),
                }),
              },
              primitiveType: PrimitiveType.TRIANGLES,
            }),
          }),
        ],
        appearance: new PerInstanceColorAppearance(),
        asynchronous: false,
      });

      expect(function () {
        primitive.update(frameState);
      }).toThrowDeveloperError();
    });

    it("failed geometry throws on next update", async function () {
      primitive = new Primitive({
        geometryInstances: [
          new GeometryInstance({
            geometry: new BadGeometry(),
          }),
        ],
        appearance: new MaterialAppearance({
          materialSupport: MaterialAppearance.MaterialSupport.ALL,
        }),
        compressVertices: false,
      });

      scene.frameState.afterRender.length = 0;
      scene.primitives.add(primitive);

      await pollToPromise(function () {
        for (let i = 0; i < frameState.afterRender.length; ++i) {
          frameState.afterRender[i]();
          return true;
        }

        primitive.update(frameState);
        return false;
<<<<<<< HEAD
      }).then(function () {
        return primitive.readyPromise
          .then(function () {
            fail("should not be called");
          })
          .catch(function (e) {
            expect(e).toBe(primitive._error);
            expect(function () {
              scene.render();
            }).toThrow();
          });
=======
>>>>>>> ddfc7eb0
      });

      expect(function () {
        scene.render();
      }).toThrow();
    });

    it("internally invalid asynchronous geometry becomes ready", async function () {
      primitive = new Primitive({
        geometryInstances: [
          new GeometryInstance({
            geometry: PolygonGeometry.fromPositions({
              positions: [],
            }),
          }),
        ],
        appearance: new MaterialAppearance({
          materialSupport: MaterialAppearance.MaterialSupport.ALL,
        }),
        compressVertices: false,
      });

      scene.frameState.afterRender.length = 0;

      await pollToPromise(function () {
        for (let i = 0; i < frameState.afterRender.length; ++i) {
          frameState.afterRender[i]();
          return true;
        }

        primitive.update(frameState);
        return false;
      });

      expect(primitive.ready).toBe(true);
    });

    it("internally invalid synchronous geometry resolves promise and sets ready", function () {
      primitive = new Primitive({
        geometryInstances: [
          new GeometryInstance({
            geometry: PolygonGeometry.fromPositions({
              positions: [],
            }),
          }),
        ],
        appearance: new MaterialAppearance({
          materialSupport: MaterialAppearance.MaterialSupport.ALL,
        }),
        asynchronous: false,
        compressVertices: false,
      });

      scene.frameState.afterRender.length = 0;

      return pollToPromise(function () {
        if (scene.frameState.afterRender.length > 0) {
          scene.frameState.afterRender[0]();
          return true;
        }
        primitive.update(scene.frameState);
        return false;
      }).then(function () {
        expect(primitive.ready).toBe(true);
      });
    });

    it("can mix valid and invalid geometry", function () {
      const instances = [];
      instances.push(rectangleInstance1);
      instances.push(
        new GeometryInstance({
          geometry: PolygonGeometry.fromPositions({
            positions: [],
          }),
          attributes: {
            color: new ColorGeometryInstanceAttribute(1.0, 0.0, 1.0, 1.0),
          },
          id: "invalid",
        })
      );
      instances.push(rectangleInstance2);

      primitive = new Primitive({
        geometryInstances: instances,
        appearance: new PerInstanceColorAppearance({
          flat: true,
        }),
      });

      return pollToPromise(function () {
        primitive.update(frameState);
        if (frameState.afterRender.length > 0) {
          frameState.afterRender[0]();
        }
        return primitive.ready;
      }).then(function () {
        expect(
          primitive.getGeometryInstanceAttributes("rectangle1").boundingSphere
        ).toBeDefined();
        expect(
          primitive.getGeometryInstanceAttributes("rectangle2").boundingSphere
        ).toBeDefined();
        expect(
          primitive.getGeometryInstanceAttributes("invalid").boundingSphere
        ).not.toBeDefined();
      });
    });

    it("shader validation", function () {
      if (!!window.webglStub) {
        return;
      }

      primitive = new Primitive({
        geometryInstances: [rectangleInstance1, rectangleInstance2],
        appearance: new MaterialAppearance({
          materialSupport: MaterialAppearance.MaterialSupport.ALL,
        }),
        asynchronous: false,
        compressVertices: false,
      });

      expect(function () {
        primitive.update(frameState);
      }).toThrowDeveloperError();
    });

    it("setting per instance attribute throws when value is undefined", function () {
      primitive = new Primitive({
        geometryInstances: rectangleInstance1,
        appearance: new PerInstanceColorAppearance(),
        asynchronous: false,
      });

      primitive.update(frameState);
      const attributes = primitive.getGeometryInstanceAttributes("rectangle1");

      expect(function () {
        attributes.color = undefined;
      }).toThrowDeveloperError();
    });

    it("can disable picking when asynchronous", function () {
      primitive = new Primitive({
        geometryInstances: rectangleInstance1,
        appearance: new PerInstanceColorAppearance(),
        asynchronous: true,
        allowPicking: false,
      });

      frameState.afterRender.length = 0;
      scene.primitives.add(primitive);

      return pollToPromise(function () {
        if (frameState.afterRender.length > 0) {
          frameState.afterRender[0]();
        }
        scene.render();
        return primitive.ready;
      }).then(function () {
        const attributes = primitive.getGeometryInstanceAttributes(
          "rectangle1"
        );
        expect(function () {
          attributes.color = undefined;
        }).toThrowDeveloperError();
      });
    });

    it("getGeometryInstanceAttributes throws without id", function () {
      primitive = new Primitive({
        geometryInstances: rectangleInstance1,
        appearance: new PerInstanceColorAppearance(),
        asynchronous: false,
      });

      scene.primitives.add(primitive);
      scene.renderForSpecs();

      expect(function () {
        primitive.getGeometryInstanceAttributes();
      }).toThrowDeveloperError();
    });

    it("getGeometryInstanceAttributes throws if update was not called", function () {
      primitive = new Primitive({
        geometryInstances: rectangleInstance1,
        appearance: new PerInstanceColorAppearance(),
        asynchronous: false,
      });

      expect(function () {
        primitive.getGeometryInstanceAttributes("rectangle1");
      }).toThrowDeveloperError();
    });

    it("getGeometryInstanceAttributes returns undefined if id does not exist", function () {
      primitive = new Primitive({
        geometryInstances: rectangleInstance1,
        appearance: new PerInstanceColorAppearance(),
        asynchronous: false,
      });

      scene.primitives.add(primitive);
      scene.renderForSpecs();

      expect(
        primitive.getGeometryInstanceAttributes("unknown")
      ).not.toBeDefined();
    });

    it("isDestroyed", function () {
      primitive = new Primitive();
      expect(primitive.isDestroyed()).toEqual(false);
      primitive.destroy();
      expect(primitive.isDestroyed()).toEqual(true);
    });

    it("renders when using asynchronous pipeline", function () {
      primitive = new Primitive({
        geometryInstances: rectangleInstance1,
        appearance: new PerInstanceColorAppearance({
          flat: true,
        }),
      });

      const frameState = scene.frameState;
      return pollToPromise(function () {
        primitive.update(frameState);
        for (let i = 0; i < frameState.afterRender.length; ++i) {
          frameState.afterRender[i]();
        }
        return primitive.ready;
      }).then(function () {
        verifyPrimitiveRender(primitive, rectangle1);
      });
    });

    it("destroy before asynchronous pipeline is complete", function () {
      primitive = new Primitive({
        geometryInstances: rectangleInstance1,
        appearance: new PerInstanceColorAppearance(),
      });

      primitive.update(frameState);

      primitive.destroy();
      expect(primitive.isDestroyed()).toEqual(true);
    });
  },
  "WebGL"
);<|MERGE_RESOLUTION|>--- conflicted
+++ resolved
@@ -1119,20 +1119,6 @@
 
         primitive.update(frameState);
         return false;
-<<<<<<< HEAD
-      }).then(function () {
-        return primitive.readyPromise
-          .then(function () {
-            fail("should not be called");
-          })
-          .catch(function (e) {
-            expect(e).toBe(primitive._error);
-            expect(function () {
-              scene.render();
-            }).toThrow();
-          });
-=======
->>>>>>> ddfc7eb0
       });
 
       expect(function () {
