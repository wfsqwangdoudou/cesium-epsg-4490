--- conflicted
+++ resolved
@@ -503,8 +503,6 @@
   const { positionWC, frustum } = camera;
   const screenHeight = context.drawingBufferHeight / pixelRatio;
   const screenSpaceErrorMultiplier = screenHeight / frustum.sseDenominator;
-<<<<<<< HEAD
-=======
 
   function keyframePriority(previousKeyframe, keyframe, nextKeyframe) {
     const keyframeDifference = Math.min(
@@ -529,7 +527,6 @@
       0.15 + 0.85 * keyframeFactor
     );
   }
->>>>>>> f3938f93
 
   /**
    * @ignore
@@ -596,23 +593,7 @@
     }
 
     if (!defined(spatialNode.children)) {
-<<<<<<< HEAD
-      const childCoords = getChildCoords(spatialNode);
-      const childLevel = spatialNode.level + 1;
-      spatialNode.children = childCoords.map(([x, y, z]) => {
-        return new SpatialNode(
-          childLevel,
-          x,
-          y,
-          z,
-          spatialNode,
-          shape,
-          dimensions
-        );
-      });
-=======
       spatialNode.constructChildNodes(shape, dimensions);
->>>>>>> f3938f93
     }
     for (let childIndex = 0; childIndex < 8; childIndex++) {
       const child = spatialNode.children[childIndex];
