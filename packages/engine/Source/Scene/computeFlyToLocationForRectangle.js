import defined from "../Core/defined.js";
import Rectangle from "../Core/Rectangle.js";
import sampleTerrainMostDetailed from "../Core/sampleTerrainMostDetailed.js";
import SceneMode from "./SceneMode.js";

/**
 * Computes the final camera location to view a rectangle adjusted for the current terrain.
 * If the terrain does not support availability, the height above the ellipsoid is used.
 *
 * @param {Rectangle} rectangle The rectangle being zoomed to.
 * @param {Scene} scene The scene being used.
 *
 * @returns {Promise<Cartographic>} The optimal location to place the camera so that the entire rectangle is in view.
 *
 * @private
 */
async function computeFlyToLocationForRectangle(rectangle, scene) {
  const terrainProvider = scene.terrainProvider;
  const mapProjection = scene.mapProjection;
  const ellipsoid = mapProjection.ellipsoid;

  let positionWithoutTerrain;
  const tmp = scene.camera.getRectangleCameraCoordinates(rectangle);
  if (scene.mode === SceneMode.SCENE3D) {
    positionWithoutTerrain = ellipsoid.cartesianToCartographic(tmp);
  } else {
    positionWithoutTerrain = mapProjection.unproject(tmp);
  }

  if (!defined(terrainProvider)) {
    return positionWithoutTerrain;
  }

  const availability = terrainProvider.availability;

<<<<<<< HEAD
  if (!defined(availability) || scene.mode === SceneMode.SCENE2D) {
    return positionWithoutTerrain;
  }

  const cartographics = [
    Rectangle.center(rectangle),
    Rectangle.southeast(rectangle),
    Rectangle.southwest(rectangle),
    Rectangle.northeast(rectangle),
    Rectangle.northwest(rectangle),
  ];

  const positionsOnTerrain = await computeFlyToLocationForRectangle._sampleTerrainMostDetailed(
    terrainProvider,
    cartographics
  );
  const maxHeight = positionsOnTerrain.reduce(function (currentMax, item) {
    return Math.max(item.height, currentMax);
  }, -Number.MAX_VALUE);

  const finalPosition = positionWithoutTerrain;
  finalPosition.height += maxHeight;
  return finalPosition;
=======
    if (!defined(availability) || scene.mode === SceneMode.SCENE2D) {
      return positionWithoutTerrain;
    }

    const cartographics = [
      Rectangle.center(rectangle),
      Rectangle.southeast(rectangle),
      Rectangle.southwest(rectangle),
      Rectangle.northeast(rectangle),
      Rectangle.northwest(rectangle),
    ];

    return computeFlyToLocationForRectangle
      ._sampleTerrainMostDetailed(terrainProvider, cartographics)
      .then(function (positionsOnTerrain) {
        let heightFound = false;
        const maxHeight = positionsOnTerrain.reduce(function (
          currentMax,
          item
        ) {
          if (!defined(item.height)) {
            return currentMax;
          }
          heightFound = true;
          return Math.max(item.height, currentMax);
        },
        -Number.MAX_VALUE);

        const finalPosition = positionWithoutTerrain;

        if (heightFound) {
          finalPosition.height += maxHeight;
        }

        return finalPosition;
      });
  });
>>>>>>> ef4aba89
}

//Exposed for testing.
computeFlyToLocationForRectangle._sampleTerrainMostDetailed = sampleTerrainMostDetailed;
export default computeFlyToLocationForRectangle;<|MERGE_RESOLUTION|>--- conflicted
+++ resolved
@@ -33,7 +33,6 @@
 
   const availability = terrainProvider.availability;
 
-<<<<<<< HEAD
   if (!defined(availability) || scene.mode === SceneMode.SCENE2D) {
     return positionWithoutTerrain;
   }
@@ -50,52 +49,22 @@
     terrainProvider,
     cartographics
   );
+
+  let heightFound = false;
   const maxHeight = positionsOnTerrain.reduce(function (currentMax, item) {
+    if (!defined(item.height)) {
+      return currentMax;
+    }
+    heightFound = true;
     return Math.max(item.height, currentMax);
   }, -Number.MAX_VALUE);
 
   const finalPosition = positionWithoutTerrain;
-  finalPosition.height += maxHeight;
+  if (heightFound) {
+    finalPosition.height += maxHeight;
+  }
+
   return finalPosition;
-=======
-    if (!defined(availability) || scene.mode === SceneMode.SCENE2D) {
-      return positionWithoutTerrain;
-    }
-
-    const cartographics = [
-      Rectangle.center(rectangle),
-      Rectangle.southeast(rectangle),
-      Rectangle.southwest(rectangle),
-      Rectangle.northeast(rectangle),
-      Rectangle.northwest(rectangle),
-    ];
-
-    return computeFlyToLocationForRectangle
-      ._sampleTerrainMostDetailed(terrainProvider, cartographics)
-      .then(function (positionsOnTerrain) {
-        let heightFound = false;
-        const maxHeight = positionsOnTerrain.reduce(function (
-          currentMax,
-          item
-        ) {
-          if (!defined(item.height)) {
-            return currentMax;
-          }
-          heightFound = true;
-          return Math.max(item.height, currentMax);
-        },
-        -Number.MAX_VALUE);
-
-        const finalPosition = positionWithoutTerrain;
-
-        if (heightFound) {
-          finalPosition.height += maxHeight;
-        }
-
-        return finalPosition;
-      });
-  });
->>>>>>> ef4aba89
 }
 
 //Exposed for testing.
