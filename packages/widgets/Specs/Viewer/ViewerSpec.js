--- conflicted
+++ resolved
@@ -28,10 +28,6 @@
   SceneMode,
   ShadowMode,
   TimeDynamicPointCloud,
-<<<<<<< HEAD
-  GltfVoxelProvider,
-=======
->>>>>>> d3721c08
   VoxelPrimitive,
 } from "@cesium/engine";
 
