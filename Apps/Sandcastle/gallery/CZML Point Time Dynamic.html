--- conflicted
+++ resolved
@@ -25,45 +25,7 @@
 <div id="toolbar"></div>
 
 <script id="cesium_sandcastle_script">
-<<<<<<< HEAD
-    function startup(Cesium) {
-        "use strict";
-        //Sandcastle_Begin
-        var czml = [
-            {
-                "id" : "document",
-                "name" : "CZML Point time Dynamic",
-                "version" : "1.0"
-            }, {
-                "id": "Dynamic Polygon with Reference Properties",
-                "availability":"2012-08-04T16:00:00Z/2012-08-04T17:00:00Z",
-                "position": {
-                    "referenceFrame": "INERTIAL",
-                    "epoch": "2012-08-04T16:00:00Z",
-                    "cartographicDegrees": [
-                        0,     180,     90,  1500000,
-                        1000,  360,    180,  1500000,
-                        2000,  180,    270,  1500000,
-                        3000,  360,    360,  1500000
-                    ]
-                },
-                "point": {
-                    "color": {
-                        rgba: [50,0, 200, 255]
-                    },
-                    "outlineColor": {
-                        rgba: [200,0, 20, 20]
-                    },
-                    "pixelSize": {
-                        "number": 15
-                    },
-                    "show": true
-                }
 
-            }
-        ];
-
-=======
 function startup(Cesium) {
   "use strict";
   //Sandcastle_Begin
@@ -97,7 +59,6 @@
       }
     }
   ];
->>>>>>> 6bd7410f
 
   var viewer = new Cesium.Viewer('cesiumContainer');
   viewer.dataSources.add(Cesium.CzmlDataSource.load(czml));
