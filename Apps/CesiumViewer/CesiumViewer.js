/*global define*/
define([
        'DynamicScene/CzmlDataSource',
        'Scene/PerformanceDisplay',
        'Core/Color',
        'Core/Math',
        'Core/Cartographic',
        'Core/Cartesian3',
        'Core/Matrix4',
        'Core/Ellipsoid',
        'Core/Extent',
        'Core/Geometry',
        'Core/GeometryAttribute',
        'Core/GeometryInstance',
        'Core/ExtentGeometry',
        'Core/EllipseGeometry',
        'Core/EllipsoidGeometry',
        'Core/PolygonGeometry',
        'Core/BoxGeometry',
        'Core/GeometryPipeline',
        'Core/VertexFormat',
        'Core/Transforms',
        'Core/PrimitiveType',
        'Core/ComponentDatatype',
        'Core/ScreenSpaceEventHandler',
        'Core/ScreenSpaceEventType',
        'Core/WallGeometry',
        'Scene/Primitive',
        'Scene/Appearance',
        'Scene/ClosedTranslucentAppearance',
        'Scene/PerInstanceColorClosedTranslucentAppearance',
        'Scene/EllipsoidSurfaceAppearance',
        'Scene/Material',
        'Widgets/checkForChromeFrame',
        'Widgets/Viewer/Viewer',
        'Widgets/Viewer/viewerDragDropMixin',
        'Widgets/Viewer/viewerDynamicObjectMixin',
        'domReady!'
    ], function(
        CzmlDataSource,
        PerformanceDisplay,
        Color,
        CesiumMath,
        Cartographic,
        Cartesian3,
        Matrix4,
        Ellipsoid,
        Extent,
        Geometry,
        GeometryAttribute,
        GeometryInstance,
        ExtentGeometry,
        EllipseGeometry,
        EllipsoidGeometry,
        PolygonGeometry,
        BoxGeometry,
        GeometryPipeline,
        VertexFormat,
        Transforms,
        PrimitiveType,
        ComponentDatatype,
        ScreenSpaceEventHandler,
        ScreenSpaceEventType,
        WallGeometry,
        Primitive,
        Appearance,
        ClosedTranslucentAppearance,
        PerInstanceColorClosedTranslucentAppearance,
        EllipsoidSurfaceAppearance,
        Material,
        checkForChromeFrame,
        Viewer,
        viewerDragDropMixin,
        viewerDynamicObjectMixin) {
    "use strict";
    /*global console*/

    /*
     * 'debug'  : true/false,   // Full WebGL error reporting at substantial performance cost.
     * 'lookAt' : CZML id,      // The CZML ID of the object to track at startup.
     * 'source' : 'file.czml',  // The relative URL of the CZML file to load at startup.
     * 'stats'  : true,         // Enable the FPS performance display.
     * 'theme'  : 'lighter',    // Use the dark-text-on-light-background theme.
     */
    var endUserOptions = {};
    var queryString = window.location.search.substring(1);
    if (queryString !== '') {
        var params = queryString.split('&');
        for ( var i = 0, len = params.length; i < len; ++i) {
            var param = params[i];
            var keyValuePair = param.split('=');
            if (keyValuePair.length > 1) {
                endUserOptions[keyValuePair[0]] = decodeURIComponent(keyValuePair[1].replace(/\+/g, ' '));
            }
        }
    }

    var loadingIndicator = document.getElementById('loadingIndicator');

    checkForChromeFrame('cesiumContainer').then(function(prompting) {
        if (!prompting) {
            startup();
        } else {
            loadingIndicator.style.display = 'none';
        }
    });

    function startup() {
        var viewer = new Viewer('cesiumContainer');
        viewer.extend(viewerDragDropMixin);
        viewer.extend(viewerDynamicObjectMixin);

        viewer.onDropError.addEventListener(function(dropHandler, name, error) {
            console.log(error);
            window.alert(error);
        });

        var scene = viewer.scene;
        var context = scene.getContext();
        if (endUserOptions.debug) {
            context.setValidateShaderProgram(true);
            context.setValidateFramebuffer(true);
            context.setLogShaderCompilation(true);
            context.setThrowOnWebGLError(true);
        }

        if (typeof endUserOptions.source !== 'undefined') {
            var source = new CzmlDataSource();
            source.loadUrl(endUserOptions.source).then(function() {
                viewer.dataSources.add(source);

                var dataClock = source.getClock();
                if (typeof dataClock !== 'undefined') {
                    dataClock.clone(viewer.clock);
                    viewer.timeline.updateFromClock();
                    viewer.timeline.zoomTo(dataClock.startTime, dataClock.stopTime);
                }

                if (typeof endUserOptions.lookAt !== 'undefined') {
                    var dynamicObject = source.getDynamicObjectCollection().getObject(endUserOptions.lookAt);
                    if (typeof dynamicObject !== 'undefined') {
                        viewer.trackedObject = dynamicObject;
                    } else {
                        window.alert('No object with id ' + endUserOptions.lookAt + ' exists in the provided source.');
                    }
                }
            }, function(e) {
                window.alert(e);
            }).always(function() {
                loadingIndicator.style.display = 'none';
            });
        } else {
            loadingIndicator.style.display = 'none';
        }

        if (endUserOptions.stats) {
            scene.getPrimitives().add(new PerformanceDisplay());
        }

        var theme = endUserOptions.theme;
        if (typeof theme !== 'undefined') {
            if (endUserOptions.theme === 'lighter') {
                document.body.classList.add('cesium-lighter');
                viewer.animation.applyThemeChanges();
            } else {
                window.alert('Unknown theme: ' + theme);
            }
        }





        var ellipsoid = viewer.centralBody.getEllipsoid();

        var geometry = new GeometryInstance({
            geometry : new ExtentGeometry({
                vertexFormat : VertexFormat.POSITION_AND_NORMAL,
                extent : new Extent(
                    CesiumMath.toRadians(-180.0),
                    CesiumMath.toRadians(50.0),
                    CesiumMath.toRadians(180.0),
                    CesiumMath.toRadians(90.0)),
                granularity : 0.006                     // More than 64K vertices
            }),
            pickData : 'geometry',
            color : Color.CORNFLOWERBLUE
        });
        var geometry2 = new GeometryInstance({
            geometry : new EllipsoidGeometry({
                vertexFormat : VertexFormat.POSITION_AND_NORMAL,
                ellipsoid : new Ellipsoid(500000.0, 500000.0, 1000000.0)
            }),
            modelMatrix : Matrix4.multiplyByTranslation(Transforms.eastNorthUpToFixedFrame(
                ellipsoid.cartographicToCartesian(Cartographic.fromDegrees(-95.59777, 40.03883))), new Cartesian3(0.0, 0.0, 500000.0)),
            pickData : 'geometry2',
            color : Color.AQUAMARINE.clone()
        });
        geometry2.color.alpha = 0.5;
        var geometry3 = new GeometryInstance({
            geometry : new BoxGeometry({
                vertexFormat : VertexFormat.POSITION_AND_NORMAL,
                dimensions : new Cartesian3(1000000.0, 1000000.0, 2000000.0)
            }),
            modelMatrix : Matrix4.multiplyByTranslation(Transforms.eastNorthUpToFixedFrame(
                ellipsoid.cartographicToCartesian(Cartographic.fromDegrees(-75.59777, 40.03883))), new Cartesian3(0.0, 0.0, 3000000.0)),
            pickData : 'geometry3',
            color : Color.BLANCHEDALMOND
        });
        var geometry4 = new GeometryInstance({
            geometry : new EllipseGeometry({
                vertexFormat : VertexFormat.POSITION_AND_NORMAL,
                ellipsoid : ellipsoid,
                center : ellipsoid.cartographicToCartesian(Cartographic.fromDegrees(-100, 20)),
                semiMinorAxis : 500000.0,
                semiMajorAxis : 1000000.0,
                bearing : CesiumMath.PI_OVER_FOUR,
                height : 1000000.0
            }),
            pickData : 'geometry4',
            color : new Color(1.0, 1.0, 0.0, 0.5)
        });
        var primitive = new Primitive({
            geometryInstances : [geometry, geometry2, geometry3, geometry4],
            appearance : new PerInstanceColorClosedTranslucentAppearance()
        });
        scene.getPrimitives().add(primitive);

        var m = new Material({
            context : viewer.scene.getContext(),
            fabric : {
                materials : {
                    diffuseMaterial : {
                        type : 'DiffuseMap',
                        uniforms : {
                            image : '../Sandcastle/images/bumpmap.png'
                        }
                    },
                    normalMap : {
                        type : 'NormalMap',
                        uniforms : {
                            image : '../Sandcastle/images/normalmap.png',
                            strength : 0.6
                        }
                    }
                },
                components : {
                    diffuse : 'diffuseMaterial.diffuse',
                    specular : 0.01,
                    normal : 'normalMap.normal'
                }
            }
        });
        var rs = {
            depthTest : {
                enabled : true
            }
        };
        var appearance = new Appearance({
            material : m,
            renderState : rs
        });
        var geometry5 = new GeometryInstance({
            geometry : new EllipsoidGeometry({
                vertexFormat : VertexFormat.ALL,
                ellipsoid : new Ellipsoid(1000000.0, 500000.0, 500000.0)
            }),
            modelMatrix : Matrix4.multiplyByTranslation(Transforms.eastNorthUpToFixedFrame(
                ellipsoid.cartographicToCartesian(Cartographic.fromDegrees(-75.59777, 40.03883))), new Cartesian3(0.0, 0.0, 4500000.0)),
            pickData : 'geometry5'
        });
        scene.getPrimitives().add(new Primitive({
            geometryInstances : geometry5,
            appearance :appearance,
            vertexCacheOptimize : false,
            releasegeometryInstances : true,
            transformToWorldCoordinates : false
        }));

        var polygonGeometry = new GeometryInstance({
            geometry : new PolygonGeometry({
                vertexFormat : VertexFormat.POSITION_AND_ST,

                positions : ellipsoid.cartographicArrayToCartesianArray([
                    Cartographic.fromDegrees(-82.0, 40.0),
                    Cartographic.fromDegrees(-75.0, 35.0),
                    Cartographic.fromDegrees(-85.0, 30.0),
                    Cartographic.fromDegrees(-70.0, 30.0),
                    Cartographic.fromDegrees(-68.0, 40.0)
                ]),
                surfaceHeight: 600000,
                extrudedHeight: 300000,
                stRotation : 0.523598776
            }),
            pickData : 'polygon3'
        });

        var polygonGeometry1 = new GeometryInstance({
            geometry : new PolygonGeometry({
                vertexFormat : VertexFormat.POSITION_AND_ST,
                polygonHierarchy : {
                    positions : ellipsoid.cartographicArrayToCartesianArray([
                        Cartographic.fromDegrees(-109.0, 30.0),
                        Cartographic.fromDegrees(-95.0, 30.0),
                        Cartographic.fromDegrees(-95.0, 40.0),
                        Cartographic.fromDegrees(-109.0, 40.0)
                    ]),
                    holes : [{
                        positions : ellipsoid.cartographicArrayToCartesianArray([
                            Cartographic.fromDegrees(-107.0, 31.0),
                            Cartographic.fromDegrees(-107.0, 39.0),
                            Cartographic.fromDegrees(-97.0, 39.0),
                            Cartographic.fromDegrees(-97.0, 31.0)
                        ]),
                        holes : [{
                            positions : ellipsoid.cartographicArrayToCartesianArray([
                                Cartographic.fromDegrees(-105.0, 33.0),
                                Cartographic.fromDegrees(-99.0, 33.0),
                                Cartographic.fromDegrees(-99.0, 37.0),
                                Cartographic.fromDegrees(-105.0, 37.0)
                                ]),
                            holes : [{
                                positions : ellipsoid.cartographicArrayToCartesianArray([
                                    Cartographic.fromDegrees(-103.0, 34.0),
                                    Cartographic.fromDegrees(-101.0, 34.0),
                                    Cartographic.fromDegrees(-101.0, 36.0),
                                    Cartographic.fromDegrees(-103.0, 36.0)
                                ])
                            }]
                        }]
                    }]
                },
                stRotation : 0.523598776
            }),
            pickData : 'polygon3'
        });
<<<<<<< HEAD
        widget.scene.getPrimitives().add(new Primitive({
            geometryInstances : [polygonGeometry, polygonGeometry1],
=======
        scene.getPrimitives().add(new Primitive({
            geometryInstances : polygonGeometry,
>>>>>>> 7acb718c
            appearance : new EllipsoidSurfaceAppearance({
                material : Material.fromType(scene.getContext(), 'Stripe')
            })
        }));

        var wall = new GeometryInstance({
            geometry : new WallGeometry({
                vertexFormat : VertexFormat.ALL,
                positions    : ellipsoid.cartographicArrayToCartesianArray([
                    Cartographic.fromDegrees(-125.0, 37.0, 100000.0),
                    Cartographic.fromDegrees(-125.0, 38.0, 100000.0),
                    Cartographic.fromDegrees(-120.0, 38.0, 100000.0),
                    Cartographic.fromDegrees(-120.0, 37.0, 100000.0),
                    Cartographic.fromDegrees(-125.0, 37.0, 100000.0)
                ])
            }),
            pickData : 'wall'
        });
        scene.getPrimitives().add(new Primitive({
            geometryInstances : wall,
            appearance : new Appearance({
                material : Material.fromType(scene.getContext(), 'Wood'),
                renderState : {
                    depthTest : {
                        enabled : true
                    }
                }
            })
        }));

        var customWithIndices = new GeometryInstance({
           geometry : new Geometry({
               attributes : {
                   position : new GeometryAttribute({
                        componentDatatype : ComponentDatatype.DOUBLE,
                        componentsPerAttribute : 3,
                        values : new Float64Array([
                            0.0, 0.0, 2000000.0,
                            7500000.0, 0.0, 2000000.0,
                            0.0, 7500000.0, 2000000.0
                        ])
                   })
               },
               indices : new Uint16Array([0, 1, 1, 2, 2, 0]),
               primitiveType : PrimitiveType.LINES
           }),
           pickData : 'customWithIndices'
        });
        scene.getPrimitives().add(new Primitive({
            geometryInstances : customWithIndices,
            appearance : new Appearance()
        }));

        var customWithoutIndices = new GeometryInstance({
            geometry : new Geometry({
                attributes : {
                    position : new GeometryAttribute({
                         componentDatatype : ComponentDatatype.DOUBLE,
                         componentsPerAttribute : 3,
                         values : new Float64Array([
                             0.0, 0.0, 0.0,
                             7500000.0, 0.0, 0.0,
                             0.0, 7500000.0, 0.0
                         ])
                    })
                },
                primitiveType : PrimitiveType.LINE_LOOP
            }),
            pickData : 'customWithoutIndices'
         });
         scene.getPrimitives().add(new Primitive({
             geometryInstances : customWithoutIndices,
             appearance : new Appearance()
         }));
/*
        var handler = new ScreenSpaceEventHandler(scene.getCanvas());
        handler.setInputAction(
            function (movement) {
                var pickedObject = scene.pick(movement.endPosition);
                if (typeof pickedObject !== 'undefined') {
                    console.log(pickedObject);
                }
            },
            ScreenSpaceEventType.MOUSE_MOVE
        );
<<<<<<< HEAD
*/
        domClass.remove(win.body(), 'loading');
    });
=======

    }
>>>>>>> 7acb718c
});<|MERGE_RESOLUTION|>--- conflicted
+++ resolved
@@ -334,13 +334,8 @@
             }),
             pickData : 'polygon3'
         });
-<<<<<<< HEAD
-        widget.scene.getPrimitives().add(new Primitive({
+        scene.getPrimitives().add(new Primitive({
             geometryInstances : [polygonGeometry, polygonGeometry1],
-=======
-        scene.getPrimitives().add(new Primitive({
-            geometryInstances : polygonGeometry,
->>>>>>> 7acb718c
             appearance : new EllipsoidSurfaceAppearance({
                 material : Material.fromType(scene.getContext(), 'Stripe')
             })
@@ -426,12 +421,6 @@
             },
             ScreenSpaceEventType.MOUSE_MOVE
         );
-<<<<<<< HEAD
 */
-        domClass.remove(win.body(), 'loading');
-    });
-=======
-
     }
->>>>>>> 7acb718c
 });