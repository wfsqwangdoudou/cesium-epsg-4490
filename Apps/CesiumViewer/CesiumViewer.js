/*global define*/
define([
        'Cesium/Core/Cartesian3',
        'Cesium/Core/defined',
        'Cesium/Core/formatError',
        'Cesium/Core/getFilenameFromUri',
        'Cesium/Core/Math',
        'Cesium/Core/queryToObject',
        'Cesium/Core/objectToQuery',
        'Cesium/DataSources/CzmlDataSource',
        'Cesium/DataSources/GeoJsonDataSource',
        'Cesium/DataSources/KmlDataSource',
        'Cesium/Scene/TileMapServiceImageryProvider',
        'Cesium/Widgets/Viewer/Viewer',
        'Cesium/Widgets/Viewer/viewerCesiumInspectorMixin',
        'Cesium/Widgets/Viewer/viewerDragDropMixin',
        'domReady!'
    ], function(
        Cartesian3,
        defined,
        formatError,
        getFilenameFromUri,
        CesiumMath,
        queryToObject,
        objectToQuery,
        CzmlDataSource,
        GeoJsonDataSource,
        KmlDataSource,
        TileMapServiceImageryProvider,
        Viewer,
        viewerCesiumInspectorMixin,
        viewerDragDropMixin) {
    "use strict";
    /*global console*/

    /*
     * 'debug'  : true/false,   // Full WebGL error reporting at substantial performance cost.
     * 'lookAt' : CZML id,      // The CZML ID of the object to track at startup.
     * 'source' : 'file.czml',  // The relative URL of the CZML file to load at startup.
     * 'stats'  : true,         // Enable the FPS performance display.
     * 'theme'  : 'lighter',    // Use the dark-text-on-light-background theme.
     * 'scene3DOnly' : false    // Enable 3D only mode
<<<<<<< HEAD
     * 'flyTo' : longitude,latitude,[height,heading,pitch,roll]
=======
     * 'view' : longitude,latitude,[height,heading,pitch,roll]
>>>>>>> 0af79be3
     *    // Using degrees and meters
     *    // [height,heading,pitch,roll] default is looking straight down, [300,0,-90,0]
     */
    var endUserOptions = queryToObject(window.location.search.substring(1));

    var imageryProvider;
    if (endUserOptions.tmsImageryUrl) {
        imageryProvider = new TileMapServiceImageryProvider({
            url : endUserOptions.tmsImageryUrl
        });
    }

    var loadingIndicator = document.getElementById('loadingIndicator');
    var viewer;
    try {
        viewer = new Viewer('cesiumContainer', {
            imageryProvider : imageryProvider,
            baseLayerPicker : !defined(imageryProvider),
            scene3DOnly : endUserOptions.scene3DOnly
        });
    } catch (exception) {
        loadingIndicator.style.display = 'none';
        var message = formatError(exception);
        console.error(message);
        if (!document.querySelector('.cesium-widget-errorPanel')) {
            window.alert(message);
        }
        return;
    }

    viewer.extend(viewerDragDropMixin);
    if (endUserOptions.inspector) {
        viewer.extend(viewerCesiumInspectorMixin);
    }

    var showLoadError = function(name, error) {
        var title = 'An error occurred while loading the file: ' + name;
        var message = 'An error occurred while loading the file, which may indicate that it is invalid.  A detailed error report is below:';
        viewer.cesiumWidget.showErrorPanel(title, message, error);
    };

    viewer.dropError.addEventListener(function(viewerArg, name, error) {
        showLoadError(name, error);
    });

    var scene = viewer.scene;
    var context = scene.context;
    if (endUserOptions.debug) {
        context.validateShaderProgram = true;
        context.validateFramebuffer = true;
        context.logShaderCompilation = true;
        context.throwOnWebGLError = true;
    }

    var source = endUserOptions.source;
    if (defined(source)) {
        var loadPromise;

        if (/\.czml$/i.test(source)) {
            loadPromise = CzmlDataSource.load(source);
        } else if (/\.geojson$/i.test(source) || /\.json$/i.test(source) || /\.topojson$/i.test(source)) {
            loadPromise = GeoJsonDataSource.load(source);
        } else if (/\.kml$/i.test(source) || /\.kmz$/i.test(source)) {
            loadPromise = KmlDataSource.load(source);
        } else {
            showLoadError(source, 'Unknown format.');
        }

        if (defined(loadPromise)) {
            viewer.dataSources.add(loadPromise).then(function(dataSource) {
                var lookAt = endUserOptions.lookAt;
                if (defined(lookAt)) {
                    var entity = dataSource.entities.getById(lookAt);
                    if (defined(entity)) {
                        viewer.trackedEntity = entity;
                    } else {
                        var error = 'No entity with id "' + lookAt + '" exists in the provided data source.';
                        showLoadError(source, error);
                    }
                }
            }).otherwise(function(error) {
                showLoadError(source, error);
            });
        }
    }

    if (endUserOptions.stats) {
        scene.debugShowFramesPerSecond = true;
    }

    var theme = endUserOptions.theme;
    if (defined(theme)) {
        if (endUserOptions.theme === 'lighter') {
            document.body.classList.add('cesium-lighter');
            viewer.animation.applyThemeChanges();
        } else {
            var error = 'Unknown theme: ' + theme;
            viewer.cesiumWidget.showErrorPanel(error, '');
        }
    }

<<<<<<< HEAD
    var flyTo = endUserOptions.flyTo;
    if (defined(flyTo)) {
        var splitQuery = flyTo.split(/[ ,]+/);
=======
    var view = endUserOptions.view;
    if (defined(view)) {
        var splitQuery = view.split(/[ ,]+/);
>>>>>>> 0af79be3
        if (splitQuery.length > 1) {
            var longitude = !isNaN(+splitQuery[0]) ? +splitQuery[0] : 0.0;
            var latitude = !isNaN(+splitQuery[1]) ? +splitQuery[1] : 0.0;
            var height = ((splitQuery.length > 2) && (!isNaN(+splitQuery[2]))) ? +splitQuery[2] : 300.0;
            var heading = ((splitQuery.length > 3) && (!isNaN(+splitQuery[3]))) ? CesiumMath.toRadians(+splitQuery[3]) : undefined;
            var pitch = ((splitQuery.length > 4) && (!isNaN(+splitQuery[4]))) ? CesiumMath.toRadians(+splitQuery[4]) : undefined;
            var roll = ((splitQuery.length > 5) && (!isNaN(+splitQuery[5]))) ? CesiumMath.toRadians(+splitQuery[5]) : undefined;

<<<<<<< HEAD
            viewer.camera.flyTo({
                destination : Cartesian3.fromDegrees(longitude, latitude, height),
                orientation : {
                    heading : heading,
                    pitch : pitch,
                    roll : roll
                }
            });
        }
    }

=======
            viewer.camera.setView({
                position: Cartesian3.fromDegrees(longitude, latitude, height),
                heading: heading,
                pitch: pitch,
                roll: roll
            });
        }
    }

    function saveCamera() {
        var position = camera.positionCartographic;
        endUserOptions.view = CesiumMath.toDegrees(position.longitude) + ',' + CesiumMath.toDegrees(position.latitude) + ',' + position.height + ',' + CesiumMath.toDegrees(camera.heading) + ',' + CesiumMath.toDegrees(camera.pitch) + ',' + CesiumMath.toDegrees(camera.roll);
        history.replaceState(undefined, '', '?' + objectToQuery(endUserOptions));
    }

    var updateTimer;
    if (endUserOptions.saveCamera !== 'false') {
        var camera = viewer.camera;
        camera.moveStart.addEventListener(function() {
            if (!defined(updateTimer)) {
                updateTimer = window.setInterval(saveCamera, 1000);
            }
        });
        camera.moveEnd.addEventListener(function() {
            if (defined(updateTimer)) {
                window.clearInterval(updateTimer);
                updateTimer = undefined;
            }
            saveCamera();
        });
    }

>>>>>>> 0af79be3
    loadingIndicator.style.display = 'none';
});<|MERGE_RESOLUTION|>--- conflicted
+++ resolved
@@ -40,11 +40,7 @@
      * 'stats'  : true,         // Enable the FPS performance display.
      * 'theme'  : 'lighter',    // Use the dark-text-on-light-background theme.
      * 'scene3DOnly' : false    // Enable 3D only mode
-<<<<<<< HEAD
-     * 'flyTo' : longitude,latitude,[height,heading,pitch,roll]
-=======
      * 'view' : longitude,latitude,[height,heading,pitch,roll]
->>>>>>> 0af79be3
      *    // Using degrees and meters
      *    // [height,heading,pitch,roll] default is looking straight down, [300,0,-90,0]
      */
@@ -146,15 +142,9 @@
         }
     }
 
-<<<<<<< HEAD
-    var flyTo = endUserOptions.flyTo;
-    if (defined(flyTo)) {
-        var splitQuery = flyTo.split(/[ ,]+/);
-=======
     var view = endUserOptions.view;
     if (defined(view)) {
         var splitQuery = view.split(/[ ,]+/);
->>>>>>> 0af79be3
         if (splitQuery.length > 1) {
             var longitude = !isNaN(+splitQuery[0]) ? +splitQuery[0] : 0.0;
             var latitude = !isNaN(+splitQuery[1]) ? +splitQuery[1] : 0.0;
@@ -163,19 +153,6 @@
             var pitch = ((splitQuery.length > 4) && (!isNaN(+splitQuery[4]))) ? CesiumMath.toRadians(+splitQuery[4]) : undefined;
             var roll = ((splitQuery.length > 5) && (!isNaN(+splitQuery[5]))) ? CesiumMath.toRadians(+splitQuery[5]) : undefined;
 
-<<<<<<< HEAD
-            viewer.camera.flyTo({
-                destination : Cartesian3.fromDegrees(longitude, latitude, height),
-                orientation : {
-                    heading : heading,
-                    pitch : pitch,
-                    roll : roll
-                }
-            });
-        }
-    }
-
-=======
             viewer.camera.setView({
                 position: Cartesian3.fromDegrees(longitude, latitude, height),
                 heading: heading,
@@ -208,6 +185,5 @@
         });
     }
 
->>>>>>> 0af79be3
     loadingIndicator.style.display = 'none';
 });